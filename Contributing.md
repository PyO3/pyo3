# Contributing

Thank you for your interest in contributing to PyO3! All are welcome - please consider reading our [Code of Conduct](https://github.com/PyO3/pyo3/blob/main/Code-of-Conduct.md) to keep our community positive and inclusive.

If you are searching for ideas how to contribute, proceed to the ["Getting started contributing"](#getting-started-contributing) section. If you have found a specific issue to contribute to and need information about the development process, you may find the section ["Writing pull requests"](#writing-pull-requests) helpful.

If you want to become familiar with the codebase, see
[Architecture.md](https://github.com/PyO3/pyo3/blob/main/Architecture.md).

## Getting started contributing

Please join in with any part of PyO3 which interests you. We use GitHub issues to record all bugs and ideas. Feel free to request an issue to be assigned to you if you want to work on it.

You can browse the API of the non-public parts of PyO3 [here](https://pyo3.netlify.app/internal/doc/pyo3/index.html).

The following sections also contain specific ideas on where to start contributing to PyO3.

## Setting up a development environment

To work and develop PyO3, you need Python & Rust installed on your system.

* We encourage the use of [rustup](https://rustup.rs/) to be able to select and choose specific toolchains based on the project.
* [Pyenv](https://github.com/pyenv/pyenv) is also highly recommended for being able to choose a specific Python version.
* [virtualenv](https://virtualenv.pypa.io/en/latest/) can also be used with or without Pyenv to use specific installed Python versions.
* [`nox`][nox] is used to automate many of our CI tasks.

<<<<<<< HEAD
### Caveats

* When using pyenv on macOS, installing a Python version using `--enable-shared` is required to make it work. i.e `env PYTHON_CONFIGURE_OPTS="--enable-shared" pyenv install 3.7.12`

### Testing, linting, etc. with nox

[`Nox`][nox] is used to automate many of our CI tasks and can be used locally to handle verfication tasks as you code. We recommend running these actions via nox to make use of our prefered configuration options. You can install nox into your global python with pip: `pip install nox` or (recommended) with [`pipx`][pipx] `pip install pipx`, `pipx install nox`

The main nox commands we have implemented are:

* `nox -s test` will run the full suite of recommended rust and python tests (>10 minutes)
* `nox -s test-rust -- skip-full` will run a short suite of rust tests (2-3 minutes)
* `nox -s ruff` will check python linting and apply standard formatting rules
* `nox -s rustfmt` will check basic rust linting and apply standard formatting rules
* `nox -s clippy` will run clippy to make recommendations on rust style
* `nox -s bench` will benchmark your rust code
* `nox -s codspeed` will run our suite of rust and python performance tests
* `nox -s coverage` will analyse test coverage and output `coverage.json` (alternatively: `nox -s coverage lcov` outputs `lcov.info`)
* `nox -s check-guide` will use [`lychee`][lychee] to check all the links in the guide and doc comments.

Use  `nox -l` to list the full set of subcommands you can run.

#### UI Tests

PyO3 uses [`trybuild`][trybuild] to develop UI tests to capture error messages from the Rust compiler for some of the macro functionality.

Because there are several feature combinations for these UI tests, when updating them all (e.g. for a new Rust compiler version) it may be helpful to use the `update-ui-tests` nox session:

```bash
nox -s update-ui-tests
```

## Ways to help

=======
>>>>>>> b392013c
### Help users identify bugs

The [PyO3 Discord server](https://discord.gg/33kcChzH7f) is very active with users who are new to PyO3, and often completely new to Rust. Helping them debug is a great way to get experience with the PyO3 codebase.

Helping others often reveals bugs, documentation weaknesses, and missing APIs. It's a good idea to open GitHub issues for these immediately so the resolution can be designed and implemented!

### Implement issues ready for development

Issues where the solution is clear and work is not in progress use the [needs-implementer](https://github.com/PyO3/pyo3/issues?q=is%3Aissue+is%3Aopen+label%3Aneeds-implementer) label.

Don't be afraid if the solution is not clear to you! The core PyO3 contributors will be happy to mentor you through any questions you have to help you write the solution.

### Help write great docs

PyO3 has a user guide (using mdbook) as well as the usual Rust API docs. The aim is for both of these to be detailed, easy to understand, and up-to-date. Pull requests are always welcome to fix typos, change wording, add examples, etc.

There are some specific areas of focus where help is currently needed for the documentation:

- Issues requesting documentation improvements are tracked with the [documentation](https://github.com/PyO3/pyo3/issues?q=is%3Aissue+is%3Aopen+label%3Adocumentation) label.
- Not all APIs had docs or examples when they were made. The goal is to have documentation on all PyO3 APIs ([#306](https://github.com/PyO3/pyo3/issues/306)). If you see an API lacking a doc, please write one and open a PR!

To build the docs (including all features), install [`nox`][nox] and then run

```shell
nox -s docs -- open
```

#### Doctests

We use lots of code blocks in our docs. Run `cargo test --doc` when making changes to check that
the doctests still work, or `cargo test` to run all the Rust tests including doctests. See
https://doc.rust-lang.org/rustdoc/documentation-tests.html for a guide on doctests.

#### Building the guide

You can preview the user guide by building it locally with `mdbook`.

First, install [`mdbook`][mdbook], the [`mdbook-tabs`][mdbook-tabs] plugin and [`nox`][nox]. Then, run

```shell
nox -s build-guide -- --open
```

To check all links in the guide are valid, also install [`lychee`][lychee] and use the `check-guide` session instead:

```shell
nox -s check-guide
```

### Help design the next PyO3

Issues which don't yet have a clear solution use the [needs-design](https://github.com/PyO3/pyo3/issues?q=is%3Aissue+is%3Aopen+label%3Aneeds-design) label.

If any of these issues interest you, please join in with the conversation on the issue! All opinions are valued, and if you're interested in going further with e.g. draft PRs to experiment with API designs, even better!

### Review pull requests

Everybody is welcome to submit comments on open PRs. Please help ensure new PyO3 APIs are safe, performant, tidy, and easy to use!

## Writing pull requests

Here are a few things to note when you are writing PRs.

### Testing and Continuous Integration

The PyO3 repo uses GitHub Actions. PRs are blocked from merging if CI is not successful. Formatting, linting and tests are checked for all Rust and Python code. In addition, all warnings in Rust code are disallowed (using `RUSTFLAGS="-D warnings"`).

Tests run with all supported Python versions with the latest stable Rust compiler, as well as for Python 3.9 with the minimum supported Rust version.

If you are adding a new feature, you should add it to the `full` feature in our *Cargo.toml** so that it is tested in CI.

<<<<<<< HEAD
You can run these tests yourself with `nox`. The full set of actions run in CI is:

1. `nox -s rustfmt` - everything will abort if fmt has not been run on the code before pushing
1. `cargo semver-checks check-release` (checks no semver violations based on currently released version of Pyo3)
1. `nox -s set-minimal-package-versions` & `nox -s check-all`
1. `nox -s clippy-all` on a matrix of different OS, python and rust architectures
1. build and test against a matrix of different OS, python and rust architectures
1. test under valgrind to identify memory leakages
1. `nox -s coverage` for latest windows, macos and ubuntu
1. `nox -s test` with a debug build of python
1. `nox -s test-version-limits`
1. `nox -s check-feature-powerset` to check conditional compilation
1. cross-compilation tests
1. `nox -s check-guide` to build the guide and doc-comments docummentation and use [`lychee`][lychee] to validate all links

If you wish to validate your code against this suite before raising a PR, then you can manually trigger the CI in github actions.
=======
You can run these checks yourself with `nox`. Use  `nox -l` to list the full set of subcommands you can run.

#### Linting Python code
`nox -s ruff`

#### Linting Rust code
`nox -s rustfmt`

#### Linting Markdown documentation
`nox -s rumdl`

#### Semver checks
`cargo semver-checks check-release`

#### Clippy
`nox -s clippy-all`

#### Tests
`nox -s test` or `cargo test` for Rust tests only, `nox -f pytests/noxfile.py -s test` for Python tests only

#### Check all conditional compilation
`nox -s check-feature-powerset`

#### UI Tests

PyO3 uses [`trybuild`](https://github.com/dtolnay/trybuild) to develop UI tests to capture error messages from the Rust compiler for some of the macro functionality.

Because there are several feature combinations for these UI tests, when updating them all (e.g. for a new Rust compiler version) it may be helpful to use the `update-ui-tests` nox session:

```bash
nox -s update-ui-tests
```
>>>>>>> b392013c

### Documenting changes

We use [towncrier](https://towncrier.readthedocs.io/en/stable/index.html) to generate a CHANGELOG for each release.

To include your changes in the release notes, you should create one (or more) news items in the `newsfragments` directory. Valid news items should be saved as `<PR>.<CATEGORY>.md` where `<PR>` is the pull request number and `<CATEGORY>` is one of the following:
- `packaging` - for dependency changes and Python / Rust version compatibility changes
- `added` - for new features
- `changed` - for features which already existed but have been altered or deprecated
- `removed` - for features which have been removed
- `fixed` - for "changed" features which were classed as a bugfix

Docs-only PRs do not need news items; start your PR title with `docs:` to skip the check.

### Style guide

#### Generic code

PyO3 has a lot of generic APIs to increase usability. These can come at the cost of generic code bloat. Where reasonable, try to implement a concrete sub-portion of generic functions. There are two forms of this:

- If the concrete sub-portion doesn't benefit from re-use by other functions, name it `inner` and keep it as a local to the function.
- If the concrete sub-portion is re-used by other functions, preferably name it `_foo` and place it directly below `foo` in the source code (where `foo` is the original generic function).

#### FFI calls

PyO3 makes a lot of FFI calls to Python's C API using raw pointers. Where possible try to avoid using pointers-to-temporaries in expressions:

```rust
// dangerous
pyo3::ffi::Something(name.to_object(py).as_ptr());

// because the following refactoring is a use-after-free error:
let name = name.to_object(py).as_ptr();
pyo3::ffi::Something(name)
```

Instead, prefer to bind the safe owned `PyObject` wrapper before passing to ffi functions:

```rust
let name: PyObject = name.to_object(py);
pyo3::ffi::Something(name.as_ptr())
// name will automatically be freed when it falls out of scope
```

## Python and Rust version support policy

PyO3 aims to keep sufficient compatibility to make packaging Python extensions built with PyO3 feasible on most common package managers.

To keep package maintainers' lives simpler, PyO3 will commit, wherever possible, to only adjust minimum supported Rust and Python versions at the same time. This bump will only come in an `0.x` release, roughly once per year, after the oldest supported Python version reaches its end-of-life. (Check https://endoflife.date/python for a clear timetable on these.)

Below are guidelines on what compatibility all PRs are expected to deliver for each language.

### Python

PyO3 supports all officially supported Python versions, as well as the latest PyPy3 release. All of these versions are tested in CI.

#### Adding support for new CPython versions

If you plan to add support for a pre-release version of CPython, here's a (non-exhaustive) checklist:

 - [ ] Wait until the last alpha release (usually alpha7), since ABI is not guaranteed until the first beta release
 - [ ] Add prerelease_ver-dev (e.g. `3.14-dev`) to `.github/workflows/ci.yml`, and bump version in `noxfile.py`, `pyo3-ffi/Cargo.toml` under `max-version` within  `[package.metadata.cpython]`, and `max` within `pyo3-ffi/build.rs`
- [ ] Add a new abi3-prerelease feature for the version (e.g. `abi3-py314`)
   - In `pyo3-build-config/Cargo.toml`, set abi3-most_current_stable to ["abi3-prerelease"] and abi3-prerelease to ["abi3"]
   - In `pyo3-ffi/Cargo.toml`, set abi3-most_current_stable to ["abi3-prerelease", "pyo3-build-config/abi3-most_current_stable"] and abi3-prerelease to ["abi3", "pyo3-build-config/abi3-prerelease"]
   - In `Cargo.toml`, set abi3-most_current_stable to ["abi3-prerelease", "pyo3-ffi/abi3-most_current_stable"] and abi3-prerelease to ["abi3", "pyo3-ffi/abi3-prerelease"]
 - [ ] Use `#[cfg(Py_prerelease])` (e.g. `#[cfg(Py_3_14)]`) and `#[cfg(not(Py_prerelease]))` to indicate changes between the stable branches of CPython and the pre-release
 - [ ] Do not add a Rust binding to any function, struct, or global variable prefixed with `_` in CPython's headers
 - [ ] Ping @ngoldbaum and @davidhewitt for assistance

### Rust

PyO3 aims to make use of up-to-date Rust language features to keep the implementation as efficient as possible.

The minimum Rust version supported will be decided when the release which bumps Python and Rust versions is made. At the time, the minimum Rust version will be set no higher than the lowest Rust version shipped in the current Debian, RHEL and Alpine Linux distributions.

CI tests both the most recent stable Rust version and the minimum supported Rust version. Because of Rust's stability guarantees this is sufficient to confirm support for all Rust versions in between.

## Benchmarking

PyO3 has two sets of benchmarks for evaluating some aspects of its performance. The benchmark suite is currently very small - please open PRs with new benchmarks if you're interested in helping to expand it!

First, there are Rust-based benchmarks located in the `pyo3-benches` subdirectory. You can run these benchmarks with:

    nox -s bench

Second, there is a Python-based benchmark contained in the `pytests` subdirectory. You can read more about it [here](https://github.com/PyO3/pyo3/tree/main/pytests).

## Code coverage

You can view what code is and isn't covered by PyO3's tests. We aim to have 100% coverage - please check coverage and add tests if you notice a lack of coverage!

- First, ensure the llvm-cov cargo plugin is installed. You may need to run the plugin through cargo once before using it with `nox`.
```shell
cargo install cargo-llvm-cov
cargo llvm-cov
```
- Then, generate an `lcov.info` file with
```shell
nox -s coverage -- lcov
```
You can install an IDE plugin to view the coverage. For example, if you use VSCode:
- Add the [coverage-gutters](https://marketplace.visualstudio.com/items?itemName=ryanluker.vscode-coverage-gutters) plugin.
- Add these settings to VSCode's `settings.json`:
```json
{
    "coverage-gutters.coverageFileNames": [
        "lcov.info",
        "cov.xml",
        "coverage.xml",
    ],
    "coverage-gutters.showLineCoverage": true
}
```
- You should now be able to see green highlights for code that is tested, and red highlights for code that is not tested.

## Sponsor this project

At the moment there is no official organisation that accepts sponsorship on PyO3's behalf. If you're seeking to provide significant funding to the PyO3 ecosystem, please reach out to us on [GitHub](https://github.com/PyO3/pyo3/issues/new) or [Discord](https://discord.gg/33kcChzH7f) and we can discuss.

In the meanwhile, some of our maintainers have personal GitHub sponsorship pages and would be grateful for your support:

- [davidhewitt](https://github.com/sponsors/davidhewitt)
- [messense](https://github.com/sponsors/messense)

[mdbook]: https://rust-lang.github.io/mdBook/cli/index.html
[mdbook-tabs]: https://mdbook-plugins.rustforweb.org/tabs.html
[lychee]: https://github.com/lycheeverse/lychee
[nox]: https://github.com/theacodes/nox
[pipx]: https://pipx.pypa.io/stable/
[trybuild]: https://github.com/dtolnay/trybuild<|MERGE_RESOLUTION|>--- conflicted
+++ resolved
@@ -24,11 +24,6 @@
 * [virtualenv](https://virtualenv.pypa.io/en/latest/) can also be used with or without Pyenv to use specific installed Python versions.
 * [`nox`][nox] is used to automate many of our CI tasks.
 
-<<<<<<< HEAD
-### Caveats
-
-* When using pyenv on macOS, installing a Python version using `--enable-shared` is required to make it work. i.e `env PYTHON_CONFIGURE_OPTS="--enable-shared" pyenv install 3.7.12`
-
 ### Testing, linting, etc. with nox
 
 [`Nox`][nox] is used to automate many of our CI tasks and can be used locally to handle verfication tasks as you code. We recommend running these actions via nox to make use of our prefered configuration options. You can install nox into your global python with pip: `pip install nox` or (recommended) with [`pipx`][pipx] `pip install pipx`, `pipx install nox`
@@ -39,6 +34,7 @@
 * `nox -s test-rust -- skip-full` will run a short suite of rust tests (2-3 minutes)
 * `nox -s ruff` will check python linting and apply standard formatting rules
 * `nox -s rustfmt` will check basic rust linting and apply standard formatting rules
+* `nox -s rumdl` will check the markdown in the guide
 * `nox -s clippy` will run clippy to make recommendations on rust style
 * `nox -s bench` will benchmark your rust code
 * `nox -s codspeed` will run our suite of rust and python performance tests
@@ -59,8 +55,6 @@
 
 ## Ways to help
 
-=======
->>>>>>> b392013c
 ### Help users identify bugs
 
 The [PyO3 Discord server](https://discord.gg/33kcChzH7f) is very active with users who are new to PyO3, and often completely new to Rust. Helping them debug is a great way to get experience with the PyO3 codebase.
@@ -126,63 +120,16 @@
 
 ### Testing and Continuous Integration
 
-The PyO3 repo uses GitHub Actions. PRs are blocked from merging if CI is not successful. Formatting, linting and tests are checked for all Rust and Python code. In addition, all warnings in Rust code are disallowed (using `RUSTFLAGS="-D warnings"`).
+The PyO3 repo uses GitHub Actions.
+PRs are blocked from merging if CI is not successful.
+Formatting, linting and tests are checked for all Rust and Python code (the pipeline will abort early if formatting fails to save resources).
+In addition, all warnings in Rust code are disallowed (using `RUSTFLAGS="-D warnings"`).
 
 Tests run with all supported Python versions with the latest stable Rust compiler, as well as for Python 3.9 with the minimum supported Rust version.
 
 If you are adding a new feature, you should add it to the `full` feature in our *Cargo.toml** so that it is tested in CI.
 
-<<<<<<< HEAD
-You can run these tests yourself with `nox`. The full set of actions run in CI is:
-
-1. `nox -s rustfmt` - everything will abort if fmt has not been run on the code before pushing
-1. `cargo semver-checks check-release` (checks no semver violations based on currently released version of Pyo3)
-1. `nox -s set-minimal-package-versions` & `nox -s check-all`
-1. `nox -s clippy-all` on a matrix of different OS, python and rust architectures
-1. build and test against a matrix of different OS, python and rust architectures
-1. test under valgrind to identify memory leakages
-1. `nox -s coverage` for latest windows, macos and ubuntu
-1. `nox -s test` with a debug build of python
-1. `nox -s test-version-limits`
-1. `nox -s check-feature-powerset` to check conditional compilation
-1. cross-compilation tests
-1. `nox -s check-guide` to build the guide and doc-comments docummentation and use [`lychee`][lychee] to validate all links
-
-If you wish to validate your code against this suite before raising a PR, then you can manually trigger the CI in github actions.
-=======
-You can run these checks yourself with `nox`. Use  `nox -l` to list the full set of subcommands you can run.
-
-#### Linting Python code
-`nox -s ruff`
-
-#### Linting Rust code
-`nox -s rustfmt`
-
-#### Linting Markdown documentation
-`nox -s rumdl`
-
-#### Semver checks
-`cargo semver-checks check-release`
-
-#### Clippy
-`nox -s clippy-all`
-
-#### Tests
-`nox -s test` or `cargo test` for Rust tests only, `nox -f pytests/noxfile.py -s test` for Python tests only
-
-#### Check all conditional compilation
-`nox -s check-feature-powerset`
-
-#### UI Tests
-
-PyO3 uses [`trybuild`](https://github.com/dtolnay/trybuild) to develop UI tests to capture error messages from the Rust compiler for some of the macro functionality.
-
-Because there are several feature combinations for these UI tests, when updating them all (e.g. for a new Rust compiler version) it may be helpful to use the `update-ui-tests` nox session:
-
-```bash
-nox -s update-ui-tests
-```
->>>>>>> b392013c
+You can run the CI pipeline components yourself with `nox`, see [the testing section above](#testing-linting-etc-with-nox).
 
 ### Documenting changes
 
