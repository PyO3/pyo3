//! Generates introspection data i.e. JSON strings in the .pyo3i0 section.
//!
//! There is a JSON per PyO3 proc macro (pyclass, pymodule, pyfunction...).
//!
//! These JSON blobs can refer to each others via the _PYO3_INTROSPECTION_ID constants
//! providing unique ids for each element.
//!
//! The JSON blobs format must be synchronized with the `pyo3_introspection::introspection.rs::Chunk`
//! type that is used to parse them.

use crate::method::{FnArg, RegularArg};
use crate::pyfunction::FunctionSignature;
use crate::utils::{PyO3CratePath, TypeExt};
use proc_macro2::{Span, TokenStream};
use quote::{format_ident, quote, ToTokens};
use std::borrow::Cow;
use std::collections::hash_map::DefaultHasher;
use std::collections::HashMap;
use std::hash::{Hash, Hasher};
use std::mem::take;
use std::sync::atomic::{AtomicUsize, Ordering};
<<<<<<< HEAD
use syn::{Attribute, Ident, Type};
=======
use syn::{Attribute, Ident, Type, TypePath};
>>>>>>> 0e298e5d

static GLOBAL_COUNTER_FOR_UNIQUE_NAMES: AtomicUsize = AtomicUsize::new(0);

pub fn module_introspection_code<'a>(
    pyo3_crate_path: &PyO3CratePath,
    name: &str,
    members: impl IntoIterator<Item = &'a Ident>,
    members_cfg_attrs: impl IntoIterator<Item = &'a Vec<Attribute>>,
) -> TokenStream {
    IntrospectionNode::Map(
        [
            ("type", IntrospectionNode::String("module".into())),
            ("id", IntrospectionNode::IntrospectionId(None)),
            ("name", IntrospectionNode::String(name.into())),
            (
                "members",
                IntrospectionNode::List(
                    members
                        .into_iter()
                        .zip(members_cfg_attrs)
                        .filter_map(|(member, attributes)| {
                            if attributes.is_empty() {
                                Some(IntrospectionNode::IntrospectionId(Some(ident_to_type(
                                    member,
                                ))))
                            } else {
                                None // TODO: properly interpret cfg attributes
                            }
                        })
                        .collect(),
                ),
            ),
        ]
        .into(),
    )
    .emit(pyo3_crate_path)
}

pub fn class_introspection_code(
    pyo3_crate_path: &PyO3CratePath,
    ident: &Ident,
    name: &str,
) -> TokenStream {
    IntrospectionNode::Map(
        [
            ("type", IntrospectionNode::String("class".into())),
            (
                "id",
                IntrospectionNode::IntrospectionId(Some(ident_to_type(ident))),
            ),
            ("name", IntrospectionNode::String(name.into())),
        ]
        .into(),
    )
    .emit(pyo3_crate_path)
}

pub fn function_introspection_code(
    pyo3_crate_path: &PyO3CratePath,
    ident: Option<&Ident>,
    name: &str,
    signature: &FunctionSignature<'_>,
    first_argument: Option<&'static str>,
    decorators: impl IntoIterator<Item = String>,
    parent: Option<&Type>,
) -> TokenStream {
    let mut desc = HashMap::from([
        ("type", IntrospectionNode::String("function".into())),
        ("name", IntrospectionNode::String(name.into())),
        (
            "arguments",
            arguments_introspection_data(signature, first_argument),
        ),
    ]);
    if let Some(ident) = ident {
        desc.insert(
            "id",
            IntrospectionNode::IntrospectionId(Some(ident_to_type(ident))),
        );
    }
    let decorators = decorators
        .into_iter()
        .map(|d| IntrospectionNode::String(d.into()))
        .collect::<Vec<_>>();
    if !decorators.is_empty() {
        desc.insert("decorators", IntrospectionNode::List(decorators));
    }
    if let Some(parent) = parent {
        desc.insert(
            "parent",
            IntrospectionNode::IntrospectionId(Some(Cow::Borrowed(parent))),
        );
    }
    IntrospectionNode::Map(desc).emit(pyo3_crate_path)
}

fn arguments_introspection_data<'a>(
    signature: &'a FunctionSignature<'a>,
    first_argument: Option<&'a str>,
) -> IntrospectionNode<'a> {
    let mut argument_desc = signature.arguments.iter().filter_map(|arg| {
        if let FnArg::Regular(arg) = arg {
            Some(arg)
        } else {
            None
        }
    });

    let mut posonlyargs = Vec::new();
    let mut args = Vec::new();
    let mut vararg = None;
    let mut kwonlyargs = Vec::new();
    let mut kwarg = None;

    if let Some(first_argument) = first_argument {
        posonlyargs.push(IntrospectionNode::Map(
            [("name", IntrospectionNode::String(first_argument.into()))].into(),
        ));
    }

    for (i, param) in signature
        .python_signature
        .positional_parameters
        .iter()
        .enumerate()
    {
        let arg_desc = if let Some(arg_desc) = argument_desc.next() {
            arg_desc
        } else {
            panic!("Less arguments than in python signature");
        };
        let arg = argument_introspection_data(param, arg_desc);
        if i < signature.python_signature.positional_only_parameters {
            posonlyargs.push(arg);
        } else {
            args.push(arg)
        }
    }

    if let Some(param) = &signature.python_signature.varargs {
        vararg = Some(IntrospectionNode::Map(
            [("name", IntrospectionNode::String(param.into()))].into(),
        ));
    }

    for (param, _) in &signature.python_signature.keyword_only_parameters {
        let arg_desc = if let Some(arg_desc) = argument_desc.next() {
            arg_desc
        } else {
            panic!("Less arguments than in python signature");
        };
        kwonlyargs.push(argument_introspection_data(param, arg_desc));
    }

    if let Some(param) = &signature.python_signature.kwargs {
        kwarg = Some(IntrospectionNode::Map(
            [
                ("name", IntrospectionNode::String(param.into())),
                ("kind", IntrospectionNode::String("VAR_KEYWORD".into())),
            ]
            .into(),
        ));
    }

    let mut map = HashMap::new();
    if !posonlyargs.is_empty() {
        map.insert("posonlyargs", IntrospectionNode::List(posonlyargs));
    }
    if !args.is_empty() {
        map.insert("args", IntrospectionNode::List(args));
    }
    if let Some(vararg) = vararg {
        map.insert("vararg", vararg);
    }
    if !kwonlyargs.is_empty() {
        map.insert("kwonlyargs", IntrospectionNode::List(kwonlyargs));
    }
    if let Some(kwarg) = kwarg {
        map.insert("kwarg", kwarg);
    }
    IntrospectionNode::Map(map)
}

fn argument_introspection_data<'a>(
    name: &'a str,
    desc: &'a RegularArg<'_>,
) -> IntrospectionNode<'a> {
    let mut params: HashMap<_, _> = [("name", IntrospectionNode::String(name.into()))].into();
    if desc.default_value.is_some() {
        params.insert(
            "default",
            IntrospectionNode::String(desc.default_value().into()),
        );
    }
    if desc.from_py_with.is_none() {
        // If from_py_with is set we don't know anything on the input type
        if let Some(ty) = desc.option_wrapped_type {
            // Special case to properly generate a `T | None` annotation
            let ty = ty.clone().elide_lifetimes();
            params.insert(
                "annotation",
                IntrospectionNode::InputType {
                    rust_type: ty,
                    nullable: true,
                },
            );
        } else {
            let ty = desc.ty.clone().elide_lifetimes();
            params.insert(
                "annotation",
                IntrospectionNode::InputType {
                    rust_type: ty,
                    nullable: false,
                },
            );
        }
    }
    IntrospectionNode::Map(params)
}

enum IntrospectionNode<'a> {
    String(Cow<'a, str>),
<<<<<<< HEAD
    IntrospectionId(Option<&'a Ident>),
    InputType { rust_type: Type, nullable: bool },
=======
    IntrospectionId(Option<Cow<'a, Type>>),
>>>>>>> 0e298e5d
    Map(HashMap<&'static str, IntrospectionNode<'a>>),
    List(Vec<IntrospectionNode<'a>>),
}

impl IntrospectionNode<'_> {
    fn emit(self, pyo3_crate_path: &PyO3CratePath) -> TokenStream {
        let mut content = ConcatenationBuilder::default();
        self.add_to_serialization(&mut content, pyo3_crate_path);
        let content = content.into_token_stream(pyo3_crate_path);

        let static_name = format_ident!("PYO3_INTROSPECTION_0_{}", unique_element_id());
        // #[no_mangle] is required to make sure some linkers like Linux ones do not mangle the section name too.
        quote! {
            const _: () = {
                #[used]
                #[no_mangle]
                static #static_name: &'static str = #content;
            };
        }
    }

    fn add_to_serialization(
        self,
        content: &mut ConcatenationBuilder,
        pyo3_crate_path: &PyO3CratePath,
    ) {
        match self {
            Self::String(string) => {
                content.push_str_to_escape(&string);
            }
            Self::IntrospectionId(ident) => {
                content.push_str("\"");
                content.push_tokens(if let Some(ident) = ident {
                    quote! { #ident::_PYO3_INTROSPECTION_ID }
                } else {
                    quote! { _PYO3_INTROSPECTION_ID }
                });
                content.push_str("\"");
            }
            Self::InputType {
                rust_type,
                nullable,
            } => {
                content.push_str("\"");
                content.push_tokens(quote! { <#rust_type as #pyo3_crate_path::impl_::extract_argument::PyFunctionArgument<false>>::INPUT_TYPE });
                if nullable {
                    content.push_str(" | None");
                }
                content.push_str("\"");
            }
            Self::Map(map) => {
                content.push_str("{");
                for (i, (key, value)) in map.into_iter().enumerate() {
                    if i > 0 {
                        content.push_str(",");
                    }
                    content.push_str_to_escape(key);
                    content.push_str(":");
                    value.add_to_serialization(content, pyo3_crate_path);
                }
                content.push_str("}");
            }
            Self::List(list) => {
                content.push_str("[");
                for (i, value) in list.into_iter().enumerate() {
                    if i > 0 {
                        content.push_str(",");
                    }
                    value.add_to_serialization(content, pyo3_crate_path);
                }
                content.push_str("]");
            }
        }
    }
}

#[derive(Default)]
struct ConcatenationBuilder {
    elements: Vec<ConcatenationBuilderElement>,
    current_string: String,
}

impl ConcatenationBuilder {
    fn push_tokens(&mut self, token_stream: TokenStream) {
        if !self.current_string.is_empty() {
            self.elements.push(ConcatenationBuilderElement::String(take(
                &mut self.current_string,
            )));
        }
        self.elements
            .push(ConcatenationBuilderElement::TokenStream(token_stream));
    }

    fn push_str(&mut self, value: &str) {
        self.current_string.push_str(value);
    }

    fn push_str_to_escape(&mut self, value: &str) {
        self.current_string.push('"');
        for c in value.chars() {
            match c {
                '\\' => self.current_string.push_str("\\\\"),
                '"' => self.current_string.push_str("\\\""),
                c => {
                    if c < char::from(32) {
                        panic!("ASCII chars below 32 are not allowed")
                    } else {
                        self.current_string.push(c);
                    }
                }
            }
        }
        self.current_string.push('"');
    }

    fn into_token_stream(self, pyo3_crate_path: &PyO3CratePath) -> TokenStream {
        let mut elements = self.elements;
        if !self.current_string.is_empty() {
            elements.push(ConcatenationBuilderElement::String(self.current_string));
        }

        if let [ConcatenationBuilderElement::String(string)] = elements.as_slice() {
            // We avoid the const_concat! macro if there is only a single string
            return string.to_token_stream();
        }

        quote! {
            #pyo3_crate_path::impl_::concat::const_concat!(#(#elements , )*)
        }
    }
}

enum ConcatenationBuilderElement {
    String(String),
    TokenStream(TokenStream),
}

impl ToTokens for ConcatenationBuilderElement {
    fn to_tokens(&self, tokens: &mut TokenStream) {
        match self {
            Self::String(s) => s.to_tokens(tokens),
            Self::TokenStream(ts) => ts.to_tokens(tokens),
        }
    }
}

/// Generates a new unique identifier for linking introspection objects together
pub fn introspection_id_const() -> TokenStream {
    let id = unique_element_id().to_string();
    quote! {
        #[doc(hidden)]
        pub const _PYO3_INTROSPECTION_ID: &'static str = #id;
    }
}

fn unique_element_id() -> u64 {
    let mut hasher = DefaultHasher::new();
    format!("{:?}", Span::call_site()).hash(&mut hasher); // Distinguishes between call sites
    GLOBAL_COUNTER_FOR_UNIQUE_NAMES
        .fetch_add(1, Ordering::Relaxed)
        .hash(&mut hasher); // If there are multiple elements in the same call site
    hasher.finish()
}

fn ident_to_type(ident: &Ident) -> Cow<'static, Type> {
    Cow::Owned(
        TypePath {
            path: ident.clone().into(),
            qself: None,
        }
        .into(),
    )
}<|MERGE_RESOLUTION|>--- conflicted
+++ resolved
@@ -19,11 +19,7 @@
 use std::hash::{Hash, Hasher};
 use std::mem::take;
 use std::sync::atomic::{AtomicUsize, Ordering};
-<<<<<<< HEAD
-use syn::{Attribute, Ident, Type};
-=======
 use syn::{Attribute, Ident, Type, TypePath};
->>>>>>> 0e298e5d
 
 static GLOBAL_COUNTER_FOR_UNIQUE_NAMES: AtomicUsize = AtomicUsize::new(0);
 
@@ -246,12 +242,8 @@
 
 enum IntrospectionNode<'a> {
     String(Cow<'a, str>),
-<<<<<<< HEAD
-    IntrospectionId(Option<&'a Ident>),
+    IntrospectionId(Option<Cow<'a, Type>>),
     InputType { rust_type: Type, nullable: bool },
-=======
-    IntrospectionId(Option<Cow<'a, Type>>),
->>>>>>> 0e298e5d
     Map(HashMap<&'static str, IntrospectionNode<'a>>),
     List(Vec<IntrospectionNode<'a>>),
 }
