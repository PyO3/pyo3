use std::borrow::Cow;
use std::ffi::CString;
use std::fmt::Display;

use proc_macro2::{Span, TokenStream};
use quote::{format_ident, quote, quote_spanned, ToTokens};
use syn::LitCStr;
use syn::{ext::IdentExt, spanned::Spanned, Ident, Result};

use crate::pyfunction::{PyFunctionWarning, WarningFactory};
use crate::pyversions::is_abi3_before;
use crate::utils::Ctx;
use crate::{
    attributes::{FromPyWithAttribute, TextSignatureAttribute, TextSignatureAttributeValue},
    params::{impl_arg_params, Holders},
    pyfunction::{
        FunctionSignature, PyFunctionArgPyO3Attributes, PyFunctionOptions, SignatureAttribute,
    },
    quotes,
    utils::{self, PythonDoc},
};

#[derive(Clone, Debug)]
pub struct RegularArg<'a> {
    pub name: Cow<'a, syn::Ident>,
    pub ty: &'a syn::Type,
    pub from_py_with: Option<FromPyWithAttribute>,
    pub default_value: Option<syn::Expr>,
    pub option_wrapped_type: Option<&'a syn::Type>,
    #[cfg(feature = "experimental-inspect")]
    pub annotation: Option<String>,
}

/// Pythons *args argument
#[derive(Clone, Debug)]
pub struct VarargsArg<'a> {
    pub name: Cow<'a, syn::Ident>,
    pub ty: &'a syn::Type,
    #[cfg(feature = "experimental-inspect")]
    pub annotation: Option<String>,
}

/// Pythons **kwarg argument
#[derive(Clone, Debug)]
pub struct KwargsArg<'a> {
    pub name: Cow<'a, syn::Ident>,
    pub ty: &'a syn::Type,
    #[cfg(feature = "experimental-inspect")]
    pub annotation: Option<String>,
}

#[derive(Clone, Debug)]
pub struct CancelHandleArg<'a> {
    pub name: &'a syn::Ident,
    pub ty: &'a syn::Type,
}

#[derive(Clone, Debug)]
pub struct PyArg<'a> {
    pub name: &'a syn::Ident,
    pub ty: &'a syn::Type,
}

#[allow(clippy::large_enum_variant)] // See #5039
#[derive(Clone, Debug)]
pub enum FnArg<'a> {
    Regular(RegularArg<'a>),
    VarArgs(VarargsArg<'a>),
    KwArgs(KwargsArg<'a>),
    Py(PyArg<'a>),
    CancelHandle(CancelHandleArg<'a>),
}

impl<'a> FnArg<'a> {
    pub fn name(&self) -> &syn::Ident {
        match self {
            FnArg::Regular(RegularArg { name, .. }) => name,
            FnArg::VarArgs(VarargsArg { name, .. }) => name,
            FnArg::KwArgs(KwargsArg { name, .. }) => name,
            FnArg::Py(PyArg { name, .. }) => name,
            FnArg::CancelHandle(CancelHandleArg { name, .. }) => name,
        }
    }

    pub fn ty(&self) -> &'a syn::Type {
        match self {
            FnArg::Regular(RegularArg { ty, .. }) => ty,
            FnArg::VarArgs(VarargsArg { ty, .. }) => ty,
            FnArg::KwArgs(KwargsArg { ty, .. }) => ty,
            FnArg::Py(PyArg { ty, .. }) => ty,
            FnArg::CancelHandle(CancelHandleArg { ty, .. }) => ty,
        }
    }

    #[expect(
        clippy::wrong_self_convention,
        reason = "called `from_` but not a constructor"
    )]
    pub fn from_py_with(&self) -> Option<&FromPyWithAttribute> {
        if let FnArg::Regular(RegularArg { from_py_with, .. }) = self {
            from_py_with.as_ref()
        } else {
            None
        }
    }

    pub fn to_varargs_mut(&mut self) -> Result<&mut Self> {
        if let Self::Regular(RegularArg {
            name,
            ty,
            option_wrapped_type: None,
            #[cfg(feature = "experimental-inspect")]
            annotation,
            ..
        }) = self
        {
            *self = Self::VarArgs(VarargsArg {
                name: name.clone(),
                ty,
                #[cfg(feature = "experimental-inspect")]
                annotation: annotation.clone(),
            });
            Ok(self)
        } else {
            bail_spanned!(self.name().span() => "args cannot be optional")
        }
    }

    pub fn to_kwargs_mut(&mut self) -> Result<&mut Self> {
        if let Self::Regular(RegularArg {
            name,
            ty,
            option_wrapped_type: Some(..),
            #[cfg(feature = "experimental-inspect")]
            annotation,
            ..
        }) = self
        {
            *self = Self::KwArgs(KwargsArg {
                name: name.clone(),
                ty,
                #[cfg(feature = "experimental-inspect")]
                annotation: annotation.clone(),
            });
            Ok(self)
        } else {
            bail_spanned!(self.name().span() => "kwargs must be Option<_>")
        }
    }

    /// Transforms a rust fn arg parsed with syn into a method::FnArg
    pub fn parse(arg: &'a mut syn::FnArg) -> Result<Self> {
        match arg {
            syn::FnArg::Receiver(recv) => {
                bail_spanned!(recv.span() => "unexpected receiver")
            } // checked in parse_fn_type
            syn::FnArg::Typed(cap) => {
                if let syn::Type::ImplTrait(_) = &*cap.ty {
                    bail_spanned!(cap.ty.span() => IMPL_TRAIT_ERR);
                }

                let PyFunctionArgPyO3Attributes {
                    from_py_with,
                    cancel_handle,
                } = PyFunctionArgPyO3Attributes::from_attrs(&mut cap.attrs)?;
                let ident = match &*cap.pat {
                    syn::Pat::Ident(syn::PatIdent { ident, .. }) => ident,
                    other => return Err(handle_argument_error(other)),
                };

                if utils::is_python(&cap.ty) {
                    return Ok(Self::Py(PyArg {
                        name: ident,
                        ty: &cap.ty,
                    }));
                }

                if cancel_handle.is_some() {
                    // `PyFunctionArgPyO3Attributes::from_attrs` validates that
                    // only compatible attributes are specified, either
                    // `cancel_handle` or `from_py_with`, duplicates and any
                    // combination of the two are already rejected.
                    return Ok(Self::CancelHandle(CancelHandleArg {
                        name: ident,
                        ty: &cap.ty,
                    }));
                }

                Ok(Self::Regular(RegularArg {
                    name: Cow::Borrowed(ident),
                    ty: &cap.ty,
                    from_py_with,
                    default_value: None,
                    option_wrapped_type: utils::option_type_argument(&cap.ty),
                    #[cfg(feature = "experimental-inspect")]
                    annotation: None,
                }))
            }
        }
    }
}

fn handle_argument_error(pat: &syn::Pat) -> syn::Error {
    let span = pat.span();
    let msg = match pat {
        syn::Pat::Wild(_) => "wildcard argument names are not supported",
        syn::Pat::Struct(_)
        | syn::Pat::Tuple(_)
        | syn::Pat::TupleStruct(_)
        | syn::Pat::Slice(_) => "destructuring in arguments is not supported",
        _ => "unsupported argument",
    };
    syn::Error::new(span, msg)
}

/// Represents what kind of a function a pyfunction or pymethod is
#[derive(Clone, Debug)]
pub enum FnType {
    /// Represents a pymethod annotated with `#[getter]`
    Getter(SelfType),
    /// Represents a pymethod annotated with `#[setter]`
    Setter(SelfType),
    /// Represents a regular pymethod
    Fn(SelfType),
    /// Represents a pymethod annotated with `#[classmethod]`, like a `@classmethod`
    FnClass(Span),
    /// Represents a pyfunction or a pymethod annotated with `#[staticmethod]`, like a `@staticmethod`
    FnStatic,
    /// Represents a pyfunction annotated with `#[pyo3(pass_module)]
    FnModule(Span),
    /// Represents a pymethod or associated constant annotated with `#[classattr]`
    ClassAttribute,
}

impl FnType {
    pub fn skip_first_rust_argument_in_python_signature(&self) -> bool {
        match self {
            FnType::Getter(_)
            | FnType::Setter(_)
            | FnType::Fn(_)
            | FnType::FnClass(_)
            | FnType::FnModule(_) => true,
            FnType::FnStatic | FnType::ClassAttribute => false,
        }
    }

    pub fn signature_attribute_allowed(&self) -> bool {
        match self {
            FnType::Fn(_) | FnType::FnStatic | FnType::FnClass(_) | FnType::FnModule(_) => true,
            // Setter, Getter and ClassAttribute all have fixed signatures (either take 0 or 1
            // arguments) so cannot have a `signature = (...)` attribute.
            FnType::Getter(_) | FnType::Setter(_) | FnType::ClassAttribute => false,
        }
    }

    pub fn self_arg(
        &self,
        cls: Option<&syn::Type>,
        error_mode: ExtractErrorMode,
        holders: &mut Holders,
        ctx: &Ctx,
    ) -> Option<TokenStream> {
        let Ctx { pyo3_path, .. } = ctx;
        match self {
            FnType::Getter(st) | FnType::Setter(st) | FnType::Fn(st) => Some(st.receiver(
                cls.expect("no class given for Fn with a \"self\" receiver"),
                error_mode,
                holders,
                ctx,
            )),
            FnType::FnClass(span) => {
                let py = syn::Ident::new("py", Span::call_site());
                let slf: Ident = syn::Ident::new("_slf", Span::call_site());
                let pyo3_path = pyo3_path.to_tokens_spanned(*span);
                let ret = quote_spanned! { *span =>
                    #[allow(clippy::useless_conversion, reason = "#[classmethod] accepts anything which implements `From<BoundRef<PyType>>`")]
                    ::std::convert::Into::into(
                        #pyo3_path::impl_::pymethods::BoundRef::ref_from_ptr(#py, &*(&#slf as *const _ as *const *mut _))
                            .cast_unchecked::<#pyo3_path::types::PyType>()
                    )
                };
                Some(quote! { unsafe { #ret } })
            }
            FnType::FnModule(span) => {
                let py = syn::Ident::new("py", Span::call_site());
                let slf: Ident = syn::Ident::new("_slf", Span::call_site());
                let pyo3_path = pyo3_path.to_tokens_spanned(*span);
                let ret = quote_spanned! { *span =>
                    #[allow(clippy::useless_conversion, reason = "`pass_module` accepts anything which implements `From<BoundRef<PyModule>>`")]
                    ::std::convert::Into::into(
                        #pyo3_path::impl_::pymethods::BoundRef::ref_from_ptr(#py, &*(&#slf as *const _ as *const *mut _))
                            .cast_unchecked::<#pyo3_path::types::PyModule>()
                    )
                };
                Some(quote! { unsafe { #ret } })
            }
            FnType::FnStatic | FnType::ClassAttribute => None,
        }
    }
}

#[derive(Clone, Debug)]
pub enum SelfType {
    Receiver { mutable: bool, span: Span },
    TryFromBoundRef(Span),
}

#[derive(Clone, Copy)]
pub enum ExtractErrorMode {
    NotImplemented,
    Raise,
}

impl ExtractErrorMode {
    pub fn handle_error(self, extract: TokenStream, ctx: &Ctx) -> TokenStream {
        let Ctx { pyo3_path, .. } = ctx;
        match self {
            ExtractErrorMode::Raise => quote! { #extract? },
            ExtractErrorMode::NotImplemented => quote! {
                match #extract {
                    ::std::result::Result::Ok(value) => value,
                    ::std::result::Result::Err(_) => { return #pyo3_path::impl_::callback::convert(py, py.NotImplemented()); },
                }
            },
        }
    }
}

impl SelfType {
    pub fn receiver(
        &self,
        cls: &syn::Type,
        error_mode: ExtractErrorMode,
        holders: &mut Holders,
        ctx: &Ctx,
    ) -> TokenStream {
        // Due to use of quote_spanned in this function, need to bind these idents to the
        // main macro callsite.
        let py = syn::Ident::new("py", Span::call_site());
        let slf = syn::Ident::new("_slf", Span::call_site());
        let Ctx { pyo3_path, .. } = ctx;
        let bound_ref =
            quote! { unsafe { #pyo3_path::impl_::pymethods::BoundRef::ref_from_ptr(#py, &#slf) } };
        match self {
            SelfType::Receiver { span, mutable } => {
                let method = if *mutable {
                    syn::Ident::new("extract_pyclass_ref_mut", *span)
                } else {
                    syn::Ident::new("extract_pyclass_ref", *span)
                };
                let holder = holders.push_holder(*span);
                let pyo3_path = pyo3_path.to_tokens_spanned(*span);
                error_mode.handle_error(
                    quote_spanned! { *span =>
                        #pyo3_path::impl_::extract_argument::#method::<#cls>(
                            #bound_ref.0,
                            &mut #holder,
                        )
                    },
                    ctx,
                )
            }
            SelfType::TryFromBoundRef(span) => {
                let pyo3_path = pyo3_path.to_tokens_spanned(*span);
                error_mode.handle_error(
                    quote_spanned! { *span =>
                        #bound_ref.cast::<#cls>()
                            .map_err(::std::convert::Into::<#pyo3_path::PyErr>::into)
                            .and_then(
                                #[allow(clippy::unnecessary_fallible_conversions, reason = "anything implementing `TryFrom<BoundRef>` is permitted")]
                                |bound| ::std::convert::TryFrom::try_from(bound).map_err(::std::convert::Into::into)
                            )

                    },
                    ctx
                )
            }
        }
    }
}

/// Determines which CPython calling convention a given FnSpec uses.
#[derive(Clone, Debug, Copy)]
pub enum CallingConvention {
    Noargs,   // METH_NOARGS
    Varargs,  // METH_VARARGS | METH_KEYWORDS
    Fastcall, // METH_FASTCALL | METH_KEYWORDS (not compatible with `abi3` feature before 3.10)
}

impl CallingConvention {
    /// Determine default calling convention from an argument signature.
    ///
    /// Different other slots (tp_call, tp_new) can have other requirements
    /// and are set manually (see `parse_fn_type` below).
    pub fn from_signature(signature: &FunctionSignature<'_>) -> Self {
        if signature.python_signature.has_no_args() {
            Self::Noargs
        } else if signature.python_signature.kwargs.is_none() && !is_abi3_before(3, 10) {
            // For functions that accept **kwargs, always prefer varargs for now based on
            // historical performance testing.
            //
            // FASTCALL not compatible with `abi3` before 3.10
            Self::Fastcall
        } else {
            Self::Varargs
        }
    }
}

#[derive(Clone)]
pub struct FnSpec<'a> {
    pub tp: FnType,
    // Rust function name
    pub name: &'a syn::Ident,
    // Wrapped python name. This should not have any leading r#.
    // r# can be removed by syn::ext::IdentExt::unraw()
    pub python_name: syn::Ident,
    pub signature: FunctionSignature<'a>,
    pub text_signature: Option<TextSignatureAttribute>,
    pub asyncness: Option<syn::Token![async]>,
    pub unsafety: Option<syn::Token![unsafe]>,
    pub warnings: Vec<PyFunctionWarning>,
    #[cfg(feature = "experimental-inspect")]
    pub output: syn::ReturnType,
}

pub fn parse_method_receiver(arg: &syn::FnArg) -> Result<SelfType> {
    match arg {
        syn::FnArg::Receiver(
            recv @ syn::Receiver {
                reference: None, ..
            },
        ) => {
            bail_spanned!(recv.span() => RECEIVER_BY_VALUE_ERR);
        }
        syn::FnArg::Receiver(recv @ syn::Receiver { mutability, .. }) => Ok(SelfType::Receiver {
            mutable: mutability.is_some(),
            span: recv.span(),
        }),
        syn::FnArg::Typed(syn::PatType { ty, .. }) => {
            if let syn::Type::ImplTrait(_) = &**ty {
                bail_spanned!(ty.span() => IMPL_TRAIT_ERR);
            }
            Ok(SelfType::TryFromBoundRef(ty.span()))
        }
    }
}

impl<'a> FnSpec<'a> {
    /// Parser function signature and function attributes
    pub fn parse(
        // Signature is mutable to remove the `Python` argument.
        sig: &'a mut syn::Signature,
        meth_attrs: &mut Vec<syn::Attribute>,
        options: PyFunctionOptions,
    ) -> Result<FnSpec<'a>> {
        let PyFunctionOptions {
            text_signature,
            name,
            signature,
            warnings,
            ..
        } = options;

        let mut python_name = name.map(|name| name.value.0);

        let fn_type = Self::parse_fn_type(sig, meth_attrs, &mut python_name)?;
        ensure_signatures_on_valid_method(&fn_type, signature.as_ref(), text_signature.as_ref())?;

        let name = &sig.ident;
        let python_name = python_name.as_ref().unwrap_or(name).unraw();

        let arguments: Vec<_> = sig
            .inputs
            .iter_mut()
            .skip(if fn_type.skip_first_rust_argument_in_python_signature() {
                1
            } else {
                0
            })
            .map(FnArg::parse)
            .collect::<Result<_>>()?;

        let signature = if let Some(signature) = signature {
            FunctionSignature::from_arguments_and_attribute(arguments, signature)?
        } else {
            FunctionSignature::from_arguments(arguments)
        };

        Ok(FnSpec {
            tp: fn_type,
            name,
            python_name,
            signature,
            text_signature,
            asyncness: sig.asyncness,
            unsafety: sig.unsafety,
            warnings,
            #[cfg(feature = "experimental-inspect")]
            output: sig.output.clone(),
        })
    }

    pub fn null_terminated_python_name(&self) -> LitCStr {
        let name = self.python_name.to_string();
        let name = CString::new(name).unwrap();
        LitCStr::new(&name, self.python_name.span())
    }

    fn parse_fn_type(
        sig: &syn::Signature,
        meth_attrs: &mut Vec<syn::Attribute>,
        python_name: &mut Option<syn::Ident>,
    ) -> Result<FnType> {
        let mut method_attributes = parse_method_attributes(meth_attrs)?;

        let name = &sig.ident;
        let parse_receiver = |msg: &'static str| {
            let first_arg = sig
                .inputs
                .first()
                .ok_or_else(|| err_spanned!(sig.span() => msg))?;
            parse_method_receiver(first_arg)
        };

        // strip get_ or set_
        let strip_fn_name = |prefix: &'static str| {
            name.unraw()
                .to_string()
                .strip_prefix(prefix)
                .map(|stripped| syn::Ident::new(stripped, name.span()))
        };

        let mut set_name_to_new = || {
            if let Some(name) = &python_name {
                bail_spanned!(name.span() => "`name` not allowed with `#[new]`");
            }
            *python_name = Some(syn::Ident::new("__new__", Span::call_site()));
            Ok(())
        };

        let fn_type = match method_attributes.as_mut_slice() {
            [] => FnType::Fn(parse_receiver(
                "static method needs #[staticmethod] attribute",
            )?),
            [MethodTypeAttribute::StaticMethod(_)] => FnType::FnStatic,
            [MethodTypeAttribute::ClassAttribute(_)] => FnType::ClassAttribute,
            [MethodTypeAttribute::New(_)] => {
                set_name_to_new()?;
                FnType::FnStatic
            }
            [MethodTypeAttribute::New(_), MethodTypeAttribute::ClassMethod(span)]
            | [MethodTypeAttribute::ClassMethod(span), MethodTypeAttribute::New(_)] => {
                set_name_to_new()?;
                FnType::FnClass(*span)
            }
            [MethodTypeAttribute::ClassMethod(_)] => {
                // Add a helpful hint if the classmethod doesn't look like a classmethod
                let span = match sig.inputs.first() {
                    // Don't actually bother checking the type of the first argument, the compiler
                    // will error on incorrect type.
                    Some(syn::FnArg::Typed(first_arg)) => first_arg.ty.span(),
                    Some(syn::FnArg::Receiver(_)) | None => bail_spanned!(
                        sig.paren_token.span.join() => "Expected `&Bound<PyType>` or `Py<PyType>` as the first argument to `#[classmethod]`"
                    ),
                };
                FnType::FnClass(span)
            }
            [MethodTypeAttribute::Getter(_, name)] => {
                if let Some(name) = name.take() {
                    ensure_spanned!(
                        python_name.replace(name).is_none(),
                        python_name.span() => "`name` may only be specified once"
                    );
                } else if python_name.is_none() {
                    // Strip off "get_" prefix if needed
                    *python_name = strip_fn_name("get_");
                }

                FnType::Getter(parse_receiver("expected receiver for `#[getter]`")?)
            }
            [MethodTypeAttribute::Setter(_, name)] => {
                if let Some(name) = name.take() {
                    ensure_spanned!(
                        python_name.replace(name).is_none(),
                        python_name.span() => "`name` may only be specified once"
                    );
                } else if python_name.is_none() {
                    // Strip off "set_" prefix if needed
                    *python_name = strip_fn_name("set_");
                }

                FnType::Setter(parse_receiver("expected receiver for `#[setter]`")?)
            }
            [first, rest @ .., last] => {
                // Join as many of the spans together as possible
                let span = rest
                    .iter()
                    .fold(first.span(), |s, next| s.join(next.span()).unwrap_or(s));
                let span = span.join(last.span()).unwrap_or(span);
                // List all the attributes in the error message
                let mut msg = format!("`{first}` may not be combined with");
                let mut is_first = true;
                for attr in &*rest {
                    msg.push_str(&format!(" `{attr}`"));
                    if is_first {
                        is_first = false;
                    } else {
                        msg.push(',');
                    }
                }
                if !rest.is_empty() {
                    msg.push_str(" and");
                }
                msg.push_str(&format!(" `{last}`"));
                bail_spanned!(span => msg)
            }
        };
        Ok(fn_type)
    }

    /// Return a C wrapper function for this signature.
    pub fn get_wrapper_function(
        &self,
        ident: &proc_macro2::Ident,
        cls: Option<&syn::Type>,
        convention: CallingConvention,
        ctx: &Ctx,
    ) -> Result<TokenStream> {
        let Ctx {
            pyo3_path,
            output_span,
        } = ctx;
        let mut cancel_handle_iter = self
            .signature
            .arguments
            .iter()
            .filter(|arg| matches!(arg, FnArg::CancelHandle(..)));
        let cancel_handle = cancel_handle_iter.next();
        if let Some(FnArg::CancelHandle(CancelHandleArg { name, .. })) = cancel_handle {
            ensure_spanned!(self.asyncness.is_some(), name.span() => "`cancel_handle` attribute can only be used with `async fn`");
            if let Some(FnArg::CancelHandle(CancelHandleArg { name, .. })) =
                cancel_handle_iter.next()
            {
                bail_spanned!(name.span() => "`cancel_handle` may only be specified once");
            }
        }

        let rust_call = |args: Vec<TokenStream>, holders: &mut Holders| {
            let mut self_arg = || self.tp.self_arg(cls, ExtractErrorMode::Raise, holders, ctx);

            let call = if self.asyncness.is_some() {
                let throw_callback = if cancel_handle.is_some() {
                    quote! { Some(__throw_callback) }
                } else {
                    quote! { None }
                };
                let python_name = &self.python_name;
                let qualname_prefix = match cls {
                    Some(cls) => quote!(Some(<#cls as #pyo3_path::PyClass>::NAME)),
                    None => quote!(None),
                };
                let future = match self.tp {
                    // If extracting `self`, we move the `_slf` pointer into the async block. This reduces the lifetime for which the Rust state is considered "borrowed"
                    // to just when the async block is executing.
                    //
                    // TODO: we should do this with all arguments, not just `self`, e.g. https://github.com/PyO3/pyo3/issues/5681
                    FnType::Fn(SelfType::Receiver { mutable, .. }) => {
                        let arg_names = (0..args.len())
                            .map(|i| format_ident!("arg_{}", i))
                            .collect::<Vec<_>>();
                        let method = if mutable {
                            syn::Ident::new("extract_pyclass_ref_mut", Span::call_site())
                        } else {
                            syn::Ident::new("extract_pyclass_ref", Span::call_site())
                        };
                        quote! {{
                            let _slf = unsafe { #pyo3_path::impl_::pymethods::BoundRef::ref_from_ptr(py, &_slf) }.to_owned().unbind();
                            #(let #arg_names = #args;)*
                            async move {
                                let assume_attached = unsafe { #pyo3_path::impl_::coroutine::AssumeAttachedInCoroutine::new() };
                                let py = assume_attached.py();
                                let mut holder = None;
                                let future = function(
                                    #pyo3_path::impl_::extract_argument::#method(_slf.bind(py), &mut holder)?,
                                    #(#arg_names),*
                                );
                                drop(py);
                                let result = future.await;
                                let result: #pyo3_path::PyResult<_> = #pyo3_path::impl_::wrap::converter(&result).wrap(result).map_err(::std::convert::Into::into);
                                result
                            }
                        }}
                    }
                    _ => {
                        let args = self_arg().into_iter().chain(args);
                        quote! { function(#(#args),*) }
                    }
                };
                let mut call = quote! {{
                    let future = #future;
                    #pyo3_path::impl_::coroutine::new_coroutine(
                        #pyo3_path::intern!(py, stringify!(#python_name)),
                        #qualname_prefix,
                        #throw_callback,
                        async move {
<<<<<<< HEAD
                            let result = future.await;
                            #pyo3_path::impl_::wrap::converter(&result).wrap(result).map_err(::std::convert::Into::into)
=======
                            let fut = future.await;
                            let res = #pyo3_path::impl_::wrap::converter(&fut).wrap(fut).map_err(::std::convert::Into::into);
                            #pyo3_path::impl_::wrap::converter(&res).map_into_pyobject(
                                // SAFETY: attached when future is polled (see `Coroutine::poll`)
                                unsafe { #pyo3_path::Python::assume_attached() },
                                res
                            )
>>>>>>> 7c8f8aab
                        },
                    )
                }};
                if cancel_handle.is_some() {
                    call = quote! {{
                        let __cancel_handle = #pyo3_path::coroutine::CancelHandle::new();
                        let __throw_callback = __cancel_handle.throw_callback();
                        #call
                    }};
                }
                call
            } else {
                let args = self_arg().into_iter().chain(args);
                quote! { function(#(#args),*) }
            };

            // We must assign the output_span to the return value of the call,
            // but *not* of the call itself otherwise the spans get really weird
            let ret_ident = Ident::new("ret", *output_span);
            let ret_expr = quote! { let #ret_ident = #call; };
            let return_conversion =
                quotes::map_result_into_ptr(quotes::ok_wrap(ret_ident.to_token_stream(), ctx), ctx);
            quote! {
                {
                    #ret_expr
                    #return_conversion
                }
            }
        };

        let func_name = &self.name;
        let rust_name = if let Some(cls) = cls {
            quote!(#cls::#func_name)
        } else {
            quote!(#func_name)
        };

        let warnings = self.warnings.build_py_warning(ctx);

        Ok(match convention {
            CallingConvention::Noargs => {
                let mut holders = Holders::new();
                let args = self
                    .signature
                    .arguments
                    .iter()
                    .map(|arg| match arg {
                        FnArg::Py(..) => quote!(py),
                        FnArg::CancelHandle(..) => quote!(__cancel_handle),
                        _ => unreachable!("`CallingConvention::Noargs` should not contain any arguments (reaching Python) except for `self`, which is handled below."),
                    })
                    .collect();
                let call = rust_call(args, &mut holders);
                let init_holders = holders.init_holders(ctx);
                quote! {
                    unsafe fn #ident<'py>(
                        py: #pyo3_path::Python<'py>,
                        _slf: *mut #pyo3_path::ffi::PyObject,
                    ) -> #pyo3_path::PyResult<*mut #pyo3_path::ffi::PyObject> {
                        let function = #rust_name; // Shadow the function name to avoid #3017
                        #init_holders
                        #warnings
                        let result = #call;
                        result
                    }
                }
            }
            CallingConvention::Fastcall => {
                let mut holders = Holders::new();
                let (arg_convert, args) = impl_arg_params(self, cls, true, &mut holders, ctx);
                let call = rust_call(args, &mut holders);
                let init_holders = holders.init_holders(ctx);

                quote! {
                    unsafe fn #ident<'py>(
                        py: #pyo3_path::Python<'py>,
                        _slf: *mut #pyo3_path::ffi::PyObject,
                        _args: *const *mut #pyo3_path::ffi::PyObject,
                        _nargs: #pyo3_path::ffi::Py_ssize_t,
                        _kwnames: *mut #pyo3_path::ffi::PyObject
                    ) -> #pyo3_path::PyResult<*mut #pyo3_path::ffi::PyObject> {
                        let function = #rust_name; // Shadow the function name to avoid #3017
                        #arg_convert
                        #init_holders
                        #warnings
                        let result = #call;
                        result
                    }
                }
            }
            CallingConvention::Varargs => {
                let mut holders = Holders::new();
                let (arg_convert, args) = impl_arg_params(self, cls, false, &mut holders, ctx);
                let call = rust_call(args, &mut holders);
                let init_holders = holders.init_holders(ctx);

                quote! {
                    unsafe fn #ident<'py>(
                        py: #pyo3_path::Python<'py>,
                        _slf: *mut #pyo3_path::ffi::PyObject,
                        _args: *mut #pyo3_path::ffi::PyObject,
                        _kwargs: *mut #pyo3_path::ffi::PyObject
                    ) -> #pyo3_path::PyResult<*mut #pyo3_path::ffi::PyObject> {
                        let function = #rust_name; // Shadow the function name to avoid #3017
                        #arg_convert
                        #init_holders
                        #warnings
                        let result = #call;
                        result
                    }
                }
            }
        })
    }

    /// Return a `PyMethodDef` constructor for this function, matching the selected
    /// calling convention.
    pub fn get_methoddef(
        &self,
        wrapper: impl ToTokens,
        doc: &PythonDoc,
        convention: CallingConvention,
        ctx: &Ctx,
    ) -> TokenStream {
        let Ctx { pyo3_path, .. } = ctx;
        let python_name = self.null_terminated_python_name();
        let flags = match self.tp {
            FnType::FnClass(_) => quote! { .flags(#pyo3_path::ffi::METH_CLASS) },
            FnType::FnStatic => quote! { .flags(#pyo3_path::ffi::METH_STATIC) },
            _ => quote! {},
        };
        let trampoline = match convention {
            CallingConvention::Noargs => Ident::new("noargs", Span::call_site()),
            CallingConvention::Fastcall => {
                Ident::new("fastcall_cfunction_with_keywords", Span::call_site())
            }
            CallingConvention::Varargs => Ident::new("cfunction_with_keywords", Span::call_site()),
        };
        quote! {
            #pyo3_path::impl_::pymethods::PyMethodDef::#trampoline(
                #python_name,
                #pyo3_path::impl_::trampoline::get_trampoline_function!(#trampoline, #wrapper),
                #doc,
            ) #flags
        }
    }

    /// Forwards to [utils::get_doc] with the text signature of this spec.
    pub fn get_doc(&self, attrs: &[syn::Attribute], ctx: &Ctx) -> syn::Result<PythonDoc> {
        let text_signature = self
            .text_signature_call_signature()
            .map(|sig| format!("{}{}", self.python_name, sig));
        utils::get_doc(attrs, text_signature, ctx)
    }

    /// Creates the parenthesised arguments list for `__text_signature__` snippet based on this spec's signature
    /// and/or attributes. Prepend the callable name to make a complete `__text_signature__`.
    pub fn text_signature_call_signature(&self) -> Option<String> {
        let self_argument = match &self.tp {
            // Getters / Setters / ClassAttribute are not callables on the Python side
            FnType::Getter(_) | FnType::Setter(_) | FnType::ClassAttribute => return None,
            FnType::Fn(_) => Some("self"),
            FnType::FnModule(_) => Some("module"),
            FnType::FnClass(_) => Some("cls"),
            FnType::FnStatic => None,
        };

        match self.text_signature.as_ref().map(|attr| &attr.value) {
            Some(TextSignatureAttributeValue::Str(s)) => Some(s.value()),
            None => Some(self.signature.text_signature(self_argument)),
            Some(TextSignatureAttributeValue::Disabled(_)) => None,
        }
    }
}

enum MethodTypeAttribute {
    New(Span),
    ClassMethod(Span),
    StaticMethod(Span),
    Getter(Span, Option<Ident>),
    Setter(Span, Option<Ident>),
    ClassAttribute(Span),
}

impl MethodTypeAttribute {
    fn span(&self) -> Span {
        match self {
            MethodTypeAttribute::New(span)
            | MethodTypeAttribute::ClassMethod(span)
            | MethodTypeAttribute::StaticMethod(span)
            | MethodTypeAttribute::Getter(span, _)
            | MethodTypeAttribute::Setter(span, _)
            | MethodTypeAttribute::ClassAttribute(span) => *span,
        }
    }

    /// Attempts to parse a method type attribute.
    ///
    /// If the attribute does not match one of the attribute names, returns `Ok(None)`.
    ///
    /// Otherwise will either return a parse error or the attribute.
    fn parse_if_matching_attribute(attr: &syn::Attribute) -> Result<Option<Self>> {
        fn ensure_no_arguments(meta: &syn::Meta, ident: &str) -> syn::Result<()> {
            match meta {
                syn::Meta::Path(_) => Ok(()),
                syn::Meta::List(l) => bail_spanned!(
                    l.span() => format!(
                        "`#[{ident}]` does not take any arguments\n= help: did you mean `#[{ident}] #[pyo3({meta})]`?",
                        ident = ident,
                        meta = l.tokens,
                    )
                ),
                syn::Meta::NameValue(nv) => {
                    bail_spanned!(nv.eq_token.span() => format!(
                        "`#[{}]` does not take any arguments\n= note: this was previously accepted and ignored",
                        ident
                    ))
                }
            }
        }

        fn extract_name(meta: &syn::Meta, ident: &str) -> Result<Option<Ident>> {
            match meta {
                syn::Meta::Path(_) => Ok(None),
                syn::Meta::NameValue(nv) => bail_spanned!(
                    nv.eq_token.span() => format!("expected `#[{}(name)]` to set the name", ident)
                ),
                syn::Meta::List(l) => {
                    if let Ok(name) = l.parse_args::<syn::Ident>() {
                        Ok(Some(name))
                    } else if let Ok(name) = l.parse_args::<syn::LitStr>() {
                        name.parse().map(Some)
                    } else {
                        bail_spanned!(l.tokens.span() => "expected ident or string literal for property name");
                    }
                }
            }
        }

        let meta = &attr.meta;
        let path = meta.path();

        if path.is_ident("new") {
            ensure_no_arguments(meta, "new")?;
            Ok(Some(MethodTypeAttribute::New(path.span())))
        } else if path.is_ident("classmethod") {
            ensure_no_arguments(meta, "classmethod")?;
            Ok(Some(MethodTypeAttribute::ClassMethod(path.span())))
        } else if path.is_ident("staticmethod") {
            ensure_no_arguments(meta, "staticmethod")?;
            Ok(Some(MethodTypeAttribute::StaticMethod(path.span())))
        } else if path.is_ident("classattr") {
            ensure_no_arguments(meta, "classattr")?;
            Ok(Some(MethodTypeAttribute::ClassAttribute(path.span())))
        } else if path.is_ident("getter") {
            let name = extract_name(meta, "getter")?;
            Ok(Some(MethodTypeAttribute::Getter(path.span(), name)))
        } else if path.is_ident("setter") {
            let name = extract_name(meta, "setter")?;
            Ok(Some(MethodTypeAttribute::Setter(path.span(), name)))
        } else {
            Ok(None)
        }
    }
}

impl Display for MethodTypeAttribute {
    fn fmt(&self, f: &mut std::fmt::Formatter<'_>) -> std::fmt::Result {
        match self {
            MethodTypeAttribute::New(_) => "#[new]".fmt(f),
            MethodTypeAttribute::ClassMethod(_) => "#[classmethod]".fmt(f),
            MethodTypeAttribute::StaticMethod(_) => "#[staticmethod]".fmt(f),
            MethodTypeAttribute::Getter(_, _) => "#[getter]".fmt(f),
            MethodTypeAttribute::Setter(_, _) => "#[setter]".fmt(f),
            MethodTypeAttribute::ClassAttribute(_) => "#[classattr]".fmt(f),
        }
    }
}

fn parse_method_attributes(attrs: &mut Vec<syn::Attribute>) -> Result<Vec<MethodTypeAttribute>> {
    let mut new_attrs = Vec::new();
    let mut found_attrs = Vec::new();

    for attr in attrs.drain(..) {
        match MethodTypeAttribute::parse_if_matching_attribute(&attr)? {
            Some(attr) => found_attrs.push(attr),
            None => new_attrs.push(attr),
        }
    }

    *attrs = new_attrs;

    Ok(found_attrs)
}

const IMPL_TRAIT_ERR: &str = "Python functions cannot have `impl Trait` arguments";
const RECEIVER_BY_VALUE_ERR: &str =
    "Python objects are shared, so 'self' cannot be moved out of the Python interpreter.
Try `&self`, `&mut self, `slf: PyClassGuard<'_, Self>` or `slf: PyClassGuardMut<'_, Self>`.";

fn ensure_signatures_on_valid_method(
    fn_type: &FnType,
    signature: Option<&SignatureAttribute>,
    text_signature: Option<&TextSignatureAttribute>,
) -> syn::Result<()> {
    if let Some(signature) = signature {
        match fn_type {
            FnType::Getter(_) => {
                debug_assert!(!fn_type.signature_attribute_allowed());
                bail_spanned!(signature.kw.span() => "`signature` not allowed with `getter`")
            }
            FnType::Setter(_) => {
                debug_assert!(!fn_type.signature_attribute_allowed());
                bail_spanned!(signature.kw.span() => "`signature` not allowed with `setter`")
            }
            FnType::ClassAttribute => {
                debug_assert!(!fn_type.signature_attribute_allowed());
                bail_spanned!(signature.kw.span() => "`signature` not allowed with `classattr`")
            }
            _ => debug_assert!(fn_type.signature_attribute_allowed()),
        }
    }
    if let Some(text_signature) = text_signature {
        match fn_type {
            FnType::Getter(_) => {
                bail_spanned!(text_signature.kw.span() => "`text_signature` not allowed with `getter`")
            }
            FnType::Setter(_) => {
                bail_spanned!(text_signature.kw.span() => "`text_signature` not allowed with `setter`")
            }
            FnType::ClassAttribute => {
                bail_spanned!(text_signature.kw.span() => "`text_signature` not allowed with `classattr`")
            }
            _ => {}
        }
    }
    Ok(())
}<|MERGE_RESOLUTION|>--- conflicted
+++ resolved
@@ -678,6 +678,7 @@
                             let _slf = unsafe { #pyo3_path::impl_::pymethods::BoundRef::ref_from_ptr(py, &_slf) }.to_owned().unbind();
                             #(let #arg_names = #args;)*
                             async move {
+                                // SAFETY: attached when future is polled (see `Coroutine::poll`)
                                 let assume_attached = unsafe { #pyo3_path::impl_::coroutine::AssumeAttachedInCoroutine::new() };
                                 let py = assume_attached.py();
                                 let mut holder = None;
@@ -704,18 +705,11 @@
                         #qualname_prefix,
                         #throw_callback,
                         async move {
-<<<<<<< HEAD
-                            let result = future.await;
-                            #pyo3_path::impl_::wrap::converter(&result).wrap(result).map_err(::std::convert::Into::into)
-=======
-                            let fut = future.await;
-                            let res = #pyo3_path::impl_::wrap::converter(&fut).wrap(fut).map_err(::std::convert::Into::into);
-                            #pyo3_path::impl_::wrap::converter(&res).map_into_pyobject(
-                                // SAFETY: attached when future is polled (see `Coroutine::poll`)
-                                unsafe { #pyo3_path::Python::assume_attached() },
-                                res
-                            )
->>>>>>> 7c8f8aab
+                            // SAFETY: attached when future is polled (see `Coroutine::poll`)
+                            let assume_attached = unsafe { #pyo3_path::impl_::coroutine::AssumeAttachedInCoroutine::new() };
+                            let output = future.await;
+                            let res = #pyo3_path::impl_::wrap::converter(&output).wrap(output).map_err(::std::convert::Into::into);
+                            #pyo3_path::impl_::wrap::converter(&res).map_into_pyobject(assume_attached.py(), res)
                         },
                     )
                 }};
