use std::borrow::Cow;
use std::ffi::CString;
use std::fmt::Display;

use proc_macro2::{Span, TokenStream};
use quote::{format_ident, quote, quote_spanned, ToTokens};
use syn::LitCStr;
use syn::{ext::IdentExt, spanned::Spanned, Ident, Result};

use crate::pyfunction::{PyFunctionWarning, WarningFactory};
use crate::pyversions::is_abi3_before;
use crate::utils::{expr_to_python, Ctx};
use crate::{
    attributes::{FromPyWithAttribute, TextSignatureAttribute, TextSignatureAttributeValue},
    params::{impl_arg_params, Holders},
    pyfunction::{
        FunctionSignature, PyFunctionArgPyO3Attributes, PyFunctionOptions, SignatureAttribute,
    },
    quotes,
    utils::{self, PythonDoc},
};

#[derive(Clone, Debug)]
pub struct RegularArg<'a> {
    pub name: Cow<'a, syn::Ident>,
    pub ty: &'a syn::Type,
    pub from_py_with: Option<FromPyWithAttribute>,
    pub default_value: Option<syn::Expr>,
    pub option_wrapped_type: Option<&'a syn::Type>,
    #[cfg(feature = "experimental-inspect")]
    pub annotation: Option<String>,
}

impl RegularArg<'_> {
    pub fn default_value(&self) -> String {
        if let Self {
            default_value: Some(arg_default),
            ..
        } = self
        {
            expr_to_python(arg_default)
        } else if let RegularArg {
            option_wrapped_type: Some(..),
            ..
        } = self
        {
            // functions without a `#[pyo3(signature = (...))]` option
            // will treat trailing `Option<T>` arguments as having a default of `None`
            "None".to_string()
        } else {
            "...".to_string()
        }
    }
}

/// Pythons *args argument
#[derive(Clone, Debug)]
pub struct VarargsArg<'a> {
    pub name: Cow<'a, syn::Ident>,
    pub ty: &'a syn::Type,
    #[cfg(feature = "experimental-inspect")]
    pub annotation: Option<String>,
}

/// Pythons **kwarg argument
#[derive(Clone, Debug)]
pub struct KwargsArg<'a> {
    pub name: Cow<'a, syn::Ident>,
    pub ty: &'a syn::Type,
    #[cfg(feature = "experimental-inspect")]
    pub annotation: Option<String>,
}

#[derive(Clone, Debug)]
pub struct CancelHandleArg<'a> {
    pub name: &'a syn::Ident,
    pub ty: &'a syn::Type,
}

#[derive(Clone, Debug)]
pub struct PyArg<'a> {
    pub name: &'a syn::Ident,
    pub ty: &'a syn::Type,
}

#[allow(clippy::large_enum_variant)] // See #5039
#[derive(Clone, Debug)]
pub enum FnArg<'a> {
    Regular(RegularArg<'a>),
    VarArgs(VarargsArg<'a>),
    KwArgs(KwargsArg<'a>),
    Py(PyArg<'a>),
    CancelHandle(CancelHandleArg<'a>),
}

impl<'a> FnArg<'a> {
    pub fn name(&self) -> &syn::Ident {
        match self {
            FnArg::Regular(RegularArg { name, .. }) => name,
            FnArg::VarArgs(VarargsArg { name, .. }) => name,
            FnArg::KwArgs(KwargsArg { name, .. }) => name,
            FnArg::Py(PyArg { name, .. }) => name,
            FnArg::CancelHandle(CancelHandleArg { name, .. }) => name,
        }
    }

    pub fn ty(&self) -> &'a syn::Type {
        match self {
            FnArg::Regular(RegularArg { ty, .. }) => ty,
            FnArg::VarArgs(VarargsArg { ty, .. }) => ty,
            FnArg::KwArgs(KwargsArg { ty, .. }) => ty,
            FnArg::Py(PyArg { ty, .. }) => ty,
            FnArg::CancelHandle(CancelHandleArg { ty, .. }) => ty,
        }
    }

    #[expect(
        clippy::wrong_self_convention,
        reason = "called `from_` but not a constructor"
    )]
    pub fn from_py_with(&self) -> Option<&FromPyWithAttribute> {
        if let FnArg::Regular(RegularArg { from_py_with, .. }) = self {
            from_py_with.as_ref()
        } else {
            None
        }
    }

    pub fn to_varargs_mut(&mut self) -> Result<&mut Self> {
        if let Self::Regular(RegularArg {
            name,
            ty,
            option_wrapped_type: None,
            #[cfg(feature = "experimental-inspect")]
            annotation,
            ..
        }) = self
        {
            *self = Self::VarArgs(VarargsArg {
                name: name.clone(),
                ty,
                #[cfg(feature = "experimental-inspect")]
                annotation: annotation.clone(),
            });
            Ok(self)
        } else {
            bail_spanned!(self.name().span() => "args cannot be optional")
        }
    }

    pub fn to_kwargs_mut(&mut self) -> Result<&mut Self> {
        if let Self::Regular(RegularArg {
            name,
            ty,
            option_wrapped_type: Some(..),
            #[cfg(feature = "experimental-inspect")]
            annotation,
            ..
        }) = self
        {
            *self = Self::KwArgs(KwargsArg {
                name: name.clone(),
                ty,
                #[cfg(feature = "experimental-inspect")]
                annotation: annotation.clone(),
            });
            Ok(self)
        } else {
            bail_spanned!(self.name().span() => "kwargs must be Option<_>")
        }
    }

    /// Transforms a rust fn arg parsed with syn into a method::FnArg
    pub fn parse(arg: &'a mut syn::FnArg) -> Result<Self> {
        match arg {
            syn::FnArg::Receiver(recv) => {
                bail_spanned!(recv.span() => "unexpected receiver")
            } // checked in parse_fn_type
            syn::FnArg::Typed(cap) => {
                if let syn::Type::ImplTrait(_) = &*cap.ty {
                    bail_spanned!(cap.ty.span() => IMPL_TRAIT_ERR);
                }

                let PyFunctionArgPyO3Attributes {
                    from_py_with,
                    cancel_handle,
                } = PyFunctionArgPyO3Attributes::from_attrs(&mut cap.attrs)?;
                let ident = match &*cap.pat {
                    syn::Pat::Ident(syn::PatIdent { ident, .. }) => ident,
                    other => return Err(handle_argument_error(other)),
                };

                if utils::is_python(&cap.ty) {
                    return Ok(Self::Py(PyArg {
                        name: ident,
                        ty: &cap.ty,
                    }));
                }

                if cancel_handle.is_some() {
                    // `PyFunctionArgPyO3Attributes::from_attrs` validates that
                    // only compatible attributes are specified, either
                    // `cancel_handle` or `from_py_with`, duplicates and any
                    // combination of the two are already rejected.
                    return Ok(Self::CancelHandle(CancelHandleArg {
                        name: ident,
                        ty: &cap.ty,
                    }));
                }

                Ok(Self::Regular(RegularArg {
                    name: Cow::Borrowed(ident),
                    ty: &cap.ty,
                    from_py_with,
                    default_value: None,
                    option_wrapped_type: utils::option_type_argument(&cap.ty),
                    #[cfg(feature = "experimental-inspect")]
                    annotation: None,
                }))
            }
        }
    }

    pub fn default_value(&self) -> String {
        if let Self::Regular(args) = self {
            args.default_value()
        } else {
            "...".to_string()
        }
    }
}

fn handle_argument_error(pat: &syn::Pat) -> syn::Error {
    let span = pat.span();
    let msg = match pat {
        syn::Pat::Wild(_) => "wildcard argument names are not supported",
        syn::Pat::Struct(_)
        | syn::Pat::Tuple(_)
        | syn::Pat::TupleStruct(_)
        | syn::Pat::Slice(_) => "destructuring in arguments is not supported",
        _ => "unsupported argument",
    };
    syn::Error::new(span, msg)
}

/// Represents what kind of a function a pyfunction or pymethod is
#[derive(Clone, Debug)]
pub enum FnType {
    /// Represents a pymethod annotated with `#[getter]`
    Getter(SelfType),
    /// Represents a pymethod annotated with `#[setter]`
    Setter(SelfType),
    /// Represents a regular pymethod
    Fn(SelfType),
<<<<<<< HEAD
    /// Represents a pymethod annotated with `#[new]`, i.e. the `__new__` dunder.
    FnNew,
    /// Represents a pymethod annotated with both `#[new]` and `#[classmethod]` (in either order)
    FnNewClass(Span),
    /// Represents a pymethod annotated with `#[init]`, i.e. the `__init__` dunder.
    FnInit(SelfType),
=======
>>>>>>> d58a4493
    /// Represents a pymethod annotated with `#[classmethod]`, like a `@classmethod`
    FnClass(Span),
    /// Represents a pyfunction or a pymethod annotated with `#[staticmethod]`, like a `@staticmethod`
    FnStatic,
    /// Represents a pyfunction annotated with `#[pyo3(pass_module)]
    FnModule(Span),
    /// Represents a pymethod or associated constant annotated with `#[classattr]`
    ClassAttribute,
}

impl FnType {
    pub fn skip_first_rust_argument_in_python_signature(&self) -> bool {
        match self {
            FnType::Getter(_)
            | FnType::Setter(_)
            | FnType::Fn(_)
            | FnType::FnInit(_)
            | FnType::FnClass(_)
            | FnType::FnModule(_) => true,
            FnType::FnStatic | FnType::ClassAttribute => false,
        }
    }

    pub fn signature_attribute_allowed(&self) -> bool {
        match self {
<<<<<<< HEAD
            FnType::Fn(_)
            | FnType::FnNew
            | FnType::FnInit(_)
            | FnType::FnStatic
            | FnType::FnClass(_)
            | FnType::FnNewClass(_)
            | FnType::FnModule(_) => true,
=======
            FnType::Fn(_) | FnType::FnStatic | FnType::FnClass(_) | FnType::FnModule(_) => true,
>>>>>>> d58a4493
            // Setter, Getter and ClassAttribute all have fixed signatures (either take 0 or 1
            // arguments) so cannot have a `signature = (...)` attribute.
            FnType::Getter(_) | FnType::Setter(_) | FnType::ClassAttribute => false,
        }
    }

    pub fn self_arg(
        &self,
        cls: Option<&syn::Type>,
        error_mode: ExtractErrorMode,
        holders: &mut Holders,
        ctx: &Ctx,
    ) -> Option<TokenStream> {
        let Ctx { pyo3_path, .. } = ctx;
        match self {
            FnType::Getter(st) | FnType::Setter(st) | FnType::Fn(st) | FnType::FnInit(st) => {
                let mut receiver = st.receiver(
                    cls.expect("no class given for Fn with a \"self\" receiver"),
                    error_mode,
                    holders,
                    ctx,
                );
                syn::Token![,](Span::call_site()).to_tokens(&mut receiver);
                Some(receiver)
            }
            FnType::FnClass(span) => {
                let py = syn::Ident::new("py", Span::call_site());
                let slf: Ident = syn::Ident::new("_slf", Span::call_site());
                let pyo3_path = pyo3_path.to_tokens_spanned(*span);
                let ret = quote_spanned! { *span =>
                    #[allow(clippy::useless_conversion, reason = "#[classmethod] accepts anything which implements `From<BoundRef<PyType>>`")]
                    ::std::convert::Into::into(
                        #pyo3_path::impl_::pymethods::BoundRef::ref_from_ptr(#py, &*(&#slf as *const _ as *const *mut _))
                            .cast_unchecked::<#pyo3_path::types::PyType>()
                    )
                };
                Some(quote! { unsafe { #ret }, })
            }
            FnType::FnModule(span) => {
                let py = syn::Ident::new("py", Span::call_site());
                let slf: Ident = syn::Ident::new("_slf", Span::call_site());
                let pyo3_path = pyo3_path.to_tokens_spanned(*span);
                let ret = quote_spanned! { *span =>
                    #[allow(clippy::useless_conversion, reason = "`pass_module` accepts anything which implements `From<BoundRef<PyModule>>`")]
                    ::std::convert::Into::into(
                        #pyo3_path::impl_::pymethods::BoundRef::ref_from_ptr(#py, &*(&#slf as *const _ as *const *mut _))
                            .cast_unchecked::<#pyo3_path::types::PyModule>()
                    )
                };
                Some(quote! { unsafe { #ret }, })
            }
            FnType::FnStatic | FnType::ClassAttribute => None,
        }
    }
}

#[derive(Clone, Debug)]
pub enum SelfType {
    Receiver { mutable: bool, span: Span },
    TryFromBoundRef(Span),
}

#[derive(Clone, Copy)]
pub enum ExtractErrorMode {
    NotImplemented,
    Raise,
}

impl ExtractErrorMode {
    pub fn handle_error(self, extract: TokenStream, ctx: &Ctx) -> TokenStream {
        let Ctx { pyo3_path, .. } = ctx;
        match self {
            ExtractErrorMode::Raise => quote! { #extract? },
            ExtractErrorMode::NotImplemented => quote! {
                match #extract {
                    ::std::result::Result::Ok(value) => value,
                    ::std::result::Result::Err(_) => { return #pyo3_path::impl_::callback::convert(py, py.NotImplemented()); },
                }
            },
        }
    }
}

impl SelfType {
    pub fn receiver(
        &self,
        cls: &syn::Type,
        error_mode: ExtractErrorMode,
        holders: &mut Holders,
        ctx: &Ctx,
    ) -> TokenStream {
        // Due to use of quote_spanned in this function, need to bind these idents to the
        // main macro callsite.
        let py = syn::Ident::new("py", Span::call_site());
        let slf = syn::Ident::new("_slf", Span::call_site());
        let Ctx { pyo3_path, .. } = ctx;
        let bound_ref =
            quote! { unsafe { #pyo3_path::impl_::pymethods::BoundRef::ref_from_ptr(#py, &#slf) } };
        match self {
            SelfType::Receiver { span, mutable } => {
                let method = if *mutable {
                    syn::Ident::new("extract_pyclass_ref_mut", *span)
                } else {
                    syn::Ident::new("extract_pyclass_ref", *span)
                };
                let holder = holders.push_holder(*span);
                let pyo3_path = pyo3_path.to_tokens_spanned(*span);
                error_mode.handle_error(
                    quote_spanned! { *span =>
                        #pyo3_path::impl_::extract_argument::#method::<#cls>(
                            #bound_ref.0,
                            &mut #holder,
                        )
                    },
                    ctx,
                )
            }
            SelfType::TryFromBoundRef(span) => {
                let pyo3_path = pyo3_path.to_tokens_spanned(*span);
                error_mode.handle_error(
                    quote_spanned! { *span =>
                        #bound_ref.cast::<#cls>()
                            .map_err(::std::convert::Into::<#pyo3_path::PyErr>::into)
                            .and_then(
                                #[allow(clippy::unnecessary_fallible_conversions, reason = "anything implementing `TryFrom<BoundRef>` is permitted")]
                                |bound| ::std::convert::TryFrom::try_from(bound).map_err(::std::convert::Into::into)
                            )

                    },
                    ctx
                )
            }
        }
    }
}

/// Determines which CPython calling convention a given FnSpec uses.
#[derive(Clone, Debug, Copy)]
pub enum CallingConvention {
    Noargs,   // METH_NOARGS
    Varargs,  // METH_VARARGS | METH_KEYWORDS
    Fastcall, // METH_FASTCALL | METH_KEYWORDS (not compatible with `abi3` feature before 3.10)
<<<<<<< HEAD
    TpNew,    // special convention for tp_new
    TpInit,   // special convention for tp_init
=======
>>>>>>> d58a4493
}

impl CallingConvention {
    /// Determine default calling convention from an argument signature.
    ///
    /// Different other slots (tp_call, tp_new) can have other requirements
    /// and are set manually (see `parse_fn_type` below).
    pub fn from_signature(signature: &FunctionSignature<'_>) -> Self {
        if signature.python_signature.has_no_args() {
            Self::Noargs
        } else if signature.python_signature.kwargs.is_none() && !is_abi3_before(3, 10) {
            // For functions that accept **kwargs, always prefer varargs for now based on
            // historical performance testing.
            //
            // FASTCALL not compatible with `abi3` before 3.10
            Self::Fastcall
        } else {
            Self::Varargs
        }
    }
}

#[derive(Clone)]
pub struct FnSpec<'a> {
    pub tp: FnType,
    // Rust function name
    pub name: &'a syn::Ident,
    // Wrapped python name. This should not have any leading r#.
    // r# can be removed by syn::ext::IdentExt::unraw()
    pub python_name: syn::Ident,
    pub signature: FunctionSignature<'a>,
    pub text_signature: Option<TextSignatureAttribute>,
    pub asyncness: Option<syn::Token![async]>,
    pub unsafety: Option<syn::Token![unsafe]>,
    pub warnings: Vec<PyFunctionWarning>,
    #[cfg(feature = "experimental-inspect")]
    pub output: syn::ReturnType,
}

pub fn parse_method_receiver(arg: &syn::FnArg) -> Result<SelfType> {
    match arg {
        syn::FnArg::Receiver(
            recv @ syn::Receiver {
                reference: None, ..
            },
        ) => {
            bail_spanned!(recv.span() => RECEIVER_BY_VALUE_ERR);
        }
        syn::FnArg::Receiver(recv @ syn::Receiver { mutability, .. }) => Ok(SelfType::Receiver {
            mutable: mutability.is_some(),
            span: recv.span(),
        }),
        syn::FnArg::Typed(syn::PatType { ty, .. }) => {
            if let syn::Type::ImplTrait(_) = &**ty {
                bail_spanned!(ty.span() => IMPL_TRAIT_ERR);
            }
            Ok(SelfType::TryFromBoundRef(ty.span()))
        }
    }
}

impl<'a> FnSpec<'a> {
    /// Parser function signature and function attributes
    pub fn parse(
        // Signature is mutable to remove the `Python` argument.
        sig: &'a mut syn::Signature,
        meth_attrs: &mut Vec<syn::Attribute>,
        options: PyFunctionOptions,
    ) -> Result<FnSpec<'a>> {
        let PyFunctionOptions {
            text_signature,
            name,
            signature,
            warnings,
            ..
        } = options;

        let mut python_name = name.map(|name| name.value.0);

        let fn_type = Self::parse_fn_type(sig, meth_attrs, &mut python_name)?;
        ensure_signatures_on_valid_method(&fn_type, signature.as_ref(), text_signature.as_ref())?;

        let name = &sig.ident;
        let python_name = python_name.as_ref().unwrap_or(name).unraw();

        let arguments: Vec<_> = sig
            .inputs
            .iter_mut()
            .skip(if fn_type.skip_first_rust_argument_in_python_signature() {
                1
            } else {
                0
            })
            .map(FnArg::parse)
            .collect::<Result<_>>()?;

        let signature = if let Some(signature) = signature {
            FunctionSignature::from_arguments_and_attribute(arguments, signature)?
        } else {
            FunctionSignature::from_arguments(arguments)
        };

<<<<<<< HEAD
        let convention = match fn_type {
            FnType::FnNew | FnType::FnNewClass(_) => CallingConvention::TpNew,
            FnType::FnInit(_) => CallingConvention::TpInit,
            _ => CallingConvention::from_signature(&signature),
        };

=======
>>>>>>> d58a4493
        Ok(FnSpec {
            tp: fn_type,
            name,
            python_name,
            signature,
            text_signature,
            asyncness: sig.asyncness,
            unsafety: sig.unsafety,
            warnings,
            #[cfg(feature = "experimental-inspect")]
            output: sig.output.clone(),
        })
    }

    pub fn null_terminated_python_name(&self) -> LitCStr {
        let name = self.python_name.to_string();
        let name = CString::new(name).unwrap();
        LitCStr::new(&name, self.python_name.span())
    }

    fn parse_fn_type(
        sig: &syn::Signature,
        meth_attrs: &mut Vec<syn::Attribute>,
        python_name: &mut Option<syn::Ident>,
    ) -> Result<FnType> {
        let mut method_attributes = parse_method_attributes(meth_attrs)?;

        let name = &sig.ident;
        let parse_receiver = |msg: &'static str| {
            let first_arg = sig
                .inputs
                .first()
                .ok_or_else(|| err_spanned!(sig.span() => msg))?;
            parse_method_receiver(first_arg)
        };

        // strip get_ or set_
        let strip_fn_name = |prefix: &'static str| {
            name.unraw()
                .to_string()
                .strip_prefix(prefix)
                .map(|stripped| syn::Ident::new(stripped, name.span()))
        };

        let mut set_fn_name = |name| {
            if let Some(ident) = python_name {
                bail_spanned!(ident.span() => format!("`name` not allowed with `#[{name}]`"));
            }
            *python_name = Some(syn::Ident::new(
                format!("__{name}__").as_str(),
                Span::call_site(),
            ));
            Ok(())
        };

        let fn_type = match method_attributes.as_mut_slice() {
            [] => FnType::Fn(parse_receiver(
                "static method needs #[staticmethod] attribute",
            )?),
            [MethodTypeAttribute::StaticMethod(_)] => FnType::FnStatic,
            [MethodTypeAttribute::ClassAttribute(_)] => FnType::ClassAttribute,
            [MethodTypeAttribute::New(_)] => {
<<<<<<< HEAD
                set_fn_name("new")?;
                FnType::FnNew
            }
            [MethodTypeAttribute::New(_), MethodTypeAttribute::ClassMethod(span)]
            | [MethodTypeAttribute::ClassMethod(span), MethodTypeAttribute::New(_)] => {
                set_fn_name("new")?;
                FnType::FnNewClass(*span)
=======
                set_name_to_new()?;
                FnType::FnStatic
            }
            [MethodTypeAttribute::New(_), MethodTypeAttribute::ClassMethod(span)]
            | [MethodTypeAttribute::ClassMethod(span), MethodTypeAttribute::New(_)] => {
                set_name_to_new()?;
                FnType::FnClass(*span)
>>>>>>> d58a4493
            }
            [MethodTypeAttribute::Init(_)] => {
                set_fn_name("init")?;
                FnType::FnInit(parse_receiver("expected receiver for `#[init]`")?)
            }
            [MethodTypeAttribute::ClassMethod(_)] => {
                // Add a helpful hint if the classmethod doesn't look like a classmethod
                let span = match sig.inputs.first() {
                    // Don't actually bother checking the type of the first argument, the compiler
                    // will error on incorrect type.
                    Some(syn::FnArg::Typed(first_arg)) => first_arg.ty.span(),
                    Some(syn::FnArg::Receiver(_)) | None => bail_spanned!(
                        sig.paren_token.span.join() => "Expected `&Bound<PyType>` or `Py<PyType>` as the first argument to `#[classmethod]`"
                    ),
                };
                FnType::FnClass(span)
            }
            [MethodTypeAttribute::Getter(_, name)] => {
                if let Some(name) = name.take() {
                    ensure_spanned!(
                        python_name.replace(name).is_none(),
                        python_name.span() => "`name` may only be specified once"
                    );
                } else if python_name.is_none() {
                    // Strip off "get_" prefix if needed
                    *python_name = strip_fn_name("get_");
                }

                FnType::Getter(parse_receiver("expected receiver for `#[getter]`")?)
            }
            [MethodTypeAttribute::Setter(_, name)] => {
                if let Some(name) = name.take() {
                    ensure_spanned!(
                        python_name.replace(name).is_none(),
                        python_name.span() => "`name` may only be specified once"
                    );
                } else if python_name.is_none() {
                    // Strip off "set_" prefix if needed
                    *python_name = strip_fn_name("set_");
                }

                FnType::Setter(parse_receiver("expected receiver for `#[setter]`")?)
            }
            [first, rest @ .., last] => {
                // Join as many of the spans together as possible
                let span = rest
                    .iter()
                    .fold(first.span(), |s, next| s.join(next.span()).unwrap_or(s));
                let span = span.join(last.span()).unwrap_or(span);
                // List all the attributes in the error message
                let mut msg = format!("`{first}` may not be combined with");
                let mut is_first = true;
                for attr in &*rest {
                    msg.push_str(&format!(" `{attr}`"));
                    if is_first {
                        is_first = false;
                    } else {
                        msg.push(',');
                    }
                }
                if !rest.is_empty() {
                    msg.push_str(" and");
                }
                msg.push_str(&format!(" `{last}`"));
                bail_spanned!(span => msg)
            }
        };
        Ok(fn_type)
    }

    /// Return a C wrapper function for this signature.
    pub fn get_wrapper_function(
        &self,
        ident: &proc_macro2::Ident,
        cls: Option<&syn::Type>,
        convention: CallingConvention,
        ctx: &Ctx,
    ) -> Result<TokenStream> {
        let Ctx {
            pyo3_path,
            output_span,
        } = ctx;
        let mut cancel_handle_iter = self
            .signature
            .arguments
            .iter()
            .filter(|arg| matches!(arg, FnArg::CancelHandle(..)));
        let cancel_handle = cancel_handle_iter.next();
        if let Some(FnArg::CancelHandle(CancelHandleArg { name, .. })) = cancel_handle {
            ensure_spanned!(self.asyncness.is_some(), name.span() => "`cancel_handle` attribute can only be used with `async fn`");
            if let Some(FnArg::CancelHandle(CancelHandleArg { name, .. })) =
                cancel_handle_iter.next()
            {
                bail_spanned!(name.span() => "`cancel_handle` may only be specified once");
            }
        }

        let rust_call = |args: Vec<TokenStream>, holders: &mut Holders| {
            let mut self_arg = || self.tp.self_arg(cls, ExtractErrorMode::Raise, holders, ctx);

            let call = if self.asyncness.is_some() {
                let throw_callback = if cancel_handle.is_some() {
                    quote! { Some(__throw_callback) }
                } else {
                    quote! { None }
                };
                let python_name = &self.python_name;
                let qualname_prefix = match cls {
                    Some(cls) => quote!(Some(<#cls as #pyo3_path::PyClass>::NAME)),
                    None => quote!(None),
                };
                let arg_names = (0..args.len())
                    .map(|i| format_ident!("arg_{}", i))
                    .collect::<Vec<_>>();
                let future = match self.tp {
                    FnType::Fn(SelfType::Receiver { mutable: false, .. }) => {
                        quote! {{
                            #(let #arg_names = #args;)*
                            let __guard = unsafe { #pyo3_path::impl_::coroutine::RefGuard::<#cls>::new(&#pyo3_path::impl_::pymethods::BoundRef::ref_from_ptr(py, &_slf))? };
                            async move { function(&__guard, #(#arg_names),*).await }
                        }}
                    }
                    FnType::Fn(SelfType::Receiver { mutable: true, .. }) => {
                        quote! {{
                            #(let #arg_names = #args;)*
                            let mut __guard = unsafe { #pyo3_path::impl_::coroutine::RefMutGuard::<#cls>::new(&#pyo3_path::impl_::pymethods::BoundRef::ref_from_ptr(py, &_slf))? };
                            async move { function(&mut __guard, #(#arg_names),*).await }
                        }}
                    }
                    _ => {
                        if let Some(self_arg) = self_arg() {
                            quote! {
                                function(
                                    // NB #self_arg includes a comma, so none inserted here
                                    #self_arg
                                    #(#args),*
                                )
                            }
                        } else {
                            quote! { function(#(#args),*) }
                        }
                    }
                };
                let mut call = quote! {{
                    let future = #future;
                    #pyo3_path::impl_::coroutine::new_coroutine(
                        #pyo3_path::intern!(py, stringify!(#python_name)),
                        #qualname_prefix,
                        #throw_callback,
                        async move {
                            let fut = future.await;
                            #pyo3_path::impl_::wrap::converter(&fut).wrap(fut)
                        },
                    )
                }};
                if cancel_handle.is_some() {
                    call = quote! {{
                        let __cancel_handle = #pyo3_path::coroutine::CancelHandle::new();
                        let __throw_callback = __cancel_handle.throw_callback();
                        #call
                    }};
                }
                call
            } else if let Some(self_arg) = self_arg() {
                quote! {
                    function(
                        // NB #self_arg includes a comma, so none inserted here
                        #self_arg
                        #(#args),*
                    )
                }
            } else {
                quote! { function(#(#args),*) }
            };

            // We must assign the output_span to the return value of the call,
            // but *not* of the call itself otherwise the spans get really weird
            let ret_ident = Ident::new("ret", *output_span);
            let ret_expr = quote! { let #ret_ident = #call; };
            let return_conversion =
                quotes::map_result_into_ptr(quotes::ok_wrap(ret_ident.to_token_stream(), ctx), ctx);
            quote! {
                {
                    #ret_expr
                    #return_conversion
                }
            }
        };

        let func_name = &self.name;
        let rust_name = if let Some(cls) = cls {
            quote!(#cls::#func_name)
        } else {
            quote!(#func_name)
        };

        let warnings = self.warnings.build_py_warning(ctx);

        Ok(match convention {
            CallingConvention::Noargs => {
                let mut holders = Holders::new();
                let args = self
                    .signature
                    .arguments
                    .iter()
                    .map(|arg| match arg {
                        FnArg::Py(..) => quote!(py),
                        FnArg::CancelHandle(..) => quote!(__cancel_handle),
                        _ => unreachable!("`CallingConvention::Noargs` should not contain any arguments (reaching Python) except for `self`, which is handled below."),
                    })
                    .collect();
                let call = rust_call(args, &mut holders);
                let init_holders = holders.init_holders(ctx);
                quote! {
                    unsafe fn #ident<'py>(
                        py: #pyo3_path::Python<'py>,
                        _slf: *mut #pyo3_path::ffi::PyObject,
                    ) -> #pyo3_path::PyResult<*mut #pyo3_path::ffi::PyObject> {
                        let function = #rust_name; // Shadow the function name to avoid #3017
                        #init_holders
                        #warnings
                        let result = #call;
                        result
                    }
                }
            }
            CallingConvention::Fastcall => {
                let mut holders = Holders::new();
                let (arg_convert, args) = impl_arg_params(self, cls, true, &mut holders, ctx);
                let call = rust_call(args, &mut holders);
                let init_holders = holders.init_holders(ctx);

                quote! {
                    unsafe fn #ident<'py>(
                        py: #pyo3_path::Python<'py>,
                        _slf: *mut #pyo3_path::ffi::PyObject,
                        _args: *const *mut #pyo3_path::ffi::PyObject,
                        _nargs: #pyo3_path::ffi::Py_ssize_t,
                        _kwnames: *mut #pyo3_path::ffi::PyObject
                    ) -> #pyo3_path::PyResult<*mut #pyo3_path::ffi::PyObject> {
                        let function = #rust_name; // Shadow the function name to avoid #3017
                        #arg_convert
                        #init_holders
                        #warnings
                        let result = #call;
                        result
                    }
                }
            }
            CallingConvention::Varargs => {
                let mut holders = Holders::new();
                let (arg_convert, args) = impl_arg_params(self, cls, false, &mut holders, ctx);
                let call = rust_call(args, &mut holders);
                let init_holders = holders.init_holders(ctx);

                quote! {
                    unsafe fn #ident<'py>(
                        py: #pyo3_path::Python<'py>,
                        _slf: *mut #pyo3_path::ffi::PyObject,
                        _args: *mut #pyo3_path::ffi::PyObject,
                        _kwargs: *mut #pyo3_path::ffi::PyObject
                    ) -> #pyo3_path::PyResult<*mut #pyo3_path::ffi::PyObject> {
                        let function = #rust_name; // Shadow the function name to avoid #3017
                        #arg_convert
                        #init_holders
                        #warnings
                        let result = #call;
                        result
                    }
                }
            }
<<<<<<< HEAD
            CallingConvention::TpNew => {
                let mut holders = Holders::new();
                let (arg_convert, args) = impl_arg_params(self, cls, false, &mut holders, ctx);
                let self_arg = self
                    .tp
                    .self_arg(cls, ExtractErrorMode::Raise, &mut holders, ctx);
                let call = quote_spanned! {*output_span=> #rust_name(#self_arg #(#args),*) };
                let init_holders = holders.init_holders(ctx);
                quote! {
                    unsafe fn #ident(
                        py: #pyo3_path::Python<'_>,
                        _slf: *mut #pyo3_path::ffi::PyTypeObject,
                        _args: *mut #pyo3_path::ffi::PyObject,
                        _kwargs: *mut #pyo3_path::ffi::PyObject
                    ) -> #pyo3_path::PyResult<*mut #pyo3_path::ffi::PyObject> {
                        use #pyo3_path::impl_::callback::IntoPyCallbackOutput;
                        #arg_convert
                        #init_holders
                        let result = #call;
                        let initializer: #pyo3_path::PyClassInitializer::<#cls> = result.convert(py)?;
                        #pyo3_path::impl_::pymethods::tp_new_impl(py, initializer, _slf)
                    }
                }
            }
            CallingConvention::TpInit => {
                let mut holders = Holders::new();
                let (arg_convert, args) = impl_arg_params(self, cls, false, &mut holders, ctx);
                let self_arg = self
                    .tp
                    .self_arg(cls, ExtractErrorMode::Raise, &mut holders, ctx);
                let call = quote_spanned! {*output_span=> #rust_name(#self_arg #(#args),*) };
                let init_holders = holders.init_holders(ctx);
                quote! {
                    unsafe fn #ident(
                        py: #pyo3_path::Python<'_>,
                        _slf: *mut #pyo3_path::ffi::PyObject,
                        _args: *mut #pyo3_path::ffi::PyObject,
                        _kwargs: *mut #pyo3_path::ffi::PyObject
                    ) -> #pyo3_path::PyResult<::std::os::raw::c_int> {
                        use #pyo3_path::impl_::callback::IntoPyCallbackOutput;
                        #arg_convert
                        #init_holders
                        #call?;
                        Ok(0)
                    }
                }
            }
=======
>>>>>>> d58a4493
        })
    }

    /// Return a `PyMethodDef` constructor for this function, matching the selected
    /// calling convention.
    pub fn get_methoddef(
        &self,
        wrapper: impl ToTokens,
        doc: &PythonDoc,
        convention: CallingConvention,
        ctx: &Ctx,
    ) -> TokenStream {
        let Ctx { pyo3_path, .. } = ctx;
<<<<<<< HEAD
        let python_name = self.null_terminated_python_name(ctx);
        match self.convention {
            CallingConvention::Noargs => quote! {
                #pyo3_path::impl_::pymethods::PyMethodDef::noargs(
                    #python_name,
                    {
                        unsafe extern "C" fn trampoline(
                            _slf: *mut #pyo3_path::ffi::PyObject,
                            _args: *mut #pyo3_path::ffi::PyObject,
                        ) -> *mut #pyo3_path::ffi::PyObject
                        {
                            unsafe {
                                #pyo3_path::impl_::trampoline::noargs(
                                    _slf,
                                    _args,
                                    #wrapper
                                )
                            }
                        }
                        trampoline
                    },
                    #doc,
                )
            },
            CallingConvention::Fastcall => quote! {
                #pyo3_path::impl_::pymethods::PyMethodDef::fastcall_cfunction_with_keywords(
                    #python_name,
                    {
                        unsafe extern "C" fn trampoline(
                            _slf: *mut #pyo3_path::ffi::PyObject,
                            _args: *const *mut #pyo3_path::ffi::PyObject,
                            _nargs: #pyo3_path::ffi::Py_ssize_t,
                            _kwnames: *mut #pyo3_path::ffi::PyObject
                        ) -> *mut #pyo3_path::ffi::PyObject
                        {
                            #pyo3_path::impl_::trampoline::fastcall_with_keywords(
                                _slf,
                                _args,
                                _nargs,
                                _kwnames,
                                #wrapper
                            )
                        }
                        trampoline
                    },
                    #doc,
                )
            },
            CallingConvention::Varargs => quote! {
                #pyo3_path::impl_::pymethods::PyMethodDef::cfunction_with_keywords(
                    #python_name,
                    {
                        unsafe extern "C" fn trampoline(
                            _slf: *mut #pyo3_path::ffi::PyObject,
                            _args: *mut #pyo3_path::ffi::PyObject,
                            _kwargs: *mut #pyo3_path::ffi::PyObject,
                        ) -> *mut #pyo3_path::ffi::PyObject
                        {
                            #pyo3_path::impl_::trampoline::cfunction_with_keywords(
                                _slf,
                                _args,
                                _kwargs,
                                #wrapper
                            )
                        }
                        trampoline
                    },
                    #doc,
                )
            },
            CallingConvention::TpNew => unreachable!("tp_new cannot get a methoddef"),
            CallingConvention::TpInit => unreachable!("tp_init cannot get a methoddef"),
=======
        let python_name = self.null_terminated_python_name();
        let flags = match self.tp {
            FnType::FnClass(_) => quote! { .flags(#pyo3_path::ffi::METH_CLASS) },
            FnType::FnStatic => quote! { .flags(#pyo3_path::ffi::METH_STATIC) },
            _ => quote! {},
        };
        let trampoline = match convention {
            CallingConvention::Noargs => Ident::new("noargs", Span::call_site()),
            CallingConvention::Fastcall => {
                Ident::new("fastcall_cfunction_with_keywords", Span::call_site())
            }
            CallingConvention::Varargs => Ident::new("cfunction_with_keywords", Span::call_site()),
        };
        quote! {
            #pyo3_path::impl_::pymethods::PyMethodDef::#trampoline(
                #python_name,
                #pyo3_path::impl_::trampoline::get_trampoline_function!(#trampoline, #wrapper),
                #doc,
            ) #flags
>>>>>>> d58a4493
        }
    }

    /// Forwards to [utils::get_doc] with the text signature of this spec.
    pub fn get_doc(&self, attrs: &[syn::Attribute], ctx: &Ctx) -> syn::Result<PythonDoc> {
        let text_signature = self
            .text_signature_call_signature()
            .map(|sig| format!("{}{}", self.python_name, sig));
        utils::get_doc(attrs, text_signature, ctx)
    }

    /// Creates the parenthesised arguments list for `__text_signature__` snippet based on this spec's signature
    /// and/or attributes. Prepend the callable name to make a complete `__text_signature__`.
    pub fn text_signature_call_signature(&self) -> Option<String> {
        let self_argument = match &self.tp {
            // Getters / Setters / ClassAttribute are not callables on the Python side
            FnType::Getter(_) | FnType::Setter(_) | FnType::ClassAttribute => return None,
            FnType::Fn(_) | FnType::FnInit(_) => Some("self"),
            FnType::FnModule(_) => Some("module"),
            FnType::FnClass(_) => Some("cls"),
            FnType::FnStatic => None,
        };

        match self.text_signature.as_ref().map(|attr| &attr.value) {
            Some(TextSignatureAttributeValue::Str(s)) => Some(s.value()),
            None => Some(self.signature.text_signature(self_argument)),
            Some(TextSignatureAttributeValue::Disabled(_)) => None,
        }
    }
}

enum MethodTypeAttribute {
    New(Span),
    Init(Span),
    ClassMethod(Span),
    StaticMethod(Span),
    Getter(Span, Option<Ident>),
    Setter(Span, Option<Ident>),
    ClassAttribute(Span),
}

impl MethodTypeAttribute {
    fn span(&self) -> Span {
        match self {
            MethodTypeAttribute::New(span)
            | MethodTypeAttribute::Init(span)
            | MethodTypeAttribute::ClassMethod(span)
            | MethodTypeAttribute::StaticMethod(span)
            | MethodTypeAttribute::Getter(span, _)
            | MethodTypeAttribute::Setter(span, _)
            | MethodTypeAttribute::ClassAttribute(span) => *span,
        }
    }

    /// Attempts to parse a method type attribute.
    ///
    /// If the attribute does not match one of the attribute names, returns `Ok(None)`.
    ///
    /// Otherwise will either return a parse error or the attribute.
    fn parse_if_matching_attribute(attr: &syn::Attribute) -> Result<Option<Self>> {
        fn ensure_no_arguments(meta: &syn::Meta, ident: &str) -> syn::Result<()> {
            match meta {
                syn::Meta::Path(_) => Ok(()),
                syn::Meta::List(l) => bail_spanned!(
                    l.span() => format!(
                        "`#[{ident}]` does not take any arguments\n= help: did you mean `#[{ident}] #[pyo3({meta})]`?",
                        ident = ident,
                        meta = l.tokens,
                    )
                ),
                syn::Meta::NameValue(nv) => {
                    bail_spanned!(nv.eq_token.span() => format!(
                        "`#[{}]` does not take any arguments\n= note: this was previously accepted and ignored",
                        ident
                    ))
                }
            }
        }

        fn extract_name(meta: &syn::Meta, ident: &str) -> Result<Option<Ident>> {
            match meta {
                syn::Meta::Path(_) => Ok(None),
                syn::Meta::NameValue(nv) => bail_spanned!(
                    nv.eq_token.span() => format!("expected `#[{}(name)]` to set the name", ident)
                ),
                syn::Meta::List(l) => {
                    if let Ok(name) = l.parse_args::<syn::Ident>() {
                        Ok(Some(name))
                    } else if let Ok(name) = l.parse_args::<syn::LitStr>() {
                        name.parse().map(Some)
                    } else {
                        bail_spanned!(l.tokens.span() => "expected ident or string literal for property name");
                    }
                }
            }
        }

        let meta = &attr.meta;
        let path = meta.path();

        if path.is_ident("new") {
            ensure_no_arguments(meta, "new")?;
            Ok(Some(MethodTypeAttribute::New(path.span())))
        } else if path.is_ident("init") {
            ensure_no_arguments(meta, "init")?;
            Ok(Some(MethodTypeAttribute::Init(path.span())))
        } else if path.is_ident("classmethod") {
            ensure_no_arguments(meta, "classmethod")?;
            Ok(Some(MethodTypeAttribute::ClassMethod(path.span())))
        } else if path.is_ident("staticmethod") {
            ensure_no_arguments(meta, "staticmethod")?;
            Ok(Some(MethodTypeAttribute::StaticMethod(path.span())))
        } else if path.is_ident("classattr") {
            ensure_no_arguments(meta, "classattr")?;
            Ok(Some(MethodTypeAttribute::ClassAttribute(path.span())))
        } else if path.is_ident("getter") {
            let name = extract_name(meta, "getter")?;
            Ok(Some(MethodTypeAttribute::Getter(path.span(), name)))
        } else if path.is_ident("setter") {
            let name = extract_name(meta, "setter")?;
            Ok(Some(MethodTypeAttribute::Setter(path.span(), name)))
        } else {
            Ok(None)
        }
    }
}

impl Display for MethodTypeAttribute {
    fn fmt(&self, f: &mut std::fmt::Formatter<'_>) -> std::fmt::Result {
        match self {
            MethodTypeAttribute::New(_) => "#[new]".fmt(f),
            MethodTypeAttribute::Init(_) => "#[init]".fmt(f),
            MethodTypeAttribute::ClassMethod(_) => "#[classmethod]".fmt(f),
            MethodTypeAttribute::StaticMethod(_) => "#[staticmethod]".fmt(f),
            MethodTypeAttribute::Getter(_, _) => "#[getter]".fmt(f),
            MethodTypeAttribute::Setter(_, _) => "#[setter]".fmt(f),
            MethodTypeAttribute::ClassAttribute(_) => "#[classattr]".fmt(f),
        }
    }
}

fn parse_method_attributes(attrs: &mut Vec<syn::Attribute>) -> Result<Vec<MethodTypeAttribute>> {
    let mut new_attrs = Vec::new();
    let mut found_attrs = Vec::new();

    for attr in attrs.drain(..) {
        match MethodTypeAttribute::parse_if_matching_attribute(&attr)? {
            Some(attr) => found_attrs.push(attr),
            None => new_attrs.push(attr),
        }
    }

    *attrs = new_attrs;

    Ok(found_attrs)
}

const IMPL_TRAIT_ERR: &str = "Python functions cannot have `impl Trait` arguments";
const RECEIVER_BY_VALUE_ERR: &str =
    "Python objects are shared, so 'self' cannot be moved out of the Python interpreter.
Try `&self`, `&mut self, `slf: PyClassGuard<'_, Self>` or `slf: PyClassGuardMut<'_, Self>`.";

fn ensure_signatures_on_valid_method(
    fn_type: &FnType,
    signature: Option<&SignatureAttribute>,
    text_signature: Option<&TextSignatureAttribute>,
) -> syn::Result<()> {
    if let Some(signature) = signature {
        match fn_type {
            FnType::Getter(_) => {
                debug_assert!(!fn_type.signature_attribute_allowed());
                bail_spanned!(signature.kw.span() => "`signature` not allowed with `getter`")
            }
            FnType::Setter(_) => {
                debug_assert!(!fn_type.signature_attribute_allowed());
                bail_spanned!(signature.kw.span() => "`signature` not allowed with `setter`")
            }
            FnType::ClassAttribute => {
                debug_assert!(!fn_type.signature_attribute_allowed());
                bail_spanned!(signature.kw.span() => "`signature` not allowed with `classattr`")
            }
            _ => debug_assert!(fn_type.signature_attribute_allowed()),
        }
    }
    if let Some(text_signature) = text_signature {
        match fn_type {
            FnType::Getter(_) => {
                bail_spanned!(text_signature.kw.span() => "`text_signature` not allowed with `getter`")
            }
            FnType::Setter(_) => {
                bail_spanned!(text_signature.kw.span() => "`text_signature` not allowed with `setter`")
            }
            FnType::ClassAttribute => {
                bail_spanned!(text_signature.kw.span() => "`text_signature` not allowed with `classattr`")
            }
            _ => {}
        }
    }
    Ok(())
}<|MERGE_RESOLUTION|>--- conflicted
+++ resolved
@@ -252,15 +252,6 @@
     Setter(SelfType),
     /// Represents a regular pymethod
     Fn(SelfType),
-<<<<<<< HEAD
-    /// Represents a pymethod annotated with `#[new]`, i.e. the `__new__` dunder.
-    FnNew,
-    /// Represents a pymethod annotated with both `#[new]` and `#[classmethod]` (in either order)
-    FnNewClass(Span),
-    /// Represents a pymethod annotated with `#[init]`, i.e. the `__init__` dunder.
-    FnInit(SelfType),
-=======
->>>>>>> d58a4493
     /// Represents a pymethod annotated with `#[classmethod]`, like a `@classmethod`
     FnClass(Span),
     /// Represents a pyfunction or a pymethod annotated with `#[staticmethod]`, like a `@staticmethod`
@@ -277,7 +268,6 @@
             FnType::Getter(_)
             | FnType::Setter(_)
             | FnType::Fn(_)
-            | FnType::FnInit(_)
             | FnType::FnClass(_)
             | FnType::FnModule(_) => true,
             FnType::FnStatic | FnType::ClassAttribute => false,
@@ -286,17 +276,7 @@
 
     pub fn signature_attribute_allowed(&self) -> bool {
         match self {
-<<<<<<< HEAD
-            FnType::Fn(_)
-            | FnType::FnNew
-            | FnType::FnInit(_)
-            | FnType::FnStatic
-            | FnType::FnClass(_)
-            | FnType::FnNewClass(_)
-            | FnType::FnModule(_) => true,
-=======
             FnType::Fn(_) | FnType::FnStatic | FnType::FnClass(_) | FnType::FnModule(_) => true,
->>>>>>> d58a4493
             // Setter, Getter and ClassAttribute all have fixed signatures (either take 0 or 1
             // arguments) so cannot have a `signature = (...)` attribute.
             FnType::Getter(_) | FnType::Setter(_) | FnType::ClassAttribute => false,
@@ -312,7 +292,7 @@
     ) -> Option<TokenStream> {
         let Ctx { pyo3_path, .. } = ctx;
         match self {
-            FnType::Getter(st) | FnType::Setter(st) | FnType::Fn(st) | FnType::FnInit(st) => {
+            FnType::Getter(st) | FnType::Setter(st) | FnType::Fn(st) => {
                 let mut receiver = st.receiver(
                     cls.expect("no class given for Fn with a \"self\" receiver"),
                     error_mode,
@@ -439,11 +419,6 @@
     Noargs,   // METH_NOARGS
     Varargs,  // METH_VARARGS | METH_KEYWORDS
     Fastcall, // METH_FASTCALL | METH_KEYWORDS (not compatible with `abi3` feature before 3.10)
-<<<<<<< HEAD
-    TpNew,    // special convention for tp_new
-    TpInit,   // special convention for tp_init
-=======
->>>>>>> d58a4493
 }
 
 impl CallingConvention {
@@ -546,15 +521,6 @@
             FunctionSignature::from_arguments(arguments)
         };
 
-<<<<<<< HEAD
-        let convention = match fn_type {
-            FnType::FnNew | FnType::FnNewClass(_) => CallingConvention::TpNew,
-            FnType::FnInit(_) => CallingConvention::TpInit,
-            _ => CallingConvention::from_signature(&signature),
-        };
-
-=======
->>>>>>> d58a4493
         Ok(FnSpec {
             tp: fn_type,
             name,
@@ -599,14 +565,11 @@
                 .map(|stripped| syn::Ident::new(stripped, name.span()))
         };
 
-        let mut set_fn_name = |name| {
-            if let Some(ident) = python_name {
-                bail_spanned!(ident.span() => format!("`name` not allowed with `#[{name}]`"));
-            }
-            *python_name = Some(syn::Ident::new(
-                format!("__{name}__").as_str(),
-                Span::call_site(),
-            ));
+        let mut set_name_to_new = || {
+            if let Some(name) = &python_name {
+                bail_spanned!(name.span() => "`name` not allowed with `#[new]`");
+            }
+            *python_name = Some(syn::Ident::new("__new__", Span::call_site()));
             Ok(())
         };
 
@@ -617,15 +580,6 @@
             [MethodTypeAttribute::StaticMethod(_)] => FnType::FnStatic,
             [MethodTypeAttribute::ClassAttribute(_)] => FnType::ClassAttribute,
             [MethodTypeAttribute::New(_)] => {
-<<<<<<< HEAD
-                set_fn_name("new")?;
-                FnType::FnNew
-            }
-            [MethodTypeAttribute::New(_), MethodTypeAttribute::ClassMethod(span)]
-            | [MethodTypeAttribute::ClassMethod(span), MethodTypeAttribute::New(_)] => {
-                set_fn_name("new")?;
-                FnType::FnNewClass(*span)
-=======
                 set_name_to_new()?;
                 FnType::FnStatic
             }
@@ -633,11 +587,6 @@
             | [MethodTypeAttribute::ClassMethod(span), MethodTypeAttribute::New(_)] => {
                 set_name_to_new()?;
                 FnType::FnClass(*span)
->>>>>>> d58a4493
-            }
-            [MethodTypeAttribute::Init(_)] => {
-                set_fn_name("init")?;
-                FnType::FnInit(parse_receiver("expected receiver for `#[init]`")?)
             }
             [MethodTypeAttribute::ClassMethod(_)] => {
                 // Add a helpful hint if the classmethod doesn't look like a classmethod
@@ -905,56 +854,6 @@
                     }
                 }
             }
-<<<<<<< HEAD
-            CallingConvention::TpNew => {
-                let mut holders = Holders::new();
-                let (arg_convert, args) = impl_arg_params(self, cls, false, &mut holders, ctx);
-                let self_arg = self
-                    .tp
-                    .self_arg(cls, ExtractErrorMode::Raise, &mut holders, ctx);
-                let call = quote_spanned! {*output_span=> #rust_name(#self_arg #(#args),*) };
-                let init_holders = holders.init_holders(ctx);
-                quote! {
-                    unsafe fn #ident(
-                        py: #pyo3_path::Python<'_>,
-                        _slf: *mut #pyo3_path::ffi::PyTypeObject,
-                        _args: *mut #pyo3_path::ffi::PyObject,
-                        _kwargs: *mut #pyo3_path::ffi::PyObject
-                    ) -> #pyo3_path::PyResult<*mut #pyo3_path::ffi::PyObject> {
-                        use #pyo3_path::impl_::callback::IntoPyCallbackOutput;
-                        #arg_convert
-                        #init_holders
-                        let result = #call;
-                        let initializer: #pyo3_path::PyClassInitializer::<#cls> = result.convert(py)?;
-                        #pyo3_path::impl_::pymethods::tp_new_impl(py, initializer, _slf)
-                    }
-                }
-            }
-            CallingConvention::TpInit => {
-                let mut holders = Holders::new();
-                let (arg_convert, args) = impl_arg_params(self, cls, false, &mut holders, ctx);
-                let self_arg = self
-                    .tp
-                    .self_arg(cls, ExtractErrorMode::Raise, &mut holders, ctx);
-                let call = quote_spanned! {*output_span=> #rust_name(#self_arg #(#args),*) };
-                let init_holders = holders.init_holders(ctx);
-                quote! {
-                    unsafe fn #ident(
-                        py: #pyo3_path::Python<'_>,
-                        _slf: *mut #pyo3_path::ffi::PyObject,
-                        _args: *mut #pyo3_path::ffi::PyObject,
-                        _kwargs: *mut #pyo3_path::ffi::PyObject
-                    ) -> #pyo3_path::PyResult<::std::os::raw::c_int> {
-                        use #pyo3_path::impl_::callback::IntoPyCallbackOutput;
-                        #arg_convert
-                        #init_holders
-                        #call?;
-                        Ok(0)
-                    }
-                }
-            }
-=======
->>>>>>> d58a4493
         })
     }
 
@@ -968,80 +867,6 @@
         ctx: &Ctx,
     ) -> TokenStream {
         let Ctx { pyo3_path, .. } = ctx;
-<<<<<<< HEAD
-        let python_name = self.null_terminated_python_name(ctx);
-        match self.convention {
-            CallingConvention::Noargs => quote! {
-                #pyo3_path::impl_::pymethods::PyMethodDef::noargs(
-                    #python_name,
-                    {
-                        unsafe extern "C" fn trampoline(
-                            _slf: *mut #pyo3_path::ffi::PyObject,
-                            _args: *mut #pyo3_path::ffi::PyObject,
-                        ) -> *mut #pyo3_path::ffi::PyObject
-                        {
-                            unsafe {
-                                #pyo3_path::impl_::trampoline::noargs(
-                                    _slf,
-                                    _args,
-                                    #wrapper
-                                )
-                            }
-                        }
-                        trampoline
-                    },
-                    #doc,
-                )
-            },
-            CallingConvention::Fastcall => quote! {
-                #pyo3_path::impl_::pymethods::PyMethodDef::fastcall_cfunction_with_keywords(
-                    #python_name,
-                    {
-                        unsafe extern "C" fn trampoline(
-                            _slf: *mut #pyo3_path::ffi::PyObject,
-                            _args: *const *mut #pyo3_path::ffi::PyObject,
-                            _nargs: #pyo3_path::ffi::Py_ssize_t,
-                            _kwnames: *mut #pyo3_path::ffi::PyObject
-                        ) -> *mut #pyo3_path::ffi::PyObject
-                        {
-                            #pyo3_path::impl_::trampoline::fastcall_with_keywords(
-                                _slf,
-                                _args,
-                                _nargs,
-                                _kwnames,
-                                #wrapper
-                            )
-                        }
-                        trampoline
-                    },
-                    #doc,
-                )
-            },
-            CallingConvention::Varargs => quote! {
-                #pyo3_path::impl_::pymethods::PyMethodDef::cfunction_with_keywords(
-                    #python_name,
-                    {
-                        unsafe extern "C" fn trampoline(
-                            _slf: *mut #pyo3_path::ffi::PyObject,
-                            _args: *mut #pyo3_path::ffi::PyObject,
-                            _kwargs: *mut #pyo3_path::ffi::PyObject,
-                        ) -> *mut #pyo3_path::ffi::PyObject
-                        {
-                            #pyo3_path::impl_::trampoline::cfunction_with_keywords(
-                                _slf,
-                                _args,
-                                _kwargs,
-                                #wrapper
-                            )
-                        }
-                        trampoline
-                    },
-                    #doc,
-                )
-            },
-            CallingConvention::TpNew => unreachable!("tp_new cannot get a methoddef"),
-            CallingConvention::TpInit => unreachable!("tp_init cannot get a methoddef"),
-=======
         let python_name = self.null_terminated_python_name();
         let flags = match self.tp {
             FnType::FnClass(_) => quote! { .flags(#pyo3_path::ffi::METH_CLASS) },
@@ -1061,7 +886,6 @@
                 #pyo3_path::impl_::trampoline::get_trampoline_function!(#trampoline, #wrapper),
                 #doc,
             ) #flags
->>>>>>> d58a4493
         }
     }
 
@@ -1079,7 +903,7 @@
         let self_argument = match &self.tp {
             // Getters / Setters / ClassAttribute are not callables on the Python side
             FnType::Getter(_) | FnType::Setter(_) | FnType::ClassAttribute => return None,
-            FnType::Fn(_) | FnType::FnInit(_) => Some("self"),
+            FnType::Fn(_) => Some("self"),
             FnType::FnModule(_) => Some("module"),
             FnType::FnClass(_) => Some("cls"),
             FnType::FnStatic => None,
@@ -1095,7 +919,6 @@
 
 enum MethodTypeAttribute {
     New(Span),
-    Init(Span),
     ClassMethod(Span),
     StaticMethod(Span),
     Getter(Span, Option<Ident>),
@@ -1107,7 +930,6 @@
     fn span(&self) -> Span {
         match self {
             MethodTypeAttribute::New(span)
-            | MethodTypeAttribute::Init(span)
             | MethodTypeAttribute::ClassMethod(span)
             | MethodTypeAttribute::StaticMethod(span)
             | MethodTypeAttribute::Getter(span, _)
@@ -1165,9 +987,6 @@
         if path.is_ident("new") {
             ensure_no_arguments(meta, "new")?;
             Ok(Some(MethodTypeAttribute::New(path.span())))
-        } else if path.is_ident("init") {
-            ensure_no_arguments(meta, "init")?;
-            Ok(Some(MethodTypeAttribute::Init(path.span())))
         } else if path.is_ident("classmethod") {
             ensure_no_arguments(meta, "classmethod")?;
             Ok(Some(MethodTypeAttribute::ClassMethod(path.span())))
@@ -1193,7 +1012,6 @@
     fn fmt(&self, f: &mut std::fmt::Formatter<'_>) -> std::fmt::Result {
         match self {
             MethodTypeAttribute::New(_) => "#[new]".fmt(f),
-            MethodTypeAttribute::Init(_) => "#[init]".fmt(f),
             MethodTypeAttribute::ClassMethod(_) => "#[classmethod]".fmt(f),
             MethodTypeAttribute::StaticMethod(_) => "#[staticmethod]".fmt(f),
             MethodTypeAttribute::Getter(_, _) => "#[getter]".fmt(f),
