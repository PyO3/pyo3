--- conflicted
+++ resolved
@@ -666,8 +666,8 @@
         let MethodBody {
             arg_idents,
             arg_types,
-            trampoline,
             body,
+            ..
         } = self.generate_method_body(cls, calling_convention, ctx)?;
 
         let (inner_args, inner_arg_types) =
@@ -684,17 +684,11 @@
 
         Ok(quote! {
             #[allow(non_snake_case)]
-            unsafe extern "C" fn #ident(
-                #(#arg_idents: #arg_types),*
-            ) -> *mut #pyo3_path::ffi::PyObject {
-                unsafe fn inner(
-                    py: #pyo3_path::Python<'_>,
-                    #(#inner_args: #inner_arg_types),*
-                ) -> #pyo3_path::PyResult<*mut #pyo3_path::ffi::PyObject> {
-                    #body
-                }
-
-                unsafe { #pyo3_path::impl_::trampoline::#trampoline(#(#arg_idents,)* inner) }
+            unsafe fn #ident(
+                py: #pyo3_path::Python<'_>,
+                #(#inner_args: #inner_arg_types),*
+            ) -> #pyo3_path::PyResult<*mut #pyo3_path::ffi::PyObject> {
+                #body
             }
         })
     }
@@ -916,35 +910,22 @@
     ) -> TokenStream {
         let Ctx { pyo3_path, .. } = ctx;
         let python_name = self.null_terminated_python_name();
-        let ident = match calling_convention {
-            CallingConvention::Noargs => StaticIdent::new("noargs"),
-            CallingConvention::Fastcall => StaticIdent::new("fastcall_cfunction_with_keywords"),
-            CallingConvention::Varargs => StaticIdent::new("cfunction_with_keywords"),
-        };
         let flags = match self.tp {
             FnType::FnClass(_) => quote! { .flags(#pyo3_path::ffi::METH_CLASS) },
             FnType::FnStatic => quote! { .flags(#pyo3_path::ffi::METH_STATIC) },
             _ => quote! {},
         };
-<<<<<<< HEAD
-        quote! {
-            #pyo3_path::impl_::pymethods::PyMethodDef::#ident(
-                #python_name,
-                #wrapper,
-=======
-        let trampoline = match self.convention {
+        let trampoline = match calling_convention {
             CallingConvention::Noargs => Ident::new("noargs", Span::call_site()),
             CallingConvention::Fastcall => {
                 Ident::new("fastcall_cfunction_with_keywords", Span::call_site())
             }
             CallingConvention::Varargs => Ident::new("cfunction_with_keywords", Span::call_site()),
-            CallingConvention::TpNew => unreachable!("tp_new cannot get a methoddef"),
         };
         quote! {
             #pyo3_path::impl_::pymethods::PyMethodDef::#trampoline(
                 #python_name,
                 #pyo3_path::impl_::trampoline::get_trampoline_function!(#trampoline, #wrapper),
->>>>>>> d424586d
                 #doc,
             ) #flags
         }
