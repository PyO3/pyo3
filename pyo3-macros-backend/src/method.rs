use std::borrow::Cow;
use std::ffi::CString;
use std::fmt::Display;

use proc_macro2::{Span, TokenStream};
use quote::{format_ident, quote, quote_spanned, ToTokens};
use syn::{ext::IdentExt, spanned::Spanned, Ident, Result};

<<<<<<< HEAD
use crate::deprecations::deprecate_trailing_option_default;
use crate::pyfunction::{PyFunctionWarning, WarningFactory};
=======
use crate::pyversions::is_abi3_before;
>>>>>>> b2ee6b6b
use crate::utils::{Ctx, LitCStr};
use crate::{
    attributes::{FromPyWithAttribute, TextSignatureAttribute, TextSignatureAttributeValue},
    params::{impl_arg_params, Holders},
    pyfunction::{
        FunctionSignature, PyFunctionArgPyO3Attributes, PyFunctionOptions, SignatureAttribute,
    },
    quotes,
    utils::{self, PythonDoc},
};

#[derive(Clone, Debug)]
pub struct RegularArg<'a> {
    pub name: Cow<'a, syn::Ident>,
    pub ty: &'a syn::Type,
    pub from_py_with: Option<FromPyWithAttribute>,
    pub default_value: Option<syn::Expr>,
    pub option_wrapped_type: Option<&'a syn::Type>,
}

impl RegularArg<'_> {
    pub fn default_value(&self) -> String {
        if let Self {
            default_value: Some(arg_default),
            ..
        } = self
        {
            match arg_default {
                // literal values
                syn::Expr::Lit(syn::ExprLit { lit, .. }) => match lit {
                    syn::Lit::Str(s) => s.token().to_string(),
                    syn::Lit::Char(c) => c.token().to_string(),
                    syn::Lit::Int(i) => i.base10_digits().to_string(),
                    syn::Lit::Float(f) => f.base10_digits().to_string(),
                    syn::Lit::Bool(b) => {
                        if b.value() {
                            "True".to_string()
                        } else {
                            "False".to_string()
                        }
                    }
                    _ => "...".to_string(),
                },
                // None
                syn::Expr::Path(syn::ExprPath { qself, path, .. })
                    if qself.is_none() && path.is_ident("None") =>
                {
                    "None".to_string()
                }
                // others, unsupported yet so defaults to `...`
                _ => "...".to_string(),
            }
        } else if let RegularArg {
            option_wrapped_type: Some(..),
            ..
        } = self
        {
            // functions without a `#[pyo3(signature = (...))]` option
            // will treat trailing `Option<T>` arguments as having a default of `None`
            "None".to_string()
        } else {
            "...".to_string()
        }
    }
}

/// Pythons *args argument
#[derive(Clone, Debug)]
pub struct VarargsArg<'a> {
    pub name: Cow<'a, syn::Ident>,
    pub ty: &'a syn::Type,
}

/// Pythons **kwarg argument
#[derive(Clone, Debug)]
pub struct KwargsArg<'a> {
    pub name: Cow<'a, syn::Ident>,
    pub ty: &'a syn::Type,
}

#[derive(Clone, Debug)]
pub struct CancelHandleArg<'a> {
    pub name: &'a syn::Ident,
    pub ty: &'a syn::Type,
}

#[derive(Clone, Debug)]
pub struct PyArg<'a> {
    pub name: &'a syn::Ident,
    pub ty: &'a syn::Type,
}

#[allow(clippy::large_enum_variant)] // See #5039
#[derive(Clone, Debug)]
pub enum FnArg<'a> {
    Regular(RegularArg<'a>),
    VarArgs(VarargsArg<'a>),
    KwArgs(KwargsArg<'a>),
    Py(PyArg<'a>),
    CancelHandle(CancelHandleArg<'a>),
}

impl<'a> FnArg<'a> {
    pub fn name(&self) -> &syn::Ident {
        match self {
            FnArg::Regular(RegularArg { name, .. }) => name,
            FnArg::VarArgs(VarargsArg { name, .. }) => name,
            FnArg::KwArgs(KwargsArg { name, .. }) => name,
            FnArg::Py(PyArg { name, .. }) => name,
            FnArg::CancelHandle(CancelHandleArg { name, .. }) => name,
        }
    }

    pub fn ty(&self) -> &'a syn::Type {
        match self {
            FnArg::Regular(RegularArg { ty, .. }) => ty,
            FnArg::VarArgs(VarargsArg { ty, .. }) => ty,
            FnArg::KwArgs(KwargsArg { ty, .. }) => ty,
            FnArg::Py(PyArg { ty, .. }) => ty,
            FnArg::CancelHandle(CancelHandleArg { ty, .. }) => ty,
        }
    }

    #[allow(clippy::wrong_self_convention)]
    pub fn from_py_with(&self) -> Option<&FromPyWithAttribute> {
        if let FnArg::Regular(RegularArg { from_py_with, .. }) = self {
            from_py_with.as_ref()
        } else {
            None
        }
    }

    pub fn to_varargs_mut(&mut self) -> Result<&mut Self> {
        if let Self::Regular(RegularArg {
            name,
            ty,
            option_wrapped_type: None,
            ..
        }) = self
        {
            *self = Self::VarArgs(VarargsArg {
                name: name.clone(),
                ty,
            });
            Ok(self)
        } else {
            bail_spanned!(self.name().span() => "args cannot be optional")
        }
    }

    pub fn to_kwargs_mut(&mut self) -> Result<&mut Self> {
        if let Self::Regular(RegularArg {
            name,
            ty,
            option_wrapped_type: Some(..),
            ..
        }) = self
        {
            *self = Self::KwArgs(KwargsArg {
                name: name.clone(),
                ty,
            });
            Ok(self)
        } else {
            bail_spanned!(self.name().span() => "kwargs must be Option<_>")
        }
    }

    /// Transforms a rust fn arg parsed with syn into a method::FnArg
    pub fn parse(arg: &'a mut syn::FnArg) -> Result<Self> {
        match arg {
            syn::FnArg::Receiver(recv) => {
                bail_spanned!(recv.span() => "unexpected receiver")
            } // checked in parse_fn_type
            syn::FnArg::Typed(cap) => {
                if let syn::Type::ImplTrait(_) = &*cap.ty {
                    bail_spanned!(cap.ty.span() => IMPL_TRAIT_ERR);
                }

                let PyFunctionArgPyO3Attributes {
                    from_py_with,
                    cancel_handle,
                } = PyFunctionArgPyO3Attributes::from_attrs(&mut cap.attrs)?;
                let ident = match &*cap.pat {
                    syn::Pat::Ident(syn::PatIdent { ident, .. }) => ident,
                    other => return Err(handle_argument_error(other)),
                };

                if utils::is_python(&cap.ty) {
                    return Ok(Self::Py(PyArg {
                        name: ident,
                        ty: &cap.ty,
                    }));
                }

                if cancel_handle.is_some() {
                    // `PyFunctionArgPyO3Attributes::from_attrs` validates that
                    // only compatible attributes are specified, either
                    // `cancel_handle` or `from_py_with`, dublicates and any
                    // combination of the two are already rejected.
                    return Ok(Self::CancelHandle(CancelHandleArg {
                        name: ident,
                        ty: &cap.ty,
                    }));
                }

                Ok(Self::Regular(RegularArg {
                    name: Cow::Borrowed(ident),
                    ty: &cap.ty,
                    from_py_with,
                    default_value: None,
                    option_wrapped_type: utils::option_type_argument(&cap.ty),
                }))
            }
        }
    }

    pub fn default_value(&self) -> String {
        if let Self::Regular(args) = self {
            args.default_value()
        } else {
            "...".to_string()
        }
    }
}

fn handle_argument_error(pat: &syn::Pat) -> syn::Error {
    let span = pat.span();
    let msg = match pat {
        syn::Pat::Wild(_) => "wildcard argument names are not supported",
        syn::Pat::Struct(_)
        | syn::Pat::Tuple(_)
        | syn::Pat::TupleStruct(_)
        | syn::Pat::Slice(_) => "destructuring in arguments is not supported",
        _ => "unsupported argument",
    };
    syn::Error::new(span, msg)
}

/// Represents what kind of a function a pyfunction or pymethod is
#[derive(Clone, Debug)]
pub enum FnType {
    /// Represents a pymethod annotated with `#[getter]`
    Getter(SelfType),
    /// Represents a pymethod annotated with `#[setter]`
    Setter(SelfType),
    /// Represents a regular pymethod
    Fn(SelfType),
    /// Represents a pymethod annotated with `#[new]`, i.e. the `__new__` dunder.
    FnNew,
    /// Represents a pymethod annotated with both `#[new]` and `#[classmethod]` (in either order)
    FnNewClass(Span),
    /// Represents a pymethod annotated with `#[classmethod]`, like a `@classmethod`
    FnClass(Span),
    /// Represents a pyfunction or a pymethod annotated with `#[staticmethod]`, like a `@staticmethod`
    FnStatic,
    /// Represents a pyfunction annotated with `#[pyo3(pass_module)]
    FnModule(Span),
    /// Represents a pymethod or associated constant annotated with `#[classattr]`
    ClassAttribute,
}

impl FnType {
    pub fn skip_first_rust_argument_in_python_signature(&self) -> bool {
        match self {
            FnType::Getter(_)
            | FnType::Setter(_)
            | FnType::Fn(_)
            | FnType::FnClass(_)
            | FnType::FnNewClass(_)
            | FnType::FnModule(_) => true,
            FnType::FnNew | FnType::FnStatic | FnType::ClassAttribute => false,
        }
    }

    pub fn signature_attribute_allowed(&self) -> bool {
        match self {
            FnType::Fn(_)
            | FnType::FnNew
            | FnType::FnStatic
            | FnType::FnClass(_)
            | FnType::FnNewClass(_)
            | FnType::FnModule(_) => true,
            // Setter, Getter and ClassAttribute all have fixed signatures (either take 0 or 1
            // arguments) so cannot have a `signature = (...)` attribute.
            FnType::Getter(_) | FnType::Setter(_) | FnType::ClassAttribute => false,
        }
    }

    pub fn self_arg(
        &self,
        cls: Option<&syn::Type>,
        error_mode: ExtractErrorMode,
        holders: &mut Holders,
        ctx: &Ctx,
    ) -> Option<TokenStream> {
        let Ctx { pyo3_path, .. } = ctx;
        match self {
            FnType::Getter(st) | FnType::Setter(st) | FnType::Fn(st) => {
                let mut receiver = st.receiver(
                    cls.expect("no class given for Fn with a \"self\" receiver"),
                    error_mode,
                    holders,
                    ctx,
                );
                syn::Token![,](Span::call_site()).to_tokens(&mut receiver);
                Some(receiver)
            }
            FnType::FnClass(span) | FnType::FnNewClass(span) => {
                let py = syn::Ident::new("py", Span::call_site());
                let slf: Ident = syn::Ident::new("_slf", Span::call_site());
                let pyo3_path = pyo3_path.to_tokens_spanned(*span);
                let ret = quote_spanned! { *span =>
                    #[allow(clippy::useless_conversion)]
                    ::std::convert::Into::into(
                        #pyo3_path::impl_::pymethods::BoundRef::ref_from_ptr(#py, &*(&#slf as *const _ as *const *mut _))
                            .downcast_unchecked::<#pyo3_path::types::PyType>()
                    )
                };
                Some(quote! { unsafe { #ret }, })
            }
            FnType::FnModule(span) => {
                let py = syn::Ident::new("py", Span::call_site());
                let slf: Ident = syn::Ident::new("_slf", Span::call_site());
                let pyo3_path = pyo3_path.to_tokens_spanned(*span);
                let ret = quote_spanned! { *span =>
                    #[allow(clippy::useless_conversion)]
                    ::std::convert::Into::into(
                        #pyo3_path::impl_::pymethods::BoundRef::ref_from_ptr(#py, &*(&#slf as *const _ as *const *mut _))
                            .downcast_unchecked::<#pyo3_path::types::PyModule>()
                    )
                };
                Some(quote! { unsafe { #ret }, })
            }
            FnType::FnNew | FnType::FnStatic | FnType::ClassAttribute => None,
        }
    }
}

#[derive(Clone, Debug)]
pub enum SelfType {
    Receiver { mutable: bool, span: Span },
    TryFromBoundRef(Span),
}

#[derive(Clone, Copy)]
pub enum ExtractErrorMode {
    NotImplemented,
    Raise,
}

impl ExtractErrorMode {
    pub fn handle_error(self, extract: TokenStream, ctx: &Ctx) -> TokenStream {
        let Ctx { pyo3_path, .. } = ctx;
        match self {
            ExtractErrorMode::Raise => quote! { #extract? },
            ExtractErrorMode::NotImplemented => quote! {
                match #extract {
                    ::std::result::Result::Ok(value) => value,
                    ::std::result::Result::Err(_) => { return #pyo3_path::impl_::callback::convert(py, py.NotImplemented()); },
                }
            },
        }
    }
}

impl SelfType {
    pub fn receiver(
        &self,
        cls: &syn::Type,
        error_mode: ExtractErrorMode,
        holders: &mut Holders,
        ctx: &Ctx,
    ) -> TokenStream {
        // Due to use of quote_spanned in this function, need to bind these idents to the
        // main macro callsite.
        let py = syn::Ident::new("py", Span::call_site());
        let slf = syn::Ident::new("_slf", Span::call_site());
        let Ctx { pyo3_path, .. } = ctx;
        let bound_ref =
            quote! { unsafe { #pyo3_path::impl_::pymethods::BoundRef::ref_from_ptr(#py, &#slf) } };
        match self {
            SelfType::Receiver { span, mutable } => {
                let method = if *mutable {
                    syn::Ident::new("extract_pyclass_ref_mut", *span)
                } else {
                    syn::Ident::new("extract_pyclass_ref", *span)
                };
                let holder = holders.push_holder(*span);
                let pyo3_path = pyo3_path.to_tokens_spanned(*span);
                error_mode.handle_error(
                    quote_spanned! { *span =>
                        #pyo3_path::impl_::extract_argument::#method::<#cls>(
                            #bound_ref.0,
                            &mut #holder,
                        )
                    },
                    ctx,
                )
            }
            SelfType::TryFromBoundRef(span) => {
                let pyo3_path = pyo3_path.to_tokens_spanned(*span);
                error_mode.handle_error(
                    quote_spanned! { *span =>
                        #bound_ref.downcast::<#cls>()
                            .map_err(::std::convert::Into::<#pyo3_path::PyErr>::into)
                            .and_then(
                                #[allow(unknown_lints, clippy::unnecessary_fallible_conversions)]  // In case slf is Py<Self> (unknown_lints can be removed when MSRV is 1.75+)
                                |bound| ::std::convert::TryFrom::try_from(bound).map_err(::std::convert::Into::into)
                            )

                    },
                    ctx
                )
            }
        }
    }
}

/// Determines which CPython calling convention a given FnSpec uses.
#[derive(Clone, Debug)]
pub enum CallingConvention {
    Noargs,   // METH_NOARGS
    Varargs,  // METH_VARARGS | METH_KEYWORDS
    Fastcall, // METH_FASTCALL | METH_KEYWORDS (not compatible with `abi3` feature before 3.10)
    TpNew,    // special convention for tp_new
}

impl CallingConvention {
    /// Determine default calling convention from an argument signature.
    ///
    /// Different other slots (tp_call, tp_new) can have other requirements
    /// and are set manually (see `parse_fn_type` below).
    pub fn from_signature(signature: &FunctionSignature<'_>) -> Self {
        if signature.python_signature.has_no_args() {
            Self::Noargs
        } else if signature.python_signature.kwargs.is_none() && !is_abi3_before(3, 10) {
            // For functions that accept **kwargs, always prefer varargs for now based on
            // historical performance testing.
            //
            // FASTCALL not compatible with `abi3` before 3.10
            Self::Fastcall
        } else {
            Self::Varargs
        }
    }
}

pub struct FnSpec<'a> {
    pub tp: FnType,
    // Rust function name
    pub name: &'a syn::Ident,
    // Wrapped python name. This should not have any leading r#.
    // r# can be removed by syn::ext::IdentExt::unraw()
    pub python_name: syn::Ident,
    pub signature: FunctionSignature<'a>,
    pub convention: CallingConvention,
    pub text_signature: Option<TextSignatureAttribute>,
    pub asyncness: Option<syn::Token![async]>,
    pub unsafety: Option<syn::Token![unsafe]>,
    pub warnings: Vec<PyFunctionWarning>,
}

pub fn parse_method_receiver(arg: &syn::FnArg) -> Result<SelfType> {
    match arg {
        syn::FnArg::Receiver(
            recv @ syn::Receiver {
                reference: None, ..
            },
        ) => {
            bail_spanned!(recv.span() => RECEIVER_BY_VALUE_ERR);
        }
        syn::FnArg::Receiver(recv @ syn::Receiver { mutability, .. }) => Ok(SelfType::Receiver {
            mutable: mutability.is_some(),
            span: recv.span(),
        }),
        syn::FnArg::Typed(syn::PatType { ty, .. }) => {
            if let syn::Type::ImplTrait(_) = &**ty {
                bail_spanned!(ty.span() => IMPL_TRAIT_ERR);
            }
            Ok(SelfType::TryFromBoundRef(ty.span()))
        }
    }
}

impl<'a> FnSpec<'a> {
    /// Parser function signature and function attributes
    pub fn parse(
        // Signature is mutable to remove the `Python` argument.
        sig: &'a mut syn::Signature,
        meth_attrs: &mut Vec<syn::Attribute>,
        options: PyFunctionOptions,
    ) -> Result<FnSpec<'a>> {
        let PyFunctionOptions {
            text_signature,
            name,
            signature,
            warnings,
            ..
        } = options;

        let mut python_name = name.map(|name| name.value.0);

        let fn_type = Self::parse_fn_type(sig, meth_attrs, &mut python_name)?;
        ensure_signatures_on_valid_method(&fn_type, signature.as_ref(), text_signature.as_ref())?;

        let name = &sig.ident;
        let python_name = python_name.as_ref().unwrap_or(name).unraw();

        let arguments: Vec<_> = sig
            .inputs
            .iter_mut()
            .skip(if fn_type.skip_first_rust_argument_in_python_signature() {
                1
            } else {
                0
            })
            .map(FnArg::parse)
            .collect::<Result<_>>()?;

        let signature = if let Some(signature) = signature {
            FunctionSignature::from_arguments_and_attribute(arguments, signature)?
        } else {
            FunctionSignature::from_arguments(arguments)
        };

        let convention = if matches!(fn_type, FnType::FnNew | FnType::FnNewClass(_)) {
            CallingConvention::TpNew
        } else {
            CallingConvention::from_signature(&signature)
        };

        Ok(FnSpec {
            tp: fn_type,
            name,
            convention,
            python_name,
            signature,
            text_signature,
            asyncness: sig.asyncness,
            unsafety: sig.unsafety,
            warnings,
        })
    }

    pub fn null_terminated_python_name(&self, ctx: &Ctx) -> LitCStr {
        let name = self.python_name.to_string();
        let name = CString::new(name).unwrap();
        LitCStr::new(name, self.python_name.span(), ctx)
    }

    fn parse_fn_type(
        sig: &syn::Signature,
        meth_attrs: &mut Vec<syn::Attribute>,
        python_name: &mut Option<syn::Ident>,
    ) -> Result<FnType> {
        let mut method_attributes = parse_method_attributes(meth_attrs)?;

        let name = &sig.ident;
        let parse_receiver = |msg: &'static str| {
            let first_arg = sig
                .inputs
                .first()
                .ok_or_else(|| err_spanned!(sig.span() => msg))?;
            parse_method_receiver(first_arg)
        };

        // strip get_ or set_
        let strip_fn_name = |prefix: &'static str| {
            name.unraw()
                .to_string()
                .strip_prefix(prefix)
                .map(|stripped| syn::Ident::new(stripped, name.span()))
        };

        let mut set_name_to_new = || {
            if let Some(name) = &python_name {
                bail_spanned!(name.span() => "`name` not allowed with `#[new]`");
            }
            *python_name = Some(syn::Ident::new("__new__", Span::call_site()));
            Ok(())
        };

        let fn_type = match method_attributes.as_mut_slice() {
            [] => FnType::Fn(parse_receiver(
                "static method needs #[staticmethod] attribute",
            )?),
            [MethodTypeAttribute::StaticMethod(_)] => FnType::FnStatic,
            [MethodTypeAttribute::ClassAttribute(_)] => FnType::ClassAttribute,
            [MethodTypeAttribute::New(_)] => {
                set_name_to_new()?;
                FnType::FnNew
            }
            [MethodTypeAttribute::New(_), MethodTypeAttribute::ClassMethod(span)]
            | [MethodTypeAttribute::ClassMethod(span), MethodTypeAttribute::New(_)] => {
                set_name_to_new()?;
                FnType::FnNewClass(*span)
            }
            [MethodTypeAttribute::ClassMethod(_)] => {
                // Add a helpful hint if the classmethod doesn't look like a classmethod
                let span = match sig.inputs.first() {
                    // Don't actually bother checking the type of the first argument, the compiler
                    // will error on incorrect type.
                    Some(syn::FnArg::Typed(first_arg)) => first_arg.ty.span(),
                    Some(syn::FnArg::Receiver(_)) | None => bail_spanned!(
                        sig.paren_token.span.join() => "Expected `&Bound<PyType>` or `Py<PyType>` as the first argument to `#[classmethod]`"
                    ),
                };
                FnType::FnClass(span)
            }
            [MethodTypeAttribute::Getter(_, name)] => {
                if let Some(name) = name.take() {
                    ensure_spanned!(
                        python_name.replace(name).is_none(),
                        python_name.span() => "`name` may only be specified once"
                    );
                } else if python_name.is_none() {
                    // Strip off "get_" prefix if needed
                    *python_name = strip_fn_name("get_");
                }

                FnType::Getter(parse_receiver("expected receiver for `#[getter]`")?)
            }
            [MethodTypeAttribute::Setter(_, name)] => {
                if let Some(name) = name.take() {
                    ensure_spanned!(
                        python_name.replace(name).is_none(),
                        python_name.span() => "`name` may only be specified once"
                    );
                } else if python_name.is_none() {
                    // Strip off "set_" prefix if needed
                    *python_name = strip_fn_name("set_");
                }

                FnType::Setter(parse_receiver("expected receiver for `#[setter]`")?)
            }
            [first, rest @ .., last] => {
                // Join as many of the spans together as possible
                let span = rest
                    .iter()
                    .fold(first.span(), |s, next| s.join(next.span()).unwrap_or(s));
                let span = span.join(last.span()).unwrap_or(span);
                // List all the attributes in the error message
                let mut msg = format!("`{}` may not be combined with", first);
                let mut is_first = true;
                for attr in &*rest {
                    msg.push_str(&format!(" `{}`", attr));
                    if is_first {
                        is_first = false;
                    } else {
                        msg.push(',');
                    }
                }
                if !rest.is_empty() {
                    msg.push_str(" and");
                }
                msg.push_str(&format!(" `{}`", last));
                bail_spanned!(span => msg)
            }
        };
        Ok(fn_type)
    }

    /// Return a C wrapper function for this signature.
    pub fn get_wrapper_function(
        &self,
        ident: &proc_macro2::Ident,
        cls: Option<&syn::Type>,
        ctx: &Ctx,
    ) -> Result<TokenStream> {
        let Ctx {
            pyo3_path,
            output_span,
        } = ctx;
        let mut cancel_handle_iter = self
            .signature
            .arguments
            .iter()
            .filter(|arg| matches!(arg, FnArg::CancelHandle(..)));
        let cancel_handle = cancel_handle_iter.next();
        if let Some(FnArg::CancelHandle(CancelHandleArg { name, .. })) = cancel_handle {
            ensure_spanned!(self.asyncness.is_some(), name.span() => "`cancel_handle` attribute can only be used with `async fn`");
            if let Some(FnArg::CancelHandle(CancelHandleArg { name, .. })) =
                cancel_handle_iter.next()
            {
                bail_spanned!(name.span() => "`cancel_handle` may only be specified once");
            }
        }

        if self.asyncness.is_some() {
            ensure_spanned!(
                cfg!(feature = "experimental-async"),
                self.asyncness.span() => "async functions are only supported with the `experimental-async` feature"
            );
        }

        let rust_call = |args: Vec<TokenStream>, holders: &mut Holders| {
            let mut self_arg = || self.tp.self_arg(cls, ExtractErrorMode::Raise, holders, ctx);

            let call = if self.asyncness.is_some() {
                let throw_callback = if cancel_handle.is_some() {
                    quote! { Some(__throw_callback) }
                } else {
                    quote! { None }
                };
                let python_name = &self.python_name;
                let qualname_prefix = match cls {
                    Some(cls) => quote!(Some(<#cls as #pyo3_path::PyTypeInfo>::NAME)),
                    None => quote!(None),
                };
                let arg_names = (0..args.len())
                    .map(|i| format_ident!("arg_{}", i))
                    .collect::<Vec<_>>();
                let future = match self.tp {
                    FnType::Fn(SelfType::Receiver { mutable: false, .. }) => {
                        quote! {{
                            #(let #arg_names = #args;)*
                            let __guard = unsafe { #pyo3_path::impl_::coroutine::RefGuard::<#cls>::new(&#pyo3_path::impl_::pymethods::BoundRef::ref_from_ptr(py, &_slf))? };
                            async move { function(&__guard, #(#arg_names),*).await }
                        }}
                    }
                    FnType::Fn(SelfType::Receiver { mutable: true, .. }) => {
                        quote! {{
                            #(let #arg_names = #args;)*
                            let mut __guard = unsafe { #pyo3_path::impl_::coroutine::RefMutGuard::<#cls>::new(&#pyo3_path::impl_::pymethods::BoundRef::ref_from_ptr(py, &_slf))? };
                            async move { function(&mut __guard, #(#arg_names),*).await }
                        }}
                    }
                    _ => {
                        if let Some(self_arg) = self_arg() {
                            quote! {
                                function(
                                    // NB #self_arg includes a comma, so none inserted here
                                    #self_arg
                                    #(#args),*
                                )
                            }
                        } else {
                            quote! { function(#(#args),*) }
                        }
                    }
                };
                let mut call = quote! {{
                    let future = #future;
                    #pyo3_path::impl_::coroutine::new_coroutine(
                        #pyo3_path::intern!(py, stringify!(#python_name)),
                        #qualname_prefix,
                        #throw_callback,
                        async move {
                            let fut = future.await;
                            #pyo3_path::impl_::wrap::converter(&fut).wrap(fut)
                        },
                    )
                }};
                if cancel_handle.is_some() {
                    call = quote! {{
                        let __cancel_handle = #pyo3_path::coroutine::CancelHandle::new();
                        let __throw_callback = __cancel_handle.throw_callback();
                        #call
                    }};
                }
                call
            } else if let Some(self_arg) = self_arg() {
                quote! {
                    function(
                        // NB #self_arg includes a comma, so none inserted here
                        #self_arg
                        #(#args),*
                    )
                }
            } else {
                quote! { function(#(#args),*) }
            };

            // We must assign the output_span to the return value of the call,
            // but *not* of the call itself otherwise the spans get really weird
            let ret_ident = Ident::new("ret", *output_span);
            let ret_expr = quote! { let #ret_ident = #call; };
            let return_conversion =
                quotes::map_result_into_ptr(quotes::ok_wrap(ret_ident.to_token_stream(), ctx), ctx);
            quote! {
                {
                    #ret_expr
                    #return_conversion
                }
            }
        };

        let func_name = &self.name;
        let rust_name = if let Some(cls) = cls {
            quote!(#cls::#func_name)
        } else {
            quote!(#func_name)
        };

<<<<<<< HEAD
        let deprecation = deprecate_trailing_option_default(self);

        let deprecated_warning = self.warnings.build_py_warning(ctx);

=======
>>>>>>> b2ee6b6b
        Ok(match self.convention {
            CallingConvention::Noargs => {
                let mut holders = Holders::new();
                let args = self
                    .signature
                    .arguments
                    .iter()
                    .map(|arg| match arg {
                        FnArg::Py(..) => quote!(py),
                        FnArg::CancelHandle(..) => quote!(__cancel_handle),
                        _ => unreachable!("`CallingConvention::Noargs` should not contain any arguments (reaching Python) except for `self`, which is handled below."),
                    })
                    .collect();
                let call = rust_call(args, &mut holders);
                let init_holders = holders.init_holders(ctx);
                quote! {
                    unsafe fn #ident<'py>(
                        py: #pyo3_path::Python<'py>,
                        _slf: *mut #pyo3_path::ffi::PyObject,
                    ) -> #pyo3_path::PyResult<*mut #pyo3_path::ffi::PyObject> {
                        let function = #rust_name; // Shadow the function name to avoid #3017
                        #init_holders
                        #deprecated_warning
                        let result = #call;
                        result
                    }
                }
            }
            CallingConvention::Fastcall => {
                let mut holders = Holders::new();
                let (arg_convert, args) = impl_arg_params(self, cls, true, &mut holders, ctx);
                let call = rust_call(args, &mut holders);
                let init_holders = holders.init_holders(ctx);

                quote! {
                    unsafe fn #ident<'py>(
                        py: #pyo3_path::Python<'py>,
                        _slf: *mut #pyo3_path::ffi::PyObject,
                        _args: *const *mut #pyo3_path::ffi::PyObject,
                        _nargs: #pyo3_path::ffi::Py_ssize_t,
                        _kwnames: *mut #pyo3_path::ffi::PyObject
                    ) -> #pyo3_path::PyResult<*mut #pyo3_path::ffi::PyObject> {
                        let function = #rust_name; // Shadow the function name to avoid #3017
                        #arg_convert
                        #init_holders
                        #deprecated_warning
                        let result = #call;
                        result
                    }
                }
            }
            CallingConvention::Varargs => {
                let mut holders = Holders::new();
                let (arg_convert, args) = impl_arg_params(self, cls, false, &mut holders, ctx);
                let call = rust_call(args, &mut holders);
                let init_holders = holders.init_holders(ctx);

                quote! {
                    unsafe fn #ident<'py>(
                        py: #pyo3_path::Python<'py>,
                        _slf: *mut #pyo3_path::ffi::PyObject,
                        _args: *mut #pyo3_path::ffi::PyObject,
                        _kwargs: *mut #pyo3_path::ffi::PyObject
                    ) -> #pyo3_path::PyResult<*mut #pyo3_path::ffi::PyObject> {
                        let function = #rust_name; // Shadow the function name to avoid #3017
                        #arg_convert
                        #init_holders
                        #deprecated_warning
                        let result = #call;
                        result
                    }
                }
            }
            CallingConvention::TpNew => {
                let mut holders = Holders::new();
                let (arg_convert, args) = impl_arg_params(self, cls, false, &mut holders, ctx);
                let self_arg = self
                    .tp
                    .self_arg(cls, ExtractErrorMode::Raise, &mut holders, ctx);
                let call = quote_spanned! {*output_span=> #rust_name(#self_arg #(#args),*) };
                let init_holders = holders.init_holders(ctx);
                quote! {
                    unsafe fn #ident(
                        py: #pyo3_path::Python<'_>,
                        _slf: *mut #pyo3_path::ffi::PyTypeObject,
                        _args: *mut #pyo3_path::ffi::PyObject,
                        _kwargs: *mut #pyo3_path::ffi::PyObject
                    ) -> #pyo3_path::PyResult<*mut #pyo3_path::ffi::PyObject> {
                        use #pyo3_path::impl_::callback::IntoPyCallbackOutput;
                        let function = #rust_name; // Shadow the function name to avoid #3017
                        #arg_convert
                        #init_holders
                        #deprecated_warning
                        let result = #call;
                        let initializer: #pyo3_path::PyClassInitializer::<#cls> = result.convert(py)?;
                        #pyo3_path::impl_::pymethods::tp_new_impl(py, initializer, _slf)
                    }
                }
            }
        })
    }

    /// Return a `PyMethodDef` constructor for this function, matching the selected
    /// calling convention.
    pub fn get_methoddef(&self, wrapper: impl ToTokens, doc: &PythonDoc, ctx: &Ctx) -> TokenStream {
        let Ctx { pyo3_path, .. } = ctx;
        let python_name = self.null_terminated_python_name(ctx);
        match self.convention {
            CallingConvention::Noargs => quote! {
                #pyo3_path::impl_::pymethods::PyMethodDef::noargs(
                    #python_name,
                    {
                        unsafe extern "C" fn trampoline(
                            _slf: *mut #pyo3_path::ffi::PyObject,
                            _args: *mut #pyo3_path::ffi::PyObject,
                        ) -> *mut #pyo3_path::ffi::PyObject
                        {
                            unsafe {
                                #pyo3_path::impl_::trampoline::noargs(
                                    _slf,
                                    _args,
                                    #wrapper
                                )
                            }
                        }
                        trampoline
                    },
                    #doc,
                )
            },
            CallingConvention::Fastcall => quote! {
                #pyo3_path::impl_::pymethods::PyMethodDef::fastcall_cfunction_with_keywords(
                    #python_name,
                    {
                        unsafe extern "C" fn trampoline(
                            _slf: *mut #pyo3_path::ffi::PyObject,
                            _args: *const *mut #pyo3_path::ffi::PyObject,
                            _nargs: #pyo3_path::ffi::Py_ssize_t,
                            _kwnames: *mut #pyo3_path::ffi::PyObject
                        ) -> *mut #pyo3_path::ffi::PyObject
                        {
                            #pyo3_path::impl_::trampoline::fastcall_with_keywords(
                                _slf,
                                _args,
                                _nargs,
                                _kwnames,
                                #wrapper
                            )
                        }
                        trampoline
                    },
                    #doc,
                )
            },
            CallingConvention::Varargs => quote! {
                #pyo3_path::impl_::pymethods::PyMethodDef::cfunction_with_keywords(
                    #python_name,
                    {
                        unsafe extern "C" fn trampoline(
                            _slf: *mut #pyo3_path::ffi::PyObject,
                            _args: *mut #pyo3_path::ffi::PyObject,
                            _kwargs: *mut #pyo3_path::ffi::PyObject,
                        ) -> *mut #pyo3_path::ffi::PyObject
                        {
                            #pyo3_path::impl_::trampoline::cfunction_with_keywords(
                                _slf,
                                _args,
                                _kwargs,
                                #wrapper
                            )
                        }
                        trampoline
                    },
                    #doc,
                )
            },
            CallingConvention::TpNew => unreachable!("tp_new cannot get a methoddef"),
        }
    }

    /// Forwards to [utils::get_doc] with the text signature of this spec.
    pub fn get_doc(&self, attrs: &[syn::Attribute], ctx: &Ctx) -> PythonDoc {
        let text_signature = self
            .text_signature_call_signature()
            .map(|sig| format!("{}{}", self.python_name, sig));
        utils::get_doc(attrs, text_signature, ctx)
    }

    /// Creates the parenthesised arguments list for `__text_signature__` snippet based on this spec's signature
    /// and/or attributes. Prepend the callable name to make a complete `__text_signature__`.
    pub fn text_signature_call_signature(&self) -> Option<String> {
        let self_argument = match &self.tp {
            // Getters / Setters / ClassAttribute are not callables on the Python side
            FnType::Getter(_) | FnType::Setter(_) | FnType::ClassAttribute => return None,
            FnType::Fn(_) => Some("self"),
            FnType::FnModule(_) => Some("module"),
            FnType::FnClass(_) | FnType::FnNewClass(_) => Some("cls"),
            FnType::FnStatic | FnType::FnNew => None,
        };

        match self.text_signature.as_ref().map(|attr| &attr.value) {
            Some(TextSignatureAttributeValue::Str(s)) => Some(s.value()),
            None => Some(self.signature.text_signature(self_argument)),
            Some(TextSignatureAttributeValue::Disabled(_)) => None,
        }
    }
}

enum MethodTypeAttribute {
    New(Span),
    ClassMethod(Span),
    StaticMethod(Span),
    Getter(Span, Option<Ident>),
    Setter(Span, Option<Ident>),
    ClassAttribute(Span),
}

impl MethodTypeAttribute {
    fn span(&self) -> Span {
        match self {
            MethodTypeAttribute::New(span)
            | MethodTypeAttribute::ClassMethod(span)
            | MethodTypeAttribute::StaticMethod(span)
            | MethodTypeAttribute::Getter(span, _)
            | MethodTypeAttribute::Setter(span, _)
            | MethodTypeAttribute::ClassAttribute(span) => *span,
        }
    }

    /// Attempts to parse a method type attribute.
    ///
    /// If the attribute does not match one of the attribute names, returns `Ok(None)`.
    ///
    /// Otherwise will either return a parse error or the attribute.
    fn parse_if_matching_attribute(attr: &syn::Attribute) -> Result<Option<Self>> {
        fn ensure_no_arguments(meta: &syn::Meta, ident: &str) -> syn::Result<()> {
            match meta {
                syn::Meta::Path(_) => Ok(()),
                syn::Meta::List(l) => bail_spanned!(
                    l.span() => format!(
                        "`#[{ident}]` does not take any arguments\n= help: did you mean `#[{ident}] #[pyo3({meta})]`?",
                        ident = ident,
                        meta = l.tokens,
                    )
                ),
                syn::Meta::NameValue(nv) => {
                    bail_spanned!(nv.eq_token.span() => format!(
                        "`#[{}]` does not take any arguments\n= note: this was previously accepted and ignored",
                        ident
                    ))
                }
            }
        }

        fn extract_name(meta: &syn::Meta, ident: &str) -> Result<Option<Ident>> {
            match meta {
                syn::Meta::Path(_) => Ok(None),
                syn::Meta::NameValue(nv) => bail_spanned!(
                    nv.eq_token.span() => format!("expected `#[{}(name)]` to set the name", ident)
                ),
                syn::Meta::List(l) => {
                    if let Ok(name) = l.parse_args::<syn::Ident>() {
                        Ok(Some(name))
                    } else if let Ok(name) = l.parse_args::<syn::LitStr>() {
                        name.parse().map(Some)
                    } else {
                        bail_spanned!(l.tokens.span() => "expected ident or string literal for property name");
                    }
                }
            }
        }

        let meta = &attr.meta;
        let path = meta.path();

        if path.is_ident("new") {
            ensure_no_arguments(meta, "new")?;
            Ok(Some(MethodTypeAttribute::New(path.span())))
        } else if path.is_ident("classmethod") {
            ensure_no_arguments(meta, "classmethod")?;
            Ok(Some(MethodTypeAttribute::ClassMethod(path.span())))
        } else if path.is_ident("staticmethod") {
            ensure_no_arguments(meta, "staticmethod")?;
            Ok(Some(MethodTypeAttribute::StaticMethod(path.span())))
        } else if path.is_ident("classattr") {
            ensure_no_arguments(meta, "classattr")?;
            Ok(Some(MethodTypeAttribute::ClassAttribute(path.span())))
        } else if path.is_ident("getter") {
            let name = extract_name(meta, "getter")?;
            Ok(Some(MethodTypeAttribute::Getter(path.span(), name)))
        } else if path.is_ident("setter") {
            let name = extract_name(meta, "setter")?;
            Ok(Some(MethodTypeAttribute::Setter(path.span(), name)))
        } else {
            Ok(None)
        }
    }
}

impl Display for MethodTypeAttribute {
    fn fmt(&self, f: &mut std::fmt::Formatter<'_>) -> std::fmt::Result {
        match self {
            MethodTypeAttribute::New(_) => "#[new]".fmt(f),
            MethodTypeAttribute::ClassMethod(_) => "#[classmethod]".fmt(f),
            MethodTypeAttribute::StaticMethod(_) => "#[staticmethod]".fmt(f),
            MethodTypeAttribute::Getter(_, _) => "#[getter]".fmt(f),
            MethodTypeAttribute::Setter(_, _) => "#[setter]".fmt(f),
            MethodTypeAttribute::ClassAttribute(_) => "#[classattr]".fmt(f),
        }
    }
}

fn parse_method_attributes(attrs: &mut Vec<syn::Attribute>) -> Result<Vec<MethodTypeAttribute>> {
    let mut new_attrs = Vec::new();
    let mut found_attrs = Vec::new();

    for attr in attrs.drain(..) {
        match MethodTypeAttribute::parse_if_matching_attribute(&attr)? {
            Some(attr) => found_attrs.push(attr),
            None => new_attrs.push(attr),
        }
    }

    *attrs = new_attrs;

    Ok(found_attrs)
}

const IMPL_TRAIT_ERR: &str = "Python functions cannot have `impl Trait` arguments";
const RECEIVER_BY_VALUE_ERR: &str =
    "Python objects are shared, so 'self' cannot be moved out of the Python interpreter.
Try `&self`, `&mut self, `slf: PyRef<'_, Self>` or `slf: PyRefMut<'_, Self>`.";

fn ensure_signatures_on_valid_method(
    fn_type: &FnType,
    signature: Option<&SignatureAttribute>,
    text_signature: Option<&TextSignatureAttribute>,
) -> syn::Result<()> {
    if let Some(signature) = signature {
        match fn_type {
            FnType::Getter(_) => {
                debug_assert!(!fn_type.signature_attribute_allowed());
                bail_spanned!(signature.kw.span() => "`signature` not allowed with `getter`")
            }
            FnType::Setter(_) => {
                debug_assert!(!fn_type.signature_attribute_allowed());
                bail_spanned!(signature.kw.span() => "`signature` not allowed with `setter`")
            }
            FnType::ClassAttribute => {
                debug_assert!(!fn_type.signature_attribute_allowed());
                bail_spanned!(signature.kw.span() => "`signature` not allowed with `classattr`")
            }
            _ => debug_assert!(fn_type.signature_attribute_allowed()),
        }
    }
    if let Some(text_signature) = text_signature {
        match fn_type {
            FnType::Getter(_) => {
                bail_spanned!(text_signature.kw.span() => "`text_signature` not allowed with `getter`")
            }
            FnType::Setter(_) => {
                bail_spanned!(text_signature.kw.span() => "`text_signature` not allowed with `setter`")
            }
            FnType::ClassAttribute => {
                bail_spanned!(text_signature.kw.span() => "`text_signature` not allowed with `classattr`")
            }
            _ => {}
        }
    }
    Ok(())
}<|MERGE_RESOLUTION|>--- conflicted
+++ resolved
@@ -6,12 +6,8 @@
 use quote::{format_ident, quote, quote_spanned, ToTokens};
 use syn::{ext::IdentExt, spanned::Spanned, Ident, Result};
 
-<<<<<<< HEAD
-use crate::deprecations::deprecate_trailing_option_default;
 use crate::pyfunction::{PyFunctionWarning, WarningFactory};
-=======
 use crate::pyversions::is_abi3_before;
->>>>>>> b2ee6b6b
 use crate::utils::{Ctx, LitCStr};
 use crate::{
     attributes::{FromPyWithAttribute, TextSignatureAttribute, TextSignatureAttributeValue},
@@ -807,13 +803,8 @@
             quote!(#func_name)
         };
 
-<<<<<<< HEAD
-        let deprecation = deprecate_trailing_option_default(self);
-
         let deprecated_warning = self.warnings.build_py_warning(ctx);
 
-=======
->>>>>>> b2ee6b6b
         Ok(match self.convention {
             CallingConvention::Noargs => {
                 let mut holders = Holders::new();
