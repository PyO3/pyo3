--- conflicted
+++ resolved
@@ -2270,11 +2270,7 @@
             let class_getitem_method = crate::pymethod::impl_py_method_def(
                 cls,
                 &spec,
-<<<<<<< HEAD
-                &spec.get_doc(&class_geitem_impl.attrs, ctx)?,
-=======
                 &spec.get_doc(&class_getitem_impl.attrs, ctx)?,
->>>>>>> 1999aa9e
                 ctx,
             )?;
             Ok((Some(class_getitem_impl), Some(class_getitem_method)))
