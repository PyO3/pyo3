--- conflicted
+++ resolved
@@ -365,28 +365,11 @@
     let Ctx { pyo3_path } = ctx;
     let pytypeinfo_impl = impl_pytypeinfo(cls, args, None, ctx);
 
-<<<<<<< HEAD
-    // This match case is in place until an `eq` argument is added to the PyClassArgs options and
-    // will require PartialEq to be implemented.  For now, equality is behind the `ord` argument
-    // for Python class structs, as PartialOrd requires PartialEq.
-    let (default_richcmp, default_slots) = match args.options.ord {
-        Some(_) => {
-            let ty = syn::parse_quote!(#cls);
-            let (default_richcmp, default_richcmp_slot) = impl_cmp_ops(args, ctx, &ty, None);
-            (
-                quote! {impl #cls {#default_richcmp}},
-                vec![default_richcmp_slot],
-            )
-        }
-        _ => (quote! {}, vec![]),
-    };
-=======
     let (default_richcmp, default_richcmp_slot) =
         pyclass_richcmp(&args.options, &syn::parse_quote!(#cls), ctx)?;
 
     let mut slots = Vec::new();
     slots.extend(default_richcmp_slot);
->>>>>>> d1a7cf40
 
     let py_class_impl = PyClassImplsBuilder::new(
         cls,
@@ -399,11 +382,7 @@
             field_options,
             ctx,
         )?,
-<<<<<<< HEAD
-        default_slots,
-=======
         slots,
->>>>>>> d1a7cf40
     )
     .doc(doc)
     .impl_all(ctx)?;
@@ -916,38 +895,11 @@
         (int_impl, int_slot)
     };
 
-<<<<<<< HEAD
-    // Because PartialEq was not historically required on simple enums, we need to use the older
-    // logic to compute these arms; otherwise, compile time errors will arise requiring the user
-    // to implement the PartialEq trait.  In a future PR, this trait will become a requirement
-    // for simple enums.
-    let Ctx { pyo3_path } = ctx;
-    let comparison_arm = |op: TokenStream| {
-        quote! {
-            let self_val = self.__pyo3__int__();
-            if let Ok(i) = other.extract::<#repr_type>() {
-                return Ok((self_val #op i).to_object(py));
-            }
-            if let Ok(other) = other.extract::<#pyo3_path::PyRef<Self>>() {
-                return Ok((self_val #op other.__pyo3__int__()).to_object(py));
-            }
-
-            return Ok(py.NotImplemented());
-        }
-    };
-    let (eq_arm, ne_arm) = (comparison_arm(quote! {==}), comparison_arm(quote! {!=}));
-
-    let (default_richcmp, default_richcmp_slot) =
-        impl_cmp_ops(args, ctx, &ty, Some((eq_arm, ne_arm)));
-
-    let default_slots = vec![default_repr_slot, default_int_slot, default_richcmp_slot];
-=======
     let (default_richcmp, default_richcmp_slot) =
         pyclass_richcmp_simple_enum(&args.options, &ty, repr_type, ctx);
 
     let mut default_slots = vec![default_repr_slot, default_int_slot];
     default_slots.extend(default_richcmp_slot);
->>>>>>> d1a7cf40
 
     let pyclass_impls = PyClassImplsBuilder::new(
         cls,
@@ -1004,27 +956,10 @@
     let variants = complex_enum.variants;
     let pytypeinfo = impl_pytypeinfo(cls, &args, None, ctx);
 
-<<<<<<< HEAD
-    // This match case is in place until an `eq` argument is added to the PyClassArgs options and
-    // will require PartialEq to be implemented.  For now, equality is behind the `ord` argument
-    // for Python class complex enums, as PartialOrd requires PartialEq.
-    let (default_richcmp, default_slots) = match args.options.ord {
-        Some(_) => {
-            let ty = syn::parse_quote!(#cls);
-            let (default_richcmp, default_richcmp_slot) = impl_cmp_ops(&args, ctx, &ty, None);
-            (
-                quote! {impl #cls {#default_richcmp}},
-                vec![default_richcmp_slot],
-            )
-        }
-        _ => (quote! {impl #cls {}}, vec![]),
-    };
-=======
     let (default_richcmp, default_richcmp_slot) = pyclass_richcmp(&args.options, &ty, ctx)?;
 
     let mut default_slots = vec![];
     default_slots.extend(default_richcmp_slot);
->>>>>>> d1a7cf40
 
     let impl_builder = PyClassImplsBuilder::new(
         cls,
@@ -1129,13 +1064,9 @@
 
         #[doc(hidden)]
         #[allow(non_snake_case)]
-<<<<<<< HEAD
-        #default_richcmp
-=======
         impl #cls {
             #default_richcmp
         }
->>>>>>> d1a7cf40
 
         #(#variant_cls_zsts)*
 
