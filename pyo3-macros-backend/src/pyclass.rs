use std::borrow::Cow;
use std::fmt::Debug;

use proc_macro2::{Ident, Span, TokenStream};
use quote::{format_ident, quote, quote_spanned, ToTokens};
use syn::ext::IdentExt;
use syn::parse::{Parse, ParseStream};
use syn::punctuated::Punctuated;
use syn::{parse_quote, parse_quote_spanned, spanned::Spanned, ImplItemFn, Result, Token};

use crate::attributes::kw::frozen;
use crate::attributes::{
    self, kw, take_pyo3_options, CrateAttribute, ErrorCombiner, ExtendsAttribute,
    FreelistAttribute, ModuleAttribute, NameAttribute, NameLitStr, RenameAllAttribute,
    StrFormatterAttribute,
};
use crate::konst::{ConstAttributes, ConstSpec};
use crate::method::{FnArg, FnSpec, PyArg, RegularArg};
use crate::pyfunction::ConstructorAttribute;
use crate::pyimpl::{gen_py_const, get_cfg_attributes, PyClassMethodsType};
use crate::pymethod::{
    impl_py_getter_def, impl_py_setter_def, MethodAndMethodDef, MethodAndSlotDef, PropertyType,
    SlotDef, __GETITEM__, __HASH__, __INT__, __LEN__, __REPR__, __RICHCMP__, __STR__,
};
use crate::pyversions::is_abi3_before;
use crate::utils::{self, apply_renaming_rule, Ctx, LitCStr, PythonDoc};
use crate::PyFunctionOptions;

/// If the class is derived from a Rust `struct` or `enum`.
#[derive(Copy, Clone, Debug, PartialEq, Eq)]
pub enum PyClassKind {
    Struct,
    Enum,
}

/// The parsed arguments of the pyclass macro
#[derive(Clone)]
pub struct PyClassArgs {
    pub class_kind: PyClassKind,
    pub options: PyClassPyO3Options,
}

impl PyClassArgs {
    fn parse(input: ParseStream<'_>, kind: PyClassKind) -> Result<Self> {
        Ok(PyClassArgs {
            class_kind: kind,
            options: PyClassPyO3Options::parse(input)?,
        })
    }

    pub fn parse_struct_args(input: ParseStream<'_>) -> syn::Result<Self> {
        Self::parse(input, PyClassKind::Struct)
    }

    pub fn parse_enum_args(input: ParseStream<'_>) -> syn::Result<Self> {
        Self::parse(input, PyClassKind::Enum)
    }
}

#[derive(Clone, Default)]
pub struct PyClassPyO3Options {
    pub krate: Option<CrateAttribute>,
    pub dict: Option<kw::dict>,
    pub eq: Option<kw::eq>,
    pub eq_int: Option<kw::eq_int>,
    pub extends: Option<ExtendsAttribute>,
    pub get_all: Option<kw::get_all>,
    pub freelist: Option<FreelistAttribute>,
    pub frozen: Option<kw::frozen>,
    pub hash: Option<kw::hash>,
    pub mapping: Option<kw::mapping>,
    pub module: Option<ModuleAttribute>,
    pub name: Option<NameAttribute>,
    pub ord: Option<kw::ord>,
    pub opaque: Option<kw::opaque>,
    pub rename_all: Option<RenameAllAttribute>,
    pub sequence: Option<kw::sequence>,
    pub set_all: Option<kw::set_all>,
    pub str: Option<StrFormatterAttribute>,
    pub subclass: Option<kw::subclass>,
    pub unsendable: Option<kw::unsendable>,
    pub weakref: Option<kw::weakref>,
}

pub enum PyClassPyO3Option {
    Crate(CrateAttribute),
    Dict(kw::dict),
    Eq(kw::eq),
    EqInt(kw::eq_int),
    Extends(ExtendsAttribute),
    Freelist(FreelistAttribute),
    Frozen(kw::frozen),
    GetAll(kw::get_all),
    Hash(kw::hash),
    Mapping(kw::mapping),
    Module(ModuleAttribute),
    Name(NameAttribute),
    Ord(kw::ord),
    Opaque(kw::opaque),
    RenameAll(RenameAllAttribute),
    Sequence(kw::sequence),
    SetAll(kw::set_all),
    Str(StrFormatterAttribute),
    Subclass(kw::subclass),
    Unsendable(kw::unsendable),
    Weakref(kw::weakref),
}

impl Parse for PyClassPyO3Option {
    fn parse(input: ParseStream<'_>) -> Result<Self> {
        let lookahead = input.lookahead1();
        if lookahead.peek(Token![crate]) {
            input.parse().map(PyClassPyO3Option::Crate)
        } else if lookahead.peek(kw::dict) {
            input.parse().map(PyClassPyO3Option::Dict)
        } else if lookahead.peek(kw::eq) {
            input.parse().map(PyClassPyO3Option::Eq)
        } else if lookahead.peek(kw::eq_int) {
            input.parse().map(PyClassPyO3Option::EqInt)
        } else if lookahead.peek(kw::extends) {
            input.parse().map(PyClassPyO3Option::Extends)
        } else if lookahead.peek(attributes::kw::freelist) {
            input.parse().map(PyClassPyO3Option::Freelist)
        } else if lookahead.peek(attributes::kw::frozen) {
            input.parse().map(PyClassPyO3Option::Frozen)
        } else if lookahead.peek(attributes::kw::get_all) {
            input.parse().map(PyClassPyO3Option::GetAll)
        } else if lookahead.peek(attributes::kw::hash) {
            input.parse().map(PyClassPyO3Option::Hash)
        } else if lookahead.peek(attributes::kw::mapping) {
            input.parse().map(PyClassPyO3Option::Mapping)
        } else if lookahead.peek(attributes::kw::module) {
            input.parse().map(PyClassPyO3Option::Module)
        } else if lookahead.peek(kw::name) {
            input.parse().map(PyClassPyO3Option::Name)
        } else if lookahead.peek(attributes::kw::ord) {
            input.parse().map(PyClassPyO3Option::Ord)
        } else if lookahead.peek(attributes::kw::opaque) {
            input.parse().map(PyClassPyO3Option::Opaque)
        } else if lookahead.peek(kw::rename_all) {
            input.parse().map(PyClassPyO3Option::RenameAll)
        } else if lookahead.peek(attributes::kw::sequence) {
            input.parse().map(PyClassPyO3Option::Sequence)
        } else if lookahead.peek(attributes::kw::set_all) {
            input.parse().map(PyClassPyO3Option::SetAll)
        } else if lookahead.peek(attributes::kw::str) {
            input.parse().map(PyClassPyO3Option::Str)
        } else if lookahead.peek(attributes::kw::subclass) {
            input.parse().map(PyClassPyO3Option::Subclass)
        } else if lookahead.peek(attributes::kw::unsendable) {
            input.parse().map(PyClassPyO3Option::Unsendable)
        } else if lookahead.peek(attributes::kw::weakref) {
            input.parse().map(PyClassPyO3Option::Weakref)
        } else {
            Err(lookahead.error())
        }
    }
}

impl Parse for PyClassPyO3Options {
    fn parse(input: ParseStream<'_>) -> syn::Result<Self> {
        let mut options: PyClassPyO3Options = Default::default();

        for option in Punctuated::<PyClassPyO3Option, syn::Token![,]>::parse_terminated(input)? {
            options.set_option(option)?;
        }

        Ok(options)
    }
}

impl PyClassPyO3Options {
    pub fn take_pyo3_options(&mut self, attrs: &mut Vec<syn::Attribute>) -> syn::Result<()> {
        take_pyo3_options(attrs)?
            .into_iter()
            .try_for_each(|option| self.set_option(option))
    }

    fn set_option(&mut self, option: PyClassPyO3Option) -> syn::Result<()> {
        macro_rules! set_option {
            ($key:ident) => {
                {
                    ensure_spanned!(
                        self.$key.is_none(),
                        $key.span() => concat!("`", stringify!($key), "` may only be specified once")
                    );
                    self.$key = Some($key);
                }
            };
        }

        match option {
            PyClassPyO3Option::Crate(krate) => set_option!(krate),
            PyClassPyO3Option::Dict(dict) => {
                ensure_spanned!(
                    !is_abi3_before(3, 9),
                    dict.span() => "`dict` requires Python >= 3.9 when using the `abi3` feature"
                );
                set_option!(dict);
            }
            PyClassPyO3Option::Eq(eq) => set_option!(eq),
            PyClassPyO3Option::EqInt(eq_int) => set_option!(eq_int),
            PyClassPyO3Option::Extends(extends) => set_option!(extends),
            PyClassPyO3Option::Freelist(freelist) => set_option!(freelist),
            PyClassPyO3Option::Frozen(frozen) => set_option!(frozen),
            PyClassPyO3Option::GetAll(get_all) => set_option!(get_all),
            PyClassPyO3Option::Hash(hash) => set_option!(hash),
            PyClassPyO3Option::Mapping(mapping) => set_option!(mapping),
            PyClassPyO3Option::Module(module) => set_option!(module),
            PyClassPyO3Option::Name(name) => set_option!(name),
            PyClassPyO3Option::Ord(ord) => set_option!(ord),
            PyClassPyO3Option::Opaque(opaque) => set_option!(opaque),
            PyClassPyO3Option::RenameAll(rename_all) => set_option!(rename_all),
            PyClassPyO3Option::Sequence(sequence) => set_option!(sequence),
            PyClassPyO3Option::SetAll(set_all) => set_option!(set_all),
            PyClassPyO3Option::Str(str) => set_option!(str),
            PyClassPyO3Option::Subclass(subclass) => set_option!(subclass),
            PyClassPyO3Option::Unsendable(unsendable) => set_option!(unsendable),
            PyClassPyO3Option::Weakref(weakref) => {
                ensure_spanned!(
                    !is_abi3_before(3, 9),
                    weakref.span() => "`weakref` requires Python >= 3.9 when using the `abi3` feature"
                );
                set_option!(weakref);
            }
        }
        Ok(())
    }
}

pub fn build_py_class(
    class: &mut syn::ItemStruct,
    mut args: PyClassArgs,
    methods_type: PyClassMethodsType,
) -> syn::Result<TokenStream> {
    args.options.take_pyo3_options(&mut class.attrs)?;

    let ctx = &Ctx::new(&args.options.krate, None);
    let doc = utils::get_doc(&class.attrs, None, ctx);

    if let Some(lt) = class.generics.lifetimes().next() {
        bail_spanned!(
            lt.span() => concat!(
                "#[pyclass] cannot have lifetime parameters. For an explanation, see \
                https://pyo3.rs/v", env!("CARGO_PKG_VERSION"), "/class.html#no-lifetime-parameters"
            )
        );
    }

    ensure_spanned!(
        class.generics.params.is_empty(),
        class.generics.span() => concat!(
            "#[pyclass] cannot have generic parameters. For an explanation, see \
            https://pyo3.rs/v", env!("CARGO_PKG_VERSION"), "/class.html#no-generic-parameters"
        )
    );

    let mut all_errors = ErrorCombiner(None);

    let mut field_options: Vec<(&syn::Field, FieldPyO3Options)> = match &mut class.fields {
        syn::Fields::Named(fields) => fields
            .named
            .iter_mut()
            .filter_map(
                |field| match FieldPyO3Options::take_pyo3_options(&mut field.attrs) {
                    Ok(options) => Some((&*field, options)),
                    Err(e) => {
                        all_errors.combine(e);
                        None
                    }
                },
            )
            .collect::<Vec<_>>(),
        syn::Fields::Unnamed(fields) => fields
            .unnamed
            .iter_mut()
            .filter_map(
                |field| match FieldPyO3Options::take_pyo3_options(&mut field.attrs) {
                    Ok(options) => Some((&*field, options)),
                    Err(e) => {
                        all_errors.combine(e);
                        None
                    }
                },
            )
            .collect::<Vec<_>>(),
        syn::Fields::Unit => {
            if let Some(attr) = args.options.set_all {
                return Err(syn::Error::new_spanned(attr, UNIT_SET));
            };
            if let Some(attr) = args.options.get_all {
                return Err(syn::Error::new_spanned(attr, UNIT_GET));
            };
            // No fields for unit struct
            Vec::new()
        }
    };

    all_errors.ensure_empty()?;

    if let Some(attr) = args.options.get_all {
        for (_, FieldPyO3Options { get, .. }) in &mut field_options {
            if let Some(old_get) = get.replace(Annotated::Struct(attr)) {
                return Err(syn::Error::new(old_get.span(), DUPE_GET));
            }
        }
    }

    if let Some(attr) = args.options.set_all {
        for (_, FieldPyO3Options { set, .. }) in &mut field_options {
            if let Some(old_set) = set.replace(Annotated::Struct(attr)) {
                return Err(syn::Error::new(old_set.span(), DUPE_SET));
            }
        }
    }

    impl_class(&class.ident, &args, doc, field_options, methods_type, ctx)
}

enum Annotated<X, Y> {
    Field(X),
    Struct(Y),
}

impl<X: Spanned, Y: Spanned> Annotated<X, Y> {
    fn span(&self) -> Span {
        match self {
            Self::Field(x) => x.span(),
            Self::Struct(y) => y.span(),
        }
    }
}

/// `#[pyo3()]` options for pyclass fields
struct FieldPyO3Options {
    get: Option<Annotated<kw::get, kw::get_all>>,
    set: Option<Annotated<kw::set, kw::set_all>>,
    name: Option<NameAttribute>,
}

enum FieldPyO3Option {
    Get(attributes::kw::get),
    Set(attributes::kw::set),
    Name(NameAttribute),
}

impl Parse for FieldPyO3Option {
    fn parse(input: ParseStream<'_>) -> Result<Self> {
        let lookahead = input.lookahead1();
        if lookahead.peek(attributes::kw::get) {
            input.parse().map(FieldPyO3Option::Get)
        } else if lookahead.peek(attributes::kw::set) {
            input.parse().map(FieldPyO3Option::Set)
        } else if lookahead.peek(attributes::kw::name) {
            input.parse().map(FieldPyO3Option::Name)
        } else {
            Err(lookahead.error())
        }
    }
}

impl FieldPyO3Options {
    fn take_pyo3_options(attrs: &mut Vec<syn::Attribute>) -> Result<Self> {
        let mut options = FieldPyO3Options {
            get: None,
            set: None,
            name: None,
        };

        for option in take_pyo3_options(attrs)? {
            match option {
                FieldPyO3Option::Get(kw) => {
                    if options.get.replace(Annotated::Field(kw)).is_some() {
                        return Err(syn::Error::new(kw.span(), UNIQUE_GET));
                    }
                }
                FieldPyO3Option::Set(kw) => {
                    if options.set.replace(Annotated::Field(kw)).is_some() {
                        return Err(syn::Error::new(kw.span(), UNIQUE_SET));
                    }
                }
                FieldPyO3Option::Name(name) => {
                    if options.name.replace(name).is_some() {
                        return Err(syn::Error::new(options.name.span(), UNIQUE_NAME));
                    }
                }
            }
        }

        Ok(options)
    }
}

fn get_class_python_name<'a>(cls: &'a syn::Ident, args: &'a PyClassArgs) -> Cow<'a, syn::Ident> {
    args.options
        .name
        .as_ref()
        .map(|name_attr| Cow::Borrowed(&name_attr.value.0))
        .unwrap_or_else(|| Cow::Owned(cls.unraw()))
}

fn impl_class(
    cls: &syn::Ident,
    args: &PyClassArgs,
    doc: PythonDoc,
    field_options: Vec<(&syn::Field, FieldPyO3Options)>,
    methods_type: PyClassMethodsType,
    ctx: &Ctx,
) -> syn::Result<TokenStream> {
    let Ctx { pyo3_path, .. } = ctx;
    let pytypeinfo_impl = impl_pytypeinfo(cls, args, ctx);

    if let Some(str) = &args.options.str {
        if str.value.is_some() {
            // check if any renaming is present
            let no_naming_conflict = field_options.iter().all(|x| x.1.name.is_none())
                & args.options.name.is_none()
                & args.options.rename_all.is_none();
            ensure_spanned!(no_naming_conflict, str.value.span() => "The format string syntax is incompatible with any renaming via `name` or `rename_all`");
        }
    }

    let (default_str, default_str_slot) =
        implement_pyclass_str(&args.options, &syn::parse_quote!(#cls), ctx);

    let (default_richcmp, default_richcmp_slot) =
        pyclass_richcmp(&args.options, &syn::parse_quote!(#cls), ctx)?;

    let (default_hash, default_hash_slot) =
        pyclass_hash(&args.options, &syn::parse_quote!(#cls), ctx)?;

    let mut slots = Vec::new();
    slots.extend(default_richcmp_slot);
    slots.extend(default_hash_slot);
    slots.extend(default_str_slot);

    let py_class_impl = PyClassImplsBuilder::new(
        cls,
        args,
        methods_type,
        descriptors_to_items(
            cls,
            args.options.rename_all.as_ref(),
            args.options.frozen,
            field_options,
            ctx,
        )?,
        slots,
    )
    .doc(doc)
    .impl_all(ctx)?;

    Ok(quote! {
        impl #pyo3_path::types::DerefToPyAny for #cls {}

        #pytypeinfo_impl

        #py_class_impl

        #[doc(hidden)]
        #[allow(non_snake_case)]
        impl #cls {
            #default_richcmp
            #default_hash
            #default_str
        }
    })
}

enum PyClassEnum<'a> {
    Simple(PyClassSimpleEnum<'a>),
    Complex(PyClassComplexEnum<'a>),
}

impl<'a> PyClassEnum<'a> {
    fn new(enum_: &'a mut syn::ItemEnum) -> syn::Result<Self> {
        let has_only_unit_variants = enum_
            .variants
            .iter()
            .all(|variant| matches!(variant.fields, syn::Fields::Unit));

        Ok(if has_only_unit_variants {
            let simple_enum = PyClassSimpleEnum::new(enum_)?;
            Self::Simple(simple_enum)
        } else {
            let complex_enum = PyClassComplexEnum::new(enum_)?;
            Self::Complex(complex_enum)
        })
    }
}

pub fn build_py_enum(
    enum_: &mut syn::ItemEnum,
    mut args: PyClassArgs,
    method_type: PyClassMethodsType,
) -> syn::Result<TokenStream> {
    args.options.take_pyo3_options(&mut enum_.attrs)?;

    let ctx = &Ctx::new(&args.options.krate, None);
    if let Some(extends) = &args.options.extends {
        bail_spanned!(extends.span() => "enums can't extend from other classes");
    } else if let Some(subclass) = &args.options.subclass {
        bail_spanned!(subclass.span() => "enums can't be inherited by other classes");
    } else if enum_.variants.is_empty() {
        bail_spanned!(enum_.brace_token.span.join() => "#[pyclass] can't be used on enums without any variants");
    }

    let doc = utils::get_doc(&enum_.attrs, None, ctx);
    let enum_ = PyClassEnum::new(enum_)?;
    impl_enum(enum_, &args, doc, method_type, ctx)
}

struct PyClassSimpleEnum<'a> {
    ident: &'a syn::Ident,
    // The underlying #[repr] of the enum, used to implement __int__ and __richcmp__.
    // This matters when the underlying representation may not fit in `isize`.
    repr_type: syn::Ident,
    variants: Vec<PyClassEnumUnitVariant<'a>>,
}

impl<'a> PyClassSimpleEnum<'a> {
    fn new(enum_: &'a mut syn::ItemEnum) -> syn::Result<Self> {
        fn is_numeric_type(t: &syn::Ident) -> bool {
            [
                "u8", "i8", "u16", "i16", "u32", "i32", "u64", "i64", "u128", "i128", "usize",
                "isize",
            ]
            .iter()
            .any(|&s| t == s)
        }

        fn extract_unit_variant_data(
            variant: &mut syn::Variant,
        ) -> syn::Result<PyClassEnumUnitVariant<'_>> {
            use syn::Fields;
            let ident = match &variant.fields {
                Fields::Unit => &variant.ident,
                _ => bail_spanned!(variant.span() => "Must be a unit variant."),
            };
            let options = EnumVariantPyO3Options::take_pyo3_options(&mut variant.attrs)?;
            let cfg_attrs = get_cfg_attributes(&variant.attrs);
            Ok(PyClassEnumUnitVariant {
                ident,
                options,
                cfg_attrs,
            })
        }

        let ident = &enum_.ident;

        // According to the [reference](https://doc.rust-lang.org/reference/items/enumerations.html),
        // "Under the default representation, the specified discriminant is interpreted as an isize
        // value", so `isize` should be enough by default.
        let mut repr_type = syn::Ident::new("isize", proc_macro2::Span::call_site());
        if let Some(attr) = enum_.attrs.iter().find(|attr| attr.path().is_ident("repr")) {
            let args =
                attr.parse_args_with(Punctuated::<TokenStream, Token![!]>::parse_terminated)?;
            if let Some(ident) = args
                .into_iter()
                .filter_map(|ts| syn::parse2::<syn::Ident>(ts).ok())
                .find(is_numeric_type)
            {
                repr_type = ident;
            }
        }

        let variants: Vec<_> = enum_
            .variants
            .iter_mut()
            .map(extract_unit_variant_data)
            .collect::<syn::Result<_>>()?;
        Ok(Self {
            ident,
            repr_type,
            variants,
        })
    }
}

struct PyClassComplexEnum<'a> {
    ident: &'a syn::Ident,
    variants: Vec<PyClassEnumVariant<'a>>,
}

impl<'a> PyClassComplexEnum<'a> {
    fn new(enum_: &'a mut syn::ItemEnum) -> syn::Result<Self> {
        let witness = enum_
            .variants
            .iter()
            .find(|variant| !matches!(variant.fields, syn::Fields::Unit))
            .expect("complex enum has a non-unit variant")
            .ident
            .to_owned();

        let extract_variant_data =
            |variant: &'a mut syn::Variant| -> syn::Result<PyClassEnumVariant<'a>> {
                use syn::Fields;
                let ident = &variant.ident;
                let options = EnumVariantPyO3Options::take_pyo3_options(&mut variant.attrs)?;

                let variant = match &variant.fields {
                    Fields::Unit => {
                        bail_spanned!(variant.span() => format!(
                            "Unit variant `{ident}` is not yet supported in a complex enum\n\
                            = help: change to an empty tuple variant instead: `{ident}()`\n\
                            = note: the enum is complex because of non-unit variant `{witness}`",
                            ident=ident, witness=witness))
                    }
                    Fields::Named(fields) => {
                        let fields = fields
                            .named
                            .iter()
                            .map(|field| PyClassEnumVariantNamedField {
                                ident: field.ident.as_ref().expect("named field has an identifier"),
                                ty: &field.ty,
                                span: field.span(),
                            })
                            .collect();

                        PyClassEnumVariant::Struct(PyClassEnumStructVariant {
                            ident,
                            fields,
                            options,
                        })
                    }
                    Fields::Unnamed(types) => {
                        let fields = types
                            .unnamed
                            .iter()
                            .map(|field| PyClassEnumVariantUnnamedField {
                                ty: &field.ty,
                                span: field.span(),
                            })
                            .collect();

                        PyClassEnumVariant::Tuple(PyClassEnumTupleVariant {
                            ident,
                            fields,
                            options,
                        })
                    }
                };

                Ok(variant)
            };

        let ident = &enum_.ident;

        let variants: Vec<_> = enum_
            .variants
            .iter_mut()
            .map(extract_variant_data)
            .collect::<syn::Result<_>>()?;

        Ok(Self { ident, variants })
    }
}

enum PyClassEnumVariant<'a> {
    // TODO(mkovaxx): Unit(PyClassEnumUnitVariant<'a>),
    Struct(PyClassEnumStructVariant<'a>),
    Tuple(PyClassEnumTupleVariant<'a>),
}

trait EnumVariant {
    fn get_ident(&self) -> &syn::Ident;
    fn get_options(&self) -> &EnumVariantPyO3Options;

    fn get_python_name(&self, args: &PyClassArgs) -> Cow<'_, syn::Ident> {
        self.get_options()
            .name
            .as_ref()
            .map(|name_attr| Cow::Borrowed(&name_attr.value.0))
            .unwrap_or_else(|| {
                let name = self.get_ident().unraw();
                if let Some(attr) = &args.options.rename_all {
                    let new_name = apply_renaming_rule(attr.value.rule, &name.to_string());
                    Cow::Owned(Ident::new(&new_name, Span::call_site()))
                } else {
                    Cow::Owned(name)
                }
            })
    }
}

impl EnumVariant for PyClassEnumVariant<'_> {
    fn get_ident(&self) -> &syn::Ident {
        match self {
            PyClassEnumVariant::Struct(struct_variant) => struct_variant.ident,
            PyClassEnumVariant::Tuple(tuple_variant) => tuple_variant.ident,
        }
    }

    fn get_options(&self) -> &EnumVariantPyO3Options {
        match self {
            PyClassEnumVariant::Struct(struct_variant) => &struct_variant.options,
            PyClassEnumVariant::Tuple(tuple_variant) => &tuple_variant.options,
        }
    }
}

/// A unit variant has no fields
struct PyClassEnumUnitVariant<'a> {
    ident: &'a syn::Ident,
    options: EnumVariantPyO3Options,
    cfg_attrs: Vec<&'a syn::Attribute>,
}

impl EnumVariant for PyClassEnumUnitVariant<'_> {
    fn get_ident(&self) -> &syn::Ident {
        self.ident
    }

    fn get_options(&self) -> &EnumVariantPyO3Options {
        &self.options
    }
}

/// A struct variant has named fields
struct PyClassEnumStructVariant<'a> {
    ident: &'a syn::Ident,
    fields: Vec<PyClassEnumVariantNamedField<'a>>,
    options: EnumVariantPyO3Options,
}

struct PyClassEnumTupleVariant<'a> {
    ident: &'a syn::Ident,
    fields: Vec<PyClassEnumVariantUnnamedField<'a>>,
    options: EnumVariantPyO3Options,
}

struct PyClassEnumVariantNamedField<'a> {
    ident: &'a syn::Ident,
    ty: &'a syn::Type,
    span: Span,
}

struct PyClassEnumVariantUnnamedField<'a> {
    ty: &'a syn::Type,
    span: Span,
}

/// `#[pyo3()]` options for pyclass enum variants
#[derive(Clone, Default)]
struct EnumVariantPyO3Options {
    name: Option<NameAttribute>,
    constructor: Option<ConstructorAttribute>,
}

enum EnumVariantPyO3Option {
    Name(NameAttribute),
    Constructor(ConstructorAttribute),
}

impl Parse for EnumVariantPyO3Option {
    fn parse(input: ParseStream<'_>) -> Result<Self> {
        let lookahead = input.lookahead1();
        if lookahead.peek(attributes::kw::name) {
            input.parse().map(EnumVariantPyO3Option::Name)
        } else if lookahead.peek(attributes::kw::constructor) {
            input.parse().map(EnumVariantPyO3Option::Constructor)
        } else {
            Err(lookahead.error())
        }
    }
}

impl EnumVariantPyO3Options {
    fn take_pyo3_options(attrs: &mut Vec<syn::Attribute>) -> Result<Self> {
        let mut options = EnumVariantPyO3Options::default();

        take_pyo3_options(attrs)?
            .into_iter()
            .try_for_each(|option| options.set_option(option))?;

        Ok(options)
    }

    fn set_option(&mut self, option: EnumVariantPyO3Option) -> syn::Result<()> {
        macro_rules! set_option {
            ($key:ident) => {
                {
                    ensure_spanned!(
                        self.$key.is_none(),
                        $key.span() => concat!("`", stringify!($key), "` may only be specified once")
                    );
                    self.$key = Some($key);
                }
            };
        }

        match option {
            EnumVariantPyO3Option::Constructor(constructor) => set_option!(constructor),
            EnumVariantPyO3Option::Name(name) => set_option!(name),
        }
        Ok(())
    }
}

// todo(remove this dead code allowance once __repr__ is implemented
#[allow(dead_code)]
pub enum PyFmtName {
    Str,
    Repr,
}

fn implement_py_formatting(
    ty: &syn::Type,
    ctx: &Ctx,
    option: &StrFormatterAttribute,
) -> (ImplItemFn, MethodAndSlotDef) {
    let mut fmt_impl = match &option.value {
        Some(opt) => {
            let fmt = &opt.fmt;
            let args = &opt
                .args
                .iter()
                .map(|member| quote! {self.#member})
                .collect::<Vec<TokenStream>>();
            let fmt_impl: ImplItemFn = syn::parse_quote! {
                fn __pyo3__generated____str__(&self) -> ::std::string::String {
                    ::std::format!(#fmt, #(#args, )*)
                }
            };
            fmt_impl
        }
        None => {
            let fmt_impl: syn::ImplItemFn = syn::parse_quote! {
                fn __pyo3__generated____str__(&self) -> ::std::string::String {
                    ::std::format!("{}", &self)
                }
            };
            fmt_impl
        }
    };
    let fmt_slot = generate_protocol_slot(ty, &mut fmt_impl, &__STR__, "__str__", ctx).unwrap();
    (fmt_impl, fmt_slot)
}

fn implement_pyclass_str(
    options: &PyClassPyO3Options,
    ty: &syn::Type,
    ctx: &Ctx,
) -> (Option<ImplItemFn>, Option<MethodAndSlotDef>) {
    match &options.str {
        Some(option) => {
            let (default_str, default_str_slot) = implement_py_formatting(ty, ctx, option);
            (Some(default_str), Some(default_str_slot))
        }
        _ => (None, None),
    }
}

fn impl_enum(
    enum_: PyClassEnum<'_>,
    args: &PyClassArgs,
    doc: PythonDoc,
    methods_type: PyClassMethodsType,
    ctx: &Ctx,
) -> Result<TokenStream> {
    if let Some(str_fmt) = &args.options.str {
        ensure_spanned!(str_fmt.value.is_none(), str_fmt.value.span() => "The format string syntax cannot be used with enums")
    }

    match enum_ {
        PyClassEnum::Simple(simple_enum) => {
            impl_simple_enum(simple_enum, args, doc, methods_type, ctx)
        }
        PyClassEnum::Complex(complex_enum) => {
            impl_complex_enum(complex_enum, args, doc, methods_type, ctx)
        }
    }
}

fn impl_simple_enum(
    simple_enum: PyClassSimpleEnum<'_>,
    args: &PyClassArgs,
    doc: PythonDoc,
    methods_type: PyClassMethodsType,
    ctx: &Ctx,
) -> Result<TokenStream> {
    let cls = simple_enum.ident;
    let ty: syn::Type = syn::parse_quote!(#cls);
    let variants = simple_enum.variants;
    let pytypeinfo = impl_pytypeinfo(cls, args, ctx);

    for variant in &variants {
        ensure_spanned!(variant.options.constructor.is_none(), variant.options.constructor.span() => "`constructor` can't be used on a simple enum variant");
    }

    let variant_cfg_check = generate_cfg_check(&variants, cls);

    let (default_repr, default_repr_slot) = {
        let variants_repr = variants.iter().map(|variant| {
            let variant_name = variant.ident;
            let cfg_attrs = &variant.cfg_attrs;
            // Assuming all variants are unit variants because they are the only type we support.
            let repr = format!(
                "{}.{}",
                get_class_python_name(cls, args),
                variant.get_python_name(args),
            );
            quote! { #(#cfg_attrs)* #cls::#variant_name => #repr, }
        });
        let mut repr_impl: syn::ImplItemFn = syn::parse_quote! {
            fn __pyo3__repr__(&self) -> &'static str {
                match *self {
                    #(#variants_repr)*
                }
            }
        };
        let repr_slot =
            generate_default_protocol_slot(&ty, &mut repr_impl, &__REPR__, ctx).unwrap();
        (repr_impl, repr_slot)
    };

    let (default_str, default_str_slot) = implement_pyclass_str(&args.options, &ty, ctx);

    let repr_type = &simple_enum.repr_type;

    let (default_int, default_int_slot) = {
        // This implementation allows us to convert &T to #repr_type without implementing `Copy`
        let variants_to_int = variants.iter().map(|variant| {
            let variant_name = variant.ident;
            let cfg_attrs = &variant.cfg_attrs;
            quote! { #(#cfg_attrs)* #cls::#variant_name => #cls::#variant_name as #repr_type, }
        });
        let mut int_impl: syn::ImplItemFn = syn::parse_quote! {
            fn __pyo3__int__(&self) -> #repr_type {
                match *self {
                    #(#variants_to_int)*
                }
            }
        };
        let int_slot = generate_default_protocol_slot(&ty, &mut int_impl, &__INT__, ctx).unwrap();
        (int_impl, int_slot)
    };

    let (default_richcmp, default_richcmp_slot) =
        pyclass_richcmp_simple_enum(&args.options, &ty, repr_type, ctx)?;
    let (default_hash, default_hash_slot) = pyclass_hash(&args.options, &ty, ctx)?;

    let mut default_slots = vec![default_repr_slot, default_int_slot];
    default_slots.extend(default_richcmp_slot);
    default_slots.extend(default_hash_slot);
    default_slots.extend(default_str_slot);

    let pyclass_impls = PyClassImplsBuilder::new(
        cls,
        args,
        methods_type,
        simple_enum_default_methods(
            cls,
            variants
                .iter()
                .map(|v| (v.ident, v.get_python_name(args), &v.cfg_attrs)),
            ctx,
        ),
        default_slots,
    )
    .doc(doc)
    .impl_all(ctx)?;

    Ok(quote! {
        #variant_cfg_check

        #pytypeinfo

        #pyclass_impls

        #[doc(hidden)]
        #[allow(non_snake_case)]
        impl #cls {
            #default_repr
            #default_int
            #default_richcmp
            #default_hash
            #default_str
        }
    })
}

fn impl_complex_enum(
    complex_enum: PyClassComplexEnum<'_>,
    args: &PyClassArgs,
    doc: PythonDoc,
    methods_type: PyClassMethodsType,
    ctx: &Ctx,
) -> Result<TokenStream> {
    let Ctx { pyo3_path, .. } = ctx;
    let cls = complex_enum.ident;
    let ty: syn::Type = syn::parse_quote!(#cls);

    // Need to rig the enum PyClass options
    let args = {
        let mut rigged_args = args.clone();
        // Needs to be frozen to disallow `&mut self` methods, which could break a runtime invariant
        rigged_args.options.frozen = parse_quote!(frozen);
        // Needs to be subclassable by the variant PyClasses
        rigged_args.options.subclass = parse_quote!(subclass);
        rigged_args
    };

    let ctx = &Ctx::new(&args.options.krate, None);
    let cls = complex_enum.ident;
    let variants = complex_enum.variants;
    let pytypeinfo = impl_pytypeinfo(cls, &args, ctx);

    let (default_richcmp, default_richcmp_slot) = pyclass_richcmp(&args.options, &ty, ctx)?;
    let (default_hash, default_hash_slot) = pyclass_hash(&args.options, &ty, ctx)?;

    let (default_str, default_str_slot) = implement_pyclass_str(&args.options, &ty, ctx);

    let mut default_slots = vec![];
    default_slots.extend(default_richcmp_slot);
    default_slots.extend(default_hash_slot);
    default_slots.extend(default_str_slot);

    let impl_builder = PyClassImplsBuilder::new(
        cls,
        &args,
        methods_type,
        complex_enum_default_methods(
            cls,
            variants
                .iter()
                .map(|v| (v.get_ident(), v.get_python_name(&args))),
            ctx,
        ),
        default_slots,
    )
    .doc(doc);

    // Need to customize the into_py impl so that it returns the variant PyClass
    let enum_into_py_impl = {
        let match_arms: Vec<TokenStream> = variants
            .iter()
            .map(|variant| {
                let variant_ident = variant.get_ident();
                let variant_cls = gen_complex_enum_variant_class_ident(cls, variant.get_ident());
                quote! {
                    #cls::#variant_ident { .. } => {
                        let pyclass_init = <#pyo3_path::PyClassInitializer<Self> as ::std::convert::From<Self>>::from(self).add_subclass(#variant_cls);
                        let variant_value = #pyo3_path::Py::new(py, pyclass_init).unwrap();
                        #pyo3_path::IntoPy::into_py(variant_value, py)
                    }
                }
            })
            .collect();

        quote! {
            #[allow(deprecated)]
            impl #pyo3_path::IntoPy<#pyo3_path::PyObject> for #cls {
                fn into_py(self, py: #pyo3_path::Python) -> #pyo3_path::PyObject {
                    match self {
                        #(#match_arms)*
                    }
                }
            }
        }
    };

    let enum_into_pyobject_impl = {
        let match_arms = variants
            .iter()
            .map(|variant| {
                let variant_ident = variant.get_ident();
                let variant_cls = gen_complex_enum_variant_class_ident(cls, variant.get_ident());
                quote! {
                    #cls::#variant_ident { .. } => {
                        let pyclass_init = <#pyo3_path::PyClassInitializer<Self> as ::std::convert::From<Self>>::from(self).add_subclass(#variant_cls);
                        unsafe { #pyo3_path::Bound::new(py, pyclass_init).map(|b| #pyo3_path::types::PyAnyMethods::downcast_into_unchecked(b.into_any())) }
                    }
                }
            });

        quote! {
            impl<'py> #pyo3_path::conversion::IntoPyObject<'py> for #cls {
                type Target = Self;
                type Output = #pyo3_path::Bound<'py, Self::Target>;
                type Error = #pyo3_path::PyErr;

                fn into_pyobject(self, py: #pyo3_path::Python<'py>) -> ::std::result::Result<Self::Output, Self::Error> {
                    match self {
                        #(#match_arms)*
                    }
                }
            }
        }
    };

    let pyclass_impls: TokenStream = [
        impl_builder.impl_pyclass(ctx),
        impl_builder.impl_extractext(ctx),
        enum_into_py_impl,
        enum_into_pyobject_impl,
        impl_builder.impl_pyclassimpl(ctx)?,
        impl_builder.impl_add_to_module(ctx),
        impl_builder.impl_freelist(ctx),
    ]
    .into_iter()
    .collect();

    let mut variant_cls_zsts = vec![];
    let mut variant_cls_pytypeinfos = vec![];
    let mut variant_cls_pyclass_impls = vec![];
    let mut variant_cls_impls = vec![];
    for variant in variants {
        let variant_cls = gen_complex_enum_variant_class_ident(cls, variant.get_ident());

        let variant_cls_zst = quote! {
            #[doc(hidden)]
            #[allow(non_camel_case_types)]
            struct #variant_cls;
        };
        variant_cls_zsts.push(variant_cls_zst);

        let variant_args = PyClassArgs {
            class_kind: PyClassKind::Struct,
            // TODO(mkovaxx): propagate variant.options
            options: {
                let mut rigged_options: PyClassPyO3Options = parse_quote!(extends = #cls, frozen);
                // If a specific module was given to the base class, use it for all variants.
                rigged_options.module.clone_from(&args.options.module);
                rigged_options
            },
        };

        let variant_cls_pytypeinfo = impl_pytypeinfo(&variant_cls, &variant_args, ctx);
        variant_cls_pytypeinfos.push(variant_cls_pytypeinfo);

        let (variant_cls_impl, field_getters, mut slots) =
            impl_complex_enum_variant_cls(cls, &variant, ctx)?;
        variant_cls_impls.push(variant_cls_impl);

        let variant_new = complex_enum_variant_new(cls, variant, ctx)?;
        slots.push(variant_new);

        let pyclass_impl = PyClassImplsBuilder::new(
            &variant_cls,
            &variant_args,
            methods_type,
            field_getters,
            slots,
        )
        .impl_all(ctx)?;

        variant_cls_pyclass_impls.push(pyclass_impl);
    }

    Ok(quote! {
        #pytypeinfo

        #pyclass_impls

        #[doc(hidden)]
        #[allow(non_snake_case)]
        impl #cls {
            #default_richcmp
            #default_hash
            #default_str
        }

        #(#variant_cls_zsts)*

        #(#variant_cls_pytypeinfos)*

        #(#variant_cls_pyclass_impls)*

        #(#variant_cls_impls)*
    })
}

fn impl_complex_enum_variant_cls(
    enum_name: &syn::Ident,
    variant: &PyClassEnumVariant<'_>,
    ctx: &Ctx,
) -> Result<(TokenStream, Vec<MethodAndMethodDef>, Vec<MethodAndSlotDef>)> {
    match variant {
        PyClassEnumVariant::Struct(struct_variant) => {
            impl_complex_enum_struct_variant_cls(enum_name, struct_variant, ctx)
        }
        PyClassEnumVariant::Tuple(tuple_variant) => {
            impl_complex_enum_tuple_variant_cls(enum_name, tuple_variant, ctx)
        }
    }
}

fn impl_complex_enum_variant_match_args(
    ctx: &Ctx,
    variant_cls_type: &syn::Type,
    field_names: &mut Vec<Ident>,
) -> (MethodAndMethodDef, syn::ImplItemConst) {
    let ident = format_ident!("__match_args__");
    let match_args_const_impl: syn::ImplItemConst = {
        let args_tp = field_names.iter().map(|_| {
            quote! { &'static str }
        });
        parse_quote! {
            #[allow(non_upper_case_globals)]
<<<<<<< HEAD
            const __match_args__: ( #(#args_tp,)* ) = (
=======
            const #ident: ( #(#args_tp,)* ) = (
>>>>>>> 06d2affe
                #(stringify!(#field_names),)*
            );
        }
    };

    let spec = ConstSpec {
        rust_ident: ident,
        attributes: ConstAttributes {
            is_class_attr: true,
            name: None,
        },
    };

    let variant_match_args = gen_py_const(variant_cls_type, &spec, ctx);

    (variant_match_args, match_args_const_impl)
}

fn impl_complex_enum_struct_variant_cls(
    enum_name: &syn::Ident,
    variant: &PyClassEnumStructVariant<'_>,
    ctx: &Ctx,
) -> Result<(TokenStream, Vec<MethodAndMethodDef>, Vec<MethodAndSlotDef>)> {
    let Ctx { pyo3_path, .. } = ctx;
    let variant_ident = &variant.ident;
    let variant_cls = gen_complex_enum_variant_class_ident(enum_name, variant.ident);
    let variant_cls_type = parse_quote!(#variant_cls);

    let mut field_names: Vec<Ident> = vec![];
    let mut fields_with_types: Vec<TokenStream> = vec![];
    let mut field_getters = vec![];
    let mut field_getter_impls: Vec<TokenStream> = vec![];
    for field in &variant.fields {
        let field_name = field.ident;
        let field_type = field.ty;
        let field_with_type = quote! { #field_name: #field_type };

        let field_getter =
            complex_enum_variant_field_getter(&variant_cls_type, field_name, field.span, ctx)?;

        let field_getter_impl = quote! {
            fn #field_name(slf: #pyo3_path::PyRef<Self>) -> #pyo3_path::PyResult<#pyo3_path::PyObject> {
                #[allow(unused_imports)]
                use #pyo3_path::impl_::pyclass::Probe;
                let py = slf.py();
                match &*slf.into_super() {
                    #enum_name::#variant_ident { #field_name, .. } =>
                        #pyo3_path::impl_::pyclass::ConvertField::<
                            { #pyo3_path::impl_::pyclass::IsIntoPyObjectRef::<#field_type>::VALUE },
                            { #pyo3_path::impl_::pyclass::IsIntoPyObject::<#field_type>::VALUE },
                        >::convert_field::<#field_type>(#field_name, py),
                    _ => ::core::unreachable!("Wrong complex enum variant found in variant wrapper PyClass"),
                }
            }
        };

        field_names.push(field_name.clone());
        fields_with_types.push(field_with_type);
        field_getters.push(field_getter);
        field_getter_impls.push(field_getter_impl);
    }

    let (variant_match_args, match_args_const_impl) =
        impl_complex_enum_variant_match_args(ctx, &variant_cls_type, &mut field_names);

    field_getters.push(variant_match_args);

    let cls_impl = quote! {
        #[doc(hidden)]
        #[allow(non_snake_case)]
        impl #variant_cls {
            fn __pymethod_constructor__(py: #pyo3_path::Python<'_>, #(#fields_with_types,)*) -> #pyo3_path::PyClassInitializer<#variant_cls> {
                let base_value = #enum_name::#variant_ident { #(#field_names,)* };
                <#pyo3_path::PyClassInitializer<#enum_name> as ::std::convert::From<#enum_name>>::from(base_value).add_subclass(#variant_cls)
            }

            #match_args_const_impl

            #(#field_getter_impls)*
        }
    };

    Ok((cls_impl, field_getters, Vec::new()))
}

fn impl_complex_enum_tuple_variant_field_getters(
    ctx: &Ctx,
    variant: &PyClassEnumTupleVariant<'_>,
    enum_name: &syn::Ident,
    variant_cls_type: &syn::Type,
    variant_ident: &&Ident,
    field_names: &mut Vec<Ident>,
    fields_types: &mut Vec<syn::Type>,
) -> Result<(Vec<MethodAndMethodDef>, Vec<syn::ImplItemFn>)> {
    let Ctx { pyo3_path, .. } = ctx;

    let mut field_getters = vec![];
    let mut field_getter_impls = vec![];

    for (index, field) in variant.fields.iter().enumerate() {
        let field_name = format_ident!("_{}", index);
        let field_type = field.ty;

        let field_getter =
            complex_enum_variant_field_getter(variant_cls_type, &field_name, field.span, ctx)?;

        // Generate the match arms needed to destructure the tuple and access the specific field
        let field_access_tokens: Vec<_> = (0..variant.fields.len())
            .map(|i| {
                if i == index {
                    quote! { val }
                } else {
                    quote! { _ }
                }
            })
            .collect();
        let field_getter_impl: syn::ImplItemFn = parse_quote! {
            fn #field_name(slf: #pyo3_path::PyRef<Self>) -> #pyo3_path::PyResult<#pyo3_path::PyObject> {
                #[allow(unused_imports)]
                use #pyo3_path::impl_::pyclass::Probe;
                let py = slf.py();
                match &*slf.into_super() {
                    #enum_name::#variant_ident ( #(#field_access_tokens), *) =>
                        #pyo3_path::impl_::pyclass::ConvertField::<
                            { #pyo3_path::impl_::pyclass::IsIntoPyObjectRef::<#field_type>::VALUE },
                            { #pyo3_path::impl_::pyclass::IsIntoPyObject::<#field_type>::VALUE },
                        >::convert_field::<#field_type>(val, py),
                    _ => ::core::unreachable!("Wrong complex enum variant found in variant wrapper PyClass"),
                }
            }
        };

        field_names.push(field_name);
        fields_types.push(field_type.clone());
        field_getters.push(field_getter);
        field_getter_impls.push(field_getter_impl);
    }

    Ok((field_getters, field_getter_impls))
}

fn impl_complex_enum_tuple_variant_len(
    ctx: &Ctx,

    variant_cls_type: &syn::Type,
    num_fields: usize,
) -> Result<(MethodAndSlotDef, syn::ImplItemFn)> {
    let Ctx { pyo3_path, .. } = ctx;

    let mut len_method_impl: syn::ImplItemFn = parse_quote! {
        fn __len__(slf: #pyo3_path::PyRef<Self>) -> #pyo3_path::PyResult<usize> {
            ::std::result::Result::Ok(#num_fields)
        }
    };

    let variant_len =
        generate_default_protocol_slot(variant_cls_type, &mut len_method_impl, &__LEN__, ctx)?;

    Ok((variant_len, len_method_impl))
}

fn impl_complex_enum_tuple_variant_getitem(
    ctx: &Ctx,
    variant_cls: &syn::Ident,
    variant_cls_type: &syn::Type,
    num_fields: usize,
) -> Result<(MethodAndSlotDef, syn::ImplItemFn)> {
    let Ctx { pyo3_path, .. } = ctx;

    let match_arms: Vec<_> = (0..num_fields)
        .map(|i| {
            let field_access = format_ident!("_{}", i);
            quote! { #i =>
                #pyo3_path::IntoPyObjectExt::into_py_any(#variant_cls::#field_access(slf)?, py)
            }
        })
        .collect();

    let mut get_item_method_impl: syn::ImplItemFn = parse_quote! {
        fn __getitem__(slf: #pyo3_path::PyRef<Self>, idx: usize) -> #pyo3_path::PyResult< #pyo3_path::PyObject> {
            let py = slf.py();
            match idx {
                #( #match_arms, )*
                _ => ::std::result::Result::Err(#pyo3_path::exceptions::PyIndexError::new_err("tuple index out of range")),
            }
        }
    };

    let variant_getitem = generate_default_protocol_slot(
        variant_cls_type,
        &mut get_item_method_impl,
        &__GETITEM__,
        ctx,
    )?;

    Ok((variant_getitem, get_item_method_impl))
}

fn impl_complex_enum_tuple_variant_cls(
    enum_name: &syn::Ident,
    variant: &PyClassEnumTupleVariant<'_>,
    ctx: &Ctx,
) -> Result<(TokenStream, Vec<MethodAndMethodDef>, Vec<MethodAndSlotDef>)> {
    let Ctx { pyo3_path, .. } = ctx;
    let variant_ident = &variant.ident;
    let variant_cls = gen_complex_enum_variant_class_ident(enum_name, variant.ident);
    let variant_cls_type = parse_quote!(#variant_cls);

    let mut slots = vec![];

    // represents the index of the field
    let mut field_names: Vec<Ident> = vec![];
    let mut field_types: Vec<syn::Type> = vec![];

    let (mut field_getters, field_getter_impls) = impl_complex_enum_tuple_variant_field_getters(
        ctx,
        variant,
        enum_name,
        &variant_cls_type,
        variant_ident,
        &mut field_names,
        &mut field_types,
    )?;

    let num_fields = variant.fields.len();

    let (variant_len, len_method_impl) =
        impl_complex_enum_tuple_variant_len(ctx, &variant_cls_type, num_fields)?;

    slots.push(variant_len);

    let (variant_getitem, getitem_method_impl) =
        impl_complex_enum_tuple_variant_getitem(ctx, &variant_cls, &variant_cls_type, num_fields)?;

    slots.push(variant_getitem);

    let (variant_match_args, match_args_method_impl) =
        impl_complex_enum_variant_match_args(ctx, &variant_cls_type, &mut field_names);

    field_getters.push(variant_match_args);

    let cls_impl = quote! {
        #[doc(hidden)]
        #[allow(non_snake_case)]
        impl #variant_cls {
            fn __pymethod_constructor__(py: #pyo3_path::Python<'_>, #(#field_names : #field_types,)*) -> #pyo3_path::PyClassInitializer<#variant_cls> {
                let base_value = #enum_name::#variant_ident ( #(#field_names,)* );
                <#pyo3_path::PyClassInitializer<#enum_name> as ::std::convert::From<#enum_name>>::from(base_value).add_subclass(#variant_cls)
            }

            #len_method_impl

            #getitem_method_impl

            #match_args_method_impl

            #(#field_getter_impls)*
        }
    };

    Ok((cls_impl, field_getters, slots))
}

fn gen_complex_enum_variant_class_ident(enum_: &syn::Ident, variant: &syn::Ident) -> syn::Ident {
    format_ident!("{}_{}", enum_, variant)
}

fn generate_protocol_slot(
    cls: &syn::Type,
    method: &mut syn::ImplItemFn,
    slot: &SlotDef,
    name: &str,
    ctx: &Ctx,
) -> syn::Result<MethodAndSlotDef> {
    let spec = FnSpec::parse(
        &mut method.sig,
        &mut Vec::new(),
        PyFunctionOptions::default(),
    )
    .unwrap();
    slot.generate_type_slot(&syn::parse_quote!(#cls), &spec, name, ctx)
}

fn generate_default_protocol_slot(
    cls: &syn::Type,
    method: &mut syn::ImplItemFn,
    slot: &SlotDef,
    ctx: &Ctx,
) -> syn::Result<MethodAndSlotDef> {
    let spec = FnSpec::parse(
        &mut method.sig,
        &mut Vec::new(),
        PyFunctionOptions::default(),
    )
    .unwrap();
    let name = spec.name.to_string();
    slot.generate_type_slot(
        &syn::parse_quote!(#cls),
        &spec,
        &format!("__default_{}__", name),
        ctx,
    )
}

fn simple_enum_default_methods<'a>(
    cls: &'a syn::Ident,
    unit_variant_names: impl IntoIterator<
        Item = (
            &'a syn::Ident,
            Cow<'a, syn::Ident>,
            &'a Vec<&'a syn::Attribute>,
        ),
    >,
    ctx: &Ctx,
) -> Vec<MethodAndMethodDef> {
    let cls_type = syn::parse_quote!(#cls);
    let variant_to_attribute = |var_ident: &syn::Ident, py_ident: &syn::Ident| ConstSpec {
        rust_ident: var_ident.clone(),
        attributes: ConstAttributes {
            is_class_attr: true,
            name: Some(NameAttribute {
                kw: syn::parse_quote! { name },
                value: NameLitStr(py_ident.clone()),
            }),
        },
    };
    unit_variant_names
        .into_iter()
        .map(|(var, py_name, attrs)| {
            let method = gen_py_const(&cls_type, &variant_to_attribute(var, &py_name), ctx);
            let associated_method_tokens = method.associated_method;
            let method_def_tokens = method.method_def;

            let associated_method = quote! {
                #(#attrs)*
                #associated_method_tokens
            };
            let method_def = quote! {
                #(#attrs)*
                #method_def_tokens
            };

            MethodAndMethodDef {
                associated_method,
                method_def,
            }
        })
        .collect()
}

fn complex_enum_default_methods<'a>(
    cls: &'a syn::Ident,
    variant_names: impl IntoIterator<Item = (&'a syn::Ident, Cow<'a, syn::Ident>)>,
    ctx: &Ctx,
) -> Vec<MethodAndMethodDef> {
    let cls_type = syn::parse_quote!(#cls);
    let variant_to_attribute = |var_ident: &syn::Ident, py_ident: &syn::Ident| ConstSpec {
        rust_ident: var_ident.clone(),
        attributes: ConstAttributes {
            is_class_attr: true,
            name: Some(NameAttribute {
                kw: syn::parse_quote! { name },
                value: NameLitStr(py_ident.clone()),
            }),
        },
    };
    variant_names
        .into_iter()
        .map(|(var, py_name)| {
            gen_complex_enum_variant_attr(cls, &cls_type, &variant_to_attribute(var, &py_name), ctx)
        })
        .collect()
}

pub fn gen_complex_enum_variant_attr(
    cls: &syn::Ident,
    cls_type: &syn::Type,
    spec: &ConstSpec,
    ctx: &Ctx,
) -> MethodAndMethodDef {
    let Ctx { pyo3_path, .. } = ctx;
    let member = &spec.rust_ident;
    let wrapper_ident = format_ident!("__pymethod_variant_cls_{}__", member);
    let python_name = spec.null_terminated_python_name(ctx);

    let variant_cls = format_ident!("{}_{}", cls, member);
    let associated_method = quote! {
        fn #wrapper_ident(py: #pyo3_path::Python<'_>) -> #pyo3_path::PyResult<#pyo3_path::PyObject> {
            ::std::result::Result::Ok(py.get_type::<#variant_cls>().into_any().unbind())
        }
    };

    let method_def = quote! {
        #pyo3_path::impl_::pyclass::MaybeRuntimePyMethodDef::Static(
            #pyo3_path::impl_::pymethods::PyMethodDefType::ClassAttribute({
                #pyo3_path::impl_::pymethods::PyClassAttributeDef::new(
                    #python_name,
                    #cls_type::#wrapper_ident
                )
            })
        )
    };

    MethodAndMethodDef {
        associated_method,
        method_def,
    }
}

fn complex_enum_variant_new<'a>(
    cls: &'a syn::Ident,
    variant: PyClassEnumVariant<'a>,
    ctx: &Ctx,
) -> Result<MethodAndSlotDef> {
    match variant {
        PyClassEnumVariant::Struct(struct_variant) => {
            complex_enum_struct_variant_new(cls, struct_variant, ctx)
        }
        PyClassEnumVariant::Tuple(tuple_variant) => {
            complex_enum_tuple_variant_new(cls, tuple_variant, ctx)
        }
    }
}

fn complex_enum_struct_variant_new<'a>(
    cls: &'a syn::Ident,
    variant: PyClassEnumStructVariant<'a>,
    ctx: &Ctx,
) -> Result<MethodAndSlotDef> {
    let Ctx { pyo3_path, .. } = ctx;
    let variant_cls = format_ident!("{}_{}", cls, variant.ident);
    let variant_cls_type: syn::Type = parse_quote!(#variant_cls);

    let arg_py_ident: syn::Ident = parse_quote!(py);
    let arg_py_type: syn::Type = parse_quote!(#pyo3_path::Python<'_>);

    let args = {
        let mut args = vec![
            // py: Python<'_>
            FnArg::Py(PyArg {
                name: &arg_py_ident,
                ty: &arg_py_type,
            }),
        ];

        for field in &variant.fields {
            args.push(FnArg::Regular(RegularArg {
                name: Cow::Borrowed(field.ident),
                ty: field.ty,
                from_py_with: None,
                default_value: None,
                option_wrapped_type: None,
            }));
        }
        args
    };

    let signature = if let Some(constructor) = variant.options.constructor {
        crate::pyfunction::FunctionSignature::from_arguments_and_attribute(
            args,
            constructor.into_signature(),
        )?
    } else {
        crate::pyfunction::FunctionSignature::from_arguments(args)?
    };

    let spec = FnSpec {
        tp: crate::method::FnType::FnNew,
        name: &format_ident!("__pymethod_constructor__"),
        python_name: format_ident!("__new__"),
        signature,
        convention: crate::method::CallingConvention::TpNew,
        text_signature: None,
        asyncness: None,
        unsafety: None,
    };

    crate::pymethod::impl_py_method_def_new(&variant_cls_type, &spec, ctx)
}

fn complex_enum_tuple_variant_new<'a>(
    cls: &'a syn::Ident,
    variant: PyClassEnumTupleVariant<'a>,
    ctx: &Ctx,
) -> Result<MethodAndSlotDef> {
    let Ctx { pyo3_path, .. } = ctx;

    let variant_cls: Ident = format_ident!("{}_{}", cls, variant.ident);
    let variant_cls_type: syn::Type = parse_quote!(#variant_cls);

    let arg_py_ident: syn::Ident = parse_quote!(py);
    let arg_py_type: syn::Type = parse_quote!(#pyo3_path::Python<'_>);

    let args = {
        let mut args = vec![FnArg::Py(PyArg {
            name: &arg_py_ident,
            ty: &arg_py_type,
        })];

        for (i, field) in variant.fields.iter().enumerate() {
            args.push(FnArg::Regular(RegularArg {
                name: std::borrow::Cow::Owned(format_ident!("_{}", i)),
                ty: field.ty,
                from_py_with: None,
                default_value: None,
                option_wrapped_type: None,
            }));
        }
        args
    };

    let signature = if let Some(constructor) = variant.options.constructor {
        crate::pyfunction::FunctionSignature::from_arguments_and_attribute(
            args,
            constructor.into_signature(),
        )?
    } else {
        crate::pyfunction::FunctionSignature::from_arguments(args)?
    };

    let spec = FnSpec {
        tp: crate::method::FnType::FnNew,
        name: &format_ident!("__pymethod_constructor__"),
        python_name: format_ident!("__new__"),
        signature,
        convention: crate::method::CallingConvention::TpNew,
        text_signature: None,
        asyncness: None,
        unsafety: None,
    };

    crate::pymethod::impl_py_method_def_new(&variant_cls_type, &spec, ctx)
}

fn complex_enum_variant_field_getter<'a>(
    variant_cls_type: &'a syn::Type,
    field_name: &'a syn::Ident,
    field_span: Span,
    ctx: &Ctx,
) -> Result<MethodAndMethodDef> {
    let signature = crate::pyfunction::FunctionSignature::from_arguments(vec![])?;

    let self_type = crate::method::SelfType::TryFromBoundRef(field_span);

    let spec = FnSpec {
        tp: crate::method::FnType::Getter(self_type.clone()),
        name: field_name,
        python_name: field_name.clone(),
        signature,
        convention: crate::method::CallingConvention::Noargs,
        text_signature: None,
        asyncness: None,
        unsafety: None,
    };

    let property_type = crate::pymethod::PropertyType::Function {
        self_type: &self_type,
        spec: &spec,
        doc: crate::get_doc(&[], None, ctx),
    };

    let getter = crate::pymethod::impl_py_getter_def(variant_cls_type, property_type, ctx)?;
    Ok(getter)
}

fn descriptors_to_items(
    cls: &syn::Ident,
    rename_all: Option<&RenameAllAttribute>,
    frozen: Option<frozen>,
    field_options: Vec<(&syn::Field, FieldPyO3Options)>,
    ctx: &Ctx,
) -> syn::Result<Vec<MethodAndMethodDef>> {
    let ty = syn::parse_quote!(#cls);
    let mut items = Vec::new();
    for (field_index, (field, options)) in field_options.into_iter().enumerate() {
        if let FieldPyO3Options {
            name: Some(name),
            get: None,
            set: None,
        } = options
        {
            return Err(syn::Error::new_spanned(name, USELESS_NAME));
        }

        if options.get.is_some() {
            let getter = impl_py_getter_def(
                &ty,
                PropertyType::Descriptor {
                    field_index,
                    field,
                    python_name: options.name.as_ref(),
                    renaming_rule: rename_all.map(|rename_all| rename_all.value.rule),
                },
                ctx,
            )?;
            items.push(getter);
        }

        if let Some(set) = options.set {
            ensure_spanned!(frozen.is_none(), set.span() => "cannot use `#[pyo3(set)]` on a `frozen` class");
            let setter = impl_py_setter_def(
                &ty,
                PropertyType::Descriptor {
                    field_index,
                    field,
                    python_name: options.name.as_ref(),
                    renaming_rule: rename_all.map(|rename_all| rename_all.value.rule),
                },
                ctx,
            )?;
            items.push(setter);
        };
    }
    Ok(items)
}

fn impl_pytypeinfo(cls: &syn::Ident, attr: &PyClassArgs, ctx: &Ctx) -> TokenStream {
    let Ctx { pyo3_path, .. } = ctx;
    let cls_name = get_class_python_name(cls, attr).to_string();

    let module = if let Some(ModuleAttribute { value, .. }) = &attr.options.module {
        quote! { ::core::option::Option::Some(#value) }
    } else {
        quote! { ::core::option::Option::None }
    };

    let opaque = if attr.options.opaque.is_some() {
        quote! {
            #[cfg(Py_3_12)]
            const OPAQUE: bool = true;

            #[cfg(not(Py_3_12))]
            ::core::compile_error!("#[pyclass(opaque)] requires python 3.12 or later");
        }
    } else {
        // if opaque is not supported an error will be raised at construction
        quote! {
            const OPAQUE: bool = <<#cls as #pyo3_path::impl_::pyclass::PyClassImpl>::BaseType as #pyo3_path::type_object::PyTypeInfo>::OPAQUE;
        }
    };

    quote! {
        unsafe impl #pyo3_path::type_object::PyTypeInfo for #cls {
            const NAME: &'static str = #cls_name;
            const MODULE: ::std::option::Option<&'static str> = #module;
            #opaque

            #[inline]
            fn type_object_raw(py: #pyo3_path::Python<'_>) -> *mut #pyo3_path::ffi::PyTypeObject {
                use #pyo3_path::prelude::PyTypeMethods;
                <#cls as #pyo3_path::impl_::pyclass::PyClassImpl>::lazy_type_object()
                    .get_or_init(py)
                    .as_type_ptr()
            }

            #[inline]
            fn try_get_type_object_raw() -> ::std::option::Option<*mut #pyo3_path::ffi::PyTypeObject> {
                <#cls as #pyo3_path::impl_::pyclass::PyClassImpl>::lazy_type_object()
                    .try_get_raw()
            }
        }
    }
}

fn pyclass_richcmp_arms(
    options: &PyClassPyO3Options,
    ctx: &Ctx,
) -> std::result::Result<TokenStream, syn::Error> {
    let Ctx { pyo3_path, .. } = ctx;

    let eq_arms = options
        .eq
        .map(|eq| eq.span)
        .or(options.eq_int.map(|eq_int| eq_int.span))
        .map(|span| {
            quote_spanned! { span =>
                #pyo3_path::pyclass::CompareOp::Eq => {
                    #pyo3_path::IntoPyObjectExt::into_py_any(self_val == other, py)
                },
                #pyo3_path::pyclass::CompareOp::Ne => {
                    #pyo3_path::IntoPyObjectExt::into_py_any(self_val != other, py)
                },
            }
        })
        .unwrap_or_default();

    if let Some(ord) = options.ord {
        ensure_spanned!(options.eq.is_some(), ord.span() => "The `ord` option requires the `eq` option.");
    }

    let ord_arms = options
        .ord
        .map(|ord| {
            quote_spanned! { ord.span() =>
                #pyo3_path::pyclass::CompareOp::Gt => {
                    #pyo3_path::IntoPyObjectExt::into_py_any(self_val > other, py)
                },
                #pyo3_path::pyclass::CompareOp::Lt => {
                    #pyo3_path::IntoPyObjectExt::into_py_any(self_val < other, py)
                 },
                #pyo3_path::pyclass::CompareOp::Le => {
                    #pyo3_path::IntoPyObjectExt::into_py_any(self_val <= other, py)
                 },
                #pyo3_path::pyclass::CompareOp::Ge => {
                    #pyo3_path::IntoPyObjectExt::into_py_any(self_val >= other, py)
                 },
            }
        })
        .unwrap_or_else(|| quote! { _ => ::std::result::Result::Ok(py.NotImplemented()) });

    Ok(quote! {
        #eq_arms
        #ord_arms
    })
}

fn pyclass_richcmp_simple_enum(
    options: &PyClassPyO3Options,
    cls: &syn::Type,
    repr_type: &syn::Ident,
    ctx: &Ctx,
) -> Result<(Option<syn::ImplItemFn>, Option<MethodAndSlotDef>)> {
    let Ctx { pyo3_path, .. } = ctx;

    if let Some(eq_int) = options.eq_int {
        ensure_spanned!(options.eq.is_some(), eq_int.span() => "The `eq_int` option requires the `eq` option.");
    }

    let deprecation = (options.eq_int.is_none() && options.eq.is_none())
        .then(|| {
            quote! {
                let _ = #pyo3_path::impl_::pyclass::DeprecationTest::<#cls>::new().autogenerated_equality();
            }
        })
        .unwrap_or_default();

    let mut options = options.clone();
    if options.eq.is_none() {
        options.eq_int = Some(parse_quote!(eq_int));
    }

    if options.eq.is_none() && options.eq_int.is_none() {
        return Ok((None, None));
    }

    let arms = pyclass_richcmp_arms(&options, ctx)?;

    let eq = options.eq.map(|eq| {
        quote_spanned! { eq.span() =>
            let self_val = self;
            if let ::std::result::Result::Ok(other) = #pyo3_path::types::PyAnyMethods::downcast::<Self>(other) {
                let other = &*other.borrow();
                return match op {
                    #arms
                }
            }
        }
    });

    let eq_int = options.eq_int.map(|eq_int| {
        quote_spanned! { eq_int.span() =>
            let self_val = self.__pyo3__int__();
            if let ::std::result::Result::Ok(other) = #pyo3_path::types::PyAnyMethods::extract::<#repr_type>(other).or_else(|_| {
                #pyo3_path::types::PyAnyMethods::downcast::<Self>(other).map(|o| o.borrow().__pyo3__int__())
            }) {
                return match op {
                    #arms
                }
            }
        }
    });

    let mut richcmp_impl = parse_quote! {
        fn __pyo3__generated____richcmp__(
            &self,
            py: #pyo3_path::Python,
            other: &#pyo3_path::Bound<'_, #pyo3_path::PyAny>,
            op: #pyo3_path::pyclass::CompareOp
        ) -> #pyo3_path::PyResult<#pyo3_path::PyObject> {
            #deprecation

            #eq

            #eq_int

            ::std::result::Result::Ok(py.NotImplemented())
        }
    };
    let richcmp_slot = if options.eq.is_some() {
        generate_protocol_slot(cls, &mut richcmp_impl, &__RICHCMP__, "__richcmp__", ctx).unwrap()
    } else {
        generate_default_protocol_slot(cls, &mut richcmp_impl, &__RICHCMP__, ctx).unwrap()
    };
    Ok((Some(richcmp_impl), Some(richcmp_slot)))
}

fn pyclass_richcmp(
    options: &PyClassPyO3Options,
    cls: &syn::Type,
    ctx: &Ctx,
) -> Result<(Option<syn::ImplItemFn>, Option<MethodAndSlotDef>)> {
    let Ctx { pyo3_path, .. } = ctx;
    if let Some(eq_int) = options.eq_int {
        bail_spanned!(eq_int.span() => "`eq_int` can only be used on simple enums.")
    }

    let arms = pyclass_richcmp_arms(options, ctx)?;
    if options.eq.is_some() {
        let mut richcmp_impl = parse_quote! {
            fn __pyo3__generated____richcmp__(
                &self,
                py: #pyo3_path::Python,
                other: &#pyo3_path::Bound<'_, #pyo3_path::PyAny>,
                op: #pyo3_path::pyclass::CompareOp
            ) -> #pyo3_path::PyResult<#pyo3_path::PyObject> {
                let self_val = self;
                if let ::std::result::Result::Ok(other) = #pyo3_path::types::PyAnyMethods::downcast::<Self>(other) {
                    let other = &*other.borrow();
                    match op {
                        #arms
                    }
                } else {
                    ::std::result::Result::Ok(py.NotImplemented())
                }
            }
        };
        let richcmp_slot =
            generate_protocol_slot(cls, &mut richcmp_impl, &__RICHCMP__, "__richcmp__", ctx)
                .unwrap();
        Ok((Some(richcmp_impl), Some(richcmp_slot)))
    } else {
        Ok((None, None))
    }
}

fn pyclass_hash(
    options: &PyClassPyO3Options,
    cls: &syn::Type,
    ctx: &Ctx,
) -> Result<(Option<syn::ImplItemFn>, Option<MethodAndSlotDef>)> {
    if options.hash.is_some() {
        ensure_spanned!(
            options.frozen.is_some(), options.hash.span() => "The `hash` option requires the `frozen` option.";
            options.eq.is_some(), options.hash.span() => "The `hash` option requires the `eq` option.";
        );
    }
    // FIXME: Use hash.map(...).unzip() on MSRV >= 1.66
    match options.hash {
        Some(opt) => {
            let mut hash_impl = parse_quote_spanned! { opt.span() =>
                fn __pyo3__generated____hash__(&self) -> u64 {
                    let mut s = ::std::collections::hash_map::DefaultHasher::new();
                    ::std::hash::Hash::hash(self, &mut s);
                    ::std::hash::Hasher::finish(&s)
                }
            };
            let hash_slot =
                generate_protocol_slot(cls, &mut hash_impl, &__HASH__, "__hash__", ctx).unwrap();
            Ok((Some(hash_impl), Some(hash_slot)))
        }
        None => Ok((None, None)),
    }
}

/// Implements most traits used by `#[pyclass]`.
///
/// Specifically, it implements traits that only depend on class name,
/// and attributes of `#[pyclass]`, and docstrings.
/// Therefore it doesn't implement traits that depends on struct fields and enum variants.
struct PyClassImplsBuilder<'a> {
    cls: &'a syn::Ident,
    attr: &'a PyClassArgs,
    methods_type: PyClassMethodsType,
    default_methods: Vec<MethodAndMethodDef>,
    default_slots: Vec<MethodAndSlotDef>,
    doc: Option<PythonDoc>,
}

impl<'a> PyClassImplsBuilder<'a> {
    fn new(
        cls: &'a syn::Ident,
        attr: &'a PyClassArgs,
        methods_type: PyClassMethodsType,
        default_methods: Vec<MethodAndMethodDef>,
        default_slots: Vec<MethodAndSlotDef>,
    ) -> Self {
        Self {
            cls,
            attr,
            methods_type,
            default_methods,
            default_slots,
            doc: None,
        }
    }

    fn doc(self, doc: PythonDoc) -> Self {
        Self {
            doc: Some(doc),
            ..self
        }
    }

    fn impl_all(&self, ctx: &Ctx) -> Result<TokenStream> {
        let tokens = [
            self.impl_pyclass(ctx),
            self.impl_extractext(ctx),
            self.impl_into_py(ctx),
            self.impl_pyclassimpl(ctx)?,
            self.impl_add_to_module(ctx),
            self.impl_freelist(ctx),
        ]
        .into_iter()
        .collect();
        Ok(tokens)
    }

    fn impl_pyclass(&self, ctx: &Ctx) -> TokenStream {
        let Ctx { pyo3_path, .. } = ctx;
        let cls = self.cls;

        let frozen = if self.attr.options.frozen.is_some() {
            quote! { #pyo3_path::pyclass::boolean_struct::True }
        } else {
            quote! { #pyo3_path::pyclass::boolean_struct::False }
        };

        quote! {
            impl #pyo3_path::PyClass for #cls {
                type Frozen = #frozen;
            }
        }
    }
    fn impl_extractext(&self, ctx: &Ctx) -> TokenStream {
        let Ctx { pyo3_path, .. } = ctx;
        let cls = self.cls;
        if self.attr.options.frozen.is_some() {
            quote! {
                impl<'a, 'py> #pyo3_path::impl_::extract_argument::PyFunctionArgument<'a, 'py> for &'a #cls
                {
                    type Holder = ::std::option::Option<#pyo3_path::PyRef<'py, #cls>>;

                    #[inline]
                    fn extract(obj: &'a #pyo3_path::Bound<'py, #pyo3_path::PyAny>, holder: &'a mut Self::Holder) -> #pyo3_path::PyResult<Self> {
                        #pyo3_path::impl_::extract_argument::extract_pyclass_ref(obj, holder)
                    }
                }
            }
        } else {
            quote! {
                impl<'a, 'py> #pyo3_path::impl_::extract_argument::PyFunctionArgument<'a, 'py> for &'a #cls
                {
                    type Holder = ::std::option::Option<#pyo3_path::PyRef<'py, #cls>>;

                    #[inline]
                    fn extract(obj: &'a #pyo3_path::Bound<'py, #pyo3_path::PyAny>, holder: &'a mut Self::Holder) -> #pyo3_path::PyResult<Self> {
                        #pyo3_path::impl_::extract_argument::extract_pyclass_ref(obj, holder)
                    }
                }

                impl<'a, 'py> #pyo3_path::impl_::extract_argument::PyFunctionArgument<'a, 'py> for &'a mut #cls
                {
                    type Holder = ::std::option::Option<#pyo3_path::PyRefMut<'py, #cls>>;

                    #[inline]
                    fn extract(obj: &'a #pyo3_path::Bound<'py, #pyo3_path::PyAny>, holder: &'a mut Self::Holder) -> #pyo3_path::PyResult<Self> {
                        #pyo3_path::impl_::extract_argument::extract_pyclass_ref_mut(obj, holder)
                    }
                }
            }
        }
    }

    fn impl_into_py(&self, ctx: &Ctx) -> TokenStream {
        let Ctx { pyo3_path, .. } = ctx;
        let cls = self.cls;
        let attr = self.attr;
        // If #cls is not extended type, we allow Self->PyObject conversion
        if attr.options.extends.is_none() {
            quote! {
                #[allow(deprecated)]
                impl #pyo3_path::IntoPy<#pyo3_path::PyObject> for #cls {
                    fn into_py(self, py: #pyo3_path::Python<'_>) -> #pyo3_path::PyObject {
                        #pyo3_path::IntoPy::into_py(#pyo3_path::Py::new(py, self).unwrap(), py)
                    }
                }

                impl<'py> #pyo3_path::conversion::IntoPyObject<'py> for #cls {
                    type Target = Self;
                    type Output = #pyo3_path::Bound<'py, Self::Target>;
                    type Error = #pyo3_path::PyErr;

                    fn into_pyobject(self, py: #pyo3_path::Python<'py>) -> ::std::result::Result<Self::Output, Self::Error> {
                        #pyo3_path::Bound::new(py, self)
                    }
                }
            }
        } else {
            quote! {}
        }
    }
    fn impl_pyclassimpl(&self, ctx: &Ctx) -> Result<TokenStream> {
        let Ctx { pyo3_path, .. } = ctx;
        let cls = self.cls;
        let doc = self.doc.as_ref().map_or(
            LitCStr::empty(ctx).to_token_stream(),
            PythonDoc::to_token_stream,
        );
        let is_basetype = self.attr.options.subclass.is_some();
        let base = match &self.attr.options.extends {
            Some(extends_attr) => extends_attr.value.clone(),
            None => parse_quote! { #pyo3_path::PyAny },
        };
        let is_subclass = self.attr.options.extends.is_some();
        let is_mapping: bool = self.attr.options.mapping.is_some();
        let is_sequence: bool = self.attr.options.sequence.is_some();

        ensure_spanned!(
            !(is_mapping && is_sequence),
            self.cls.span() => "a `#[pyclass]` cannot be both a `mapping` and a `sequence`"
        );

        let dict_offset = if self.attr.options.dict.is_some() {
            quote! {
                fn dict_offset() -> ::std::option::Option<#pyo3_path::impl_::pyclass::PyObjectOffset> {
                    ::std::option::Option::Some(#pyo3_path::impl_::pyclass::dict_offset::<Self>())
                }
            }
        } else {
            TokenStream::new()
        };

        let weaklist_offset = if self.attr.options.weakref.is_some() {
            quote! {
                fn weaklist_offset() -> ::std::option::Option<#pyo3_path::impl_::pyclass::PyObjectOffset> {
                    ::std::option::Option::Some(#pyo3_path::impl_::pyclass::weaklist_offset::<Self>())
                }
            }
        } else {
            TokenStream::new()
        };

        let thread_checker = if self.attr.options.unsendable.is_some() {
            quote! { #pyo3_path::impl_::pyclass::ThreadCheckerImpl }
        } else {
            quote! { #pyo3_path::impl_::pyclass::SendablePyClass<#cls> }
        };

        let (pymethods_items, inventory, inventory_class) = match self.methods_type {
            PyClassMethodsType::Specialization => (quote! { collector.py_methods() }, None, None),
            PyClassMethodsType::Inventory => {
                // To allow multiple #[pymethods] block, we define inventory types.
                let inventory_class_name = syn::Ident::new(
                    &format!("Pyo3MethodsInventoryFor{}", cls.unraw()),
                    Span::call_site(),
                );
                (
                    quote! {
                        ::std::boxed::Box::new(
                            ::std::iter::Iterator::map(
                                #pyo3_path::inventory::iter::<<Self as #pyo3_path::impl_::pyclass::PyClassImpl>::Inventory>(),
                                #pyo3_path::impl_::pyclass::PyClassInventory::items
                            )
                        )
                    },
                    Some(quote! { type Inventory = #inventory_class_name; }),
                    Some(define_inventory_class(&inventory_class_name, ctx)),
                )
            }
        };

        let default_methods = self
            .default_methods
            .iter()
            .map(|meth| &meth.associated_method)
            .chain(
                self.default_slots
                    .iter()
                    .map(|meth| &meth.associated_method),
            );

        let default_method_defs = self.default_methods.iter().map(|meth| &meth.method_def);
        let default_slot_defs = self.default_slots.iter().map(|slot| &slot.slot_def);
        let freelist_slots = self.freelist_slots(ctx);

        let class_mutability = if self.attr.options.frozen.is_some() {
            quote! {
                ImmutableChild
            }
        } else {
            quote! {
                MutableChild
            }
        };

        let cls = self.cls;
        let attr = self.attr;
        let dict = if attr.options.dict.is_some() {
            quote! { #pyo3_path::impl_::pyclass::PyClassDictSlot }
        } else {
            quote! { #pyo3_path::impl_::pyclass::PyClassDummySlot }
        };

        // insert space for weak ref
        let weakref = if attr.options.weakref.is_some() {
            quote! { #pyo3_path::impl_::pyclass::PyClassWeakRefSlot }
        } else {
            quote! { #pyo3_path::impl_::pyclass::PyClassDummySlot }
        };

        let base_nativetype = if attr.options.extends.is_some() {
            quote! { <Self::BaseType as #pyo3_path::impl_::pyclass::PyClassBaseType>::BaseNativeType }
        } else {
            quote! { #pyo3_path::PyAny }
        };

        let pyclass_base_type_impl = attr.options.subclass.map(|subclass| {
            quote_spanned! { subclass.span() =>
                impl #pyo3_path::impl_::pyclass::PyClassBaseType for #cls {
                    type StaticLayout = #pyo3_path::impl_::pycell::PyStaticClassLayout<Self>;
                    type BaseNativeType = <Self as #pyo3_path::impl_::pyclass::PyClassImpl>::BaseNativeType;
                    type RecursiveOperations = #pyo3_path::impl_::pycell::PyClassRecursiveOperations<Self>;
                    type Initializer = #pyo3_path::pyclass_init::PyClassInitializer<Self>;
                    type PyClassMutability = <Self as #pyo3_path::impl_::pyclass::PyClassImpl>::PyClassMutability;
                }
            }
        });

        let assertions = if attr.options.unsendable.is_some() {
            TokenStream::new()
        } else {
            let assert = quote_spanned! { cls.span() => assert_pyclass_sync::<#cls>(); };
            quote! {
                const _: () = {
                    use #pyo3_path::impl_::pyclass::*;
                    #assert
                };
            }
        };

        Ok(quote! {
            #assertions

            #pyclass_base_type_impl

            impl #pyo3_path::impl_::pyclass::PyClassImpl for #cls {
                const IS_BASETYPE: bool = #is_basetype;
                const IS_SUBCLASS: bool = #is_subclass;
                const IS_MAPPING: bool = #is_mapping;
                const IS_SEQUENCE: bool = #is_sequence;

                type BaseType = #base;
                type ThreadChecker = #thread_checker;
                #inventory
                type PyClassMutability = <<#base as #pyo3_path::impl_::pyclass::PyClassBaseType>::PyClassMutability as #pyo3_path::impl_::pycell::PyClassMutability>::#class_mutability;
                type Dict = #dict;
                type WeakRef = #weakref;
                type BaseNativeType = #base_nativetype;

                fn items_iter() -> #pyo3_path::impl_::pyclass::PyClassItemsIter {
                    use #pyo3_path::impl_::pyclass::*;
                    let collector = PyClassImplCollector::<Self>::new();
                    static INTRINSIC_ITEMS: PyClassItems = PyClassItems {
                        methods: &[#(#default_method_defs),*],
                        slots: &[#(#default_slot_defs),* #(#freelist_slots),*],
                    };
                    PyClassItemsIter::new(&INTRINSIC_ITEMS, #pymethods_items)
                }

                fn doc(py: #pyo3_path::Python<'_>) -> #pyo3_path::PyResult<&'static ::std::ffi::CStr>  {
                    use #pyo3_path::impl_::pyclass::*;
                    static DOC: #pyo3_path::sync::GILOnceCell<::std::borrow::Cow<'static, ::std::ffi::CStr>> = #pyo3_path::sync::GILOnceCell::new();
                    DOC.get_or_try_init(py, || {
                        let collector = PyClassImplCollector::<Self>::new();
                        build_pyclass_doc(<#cls as #pyo3_path::PyTypeInfo>::NAME, #doc, collector.new_text_signature())
                    }).map(::std::ops::Deref::deref)
                }

                #dict_offset

                #weaklist_offset

                fn lazy_type_object() -> &'static #pyo3_path::impl_::pyclass::LazyTypeObject<Self> {
                    use #pyo3_path::impl_::pyclass::LazyTypeObject;
                    static TYPE_OBJECT: LazyTypeObject<#cls> = LazyTypeObject::new();
                    &TYPE_OBJECT
                }
            }

            #[doc(hidden)]
            #[allow(non_snake_case)]
            impl #cls {
                #(#default_methods)*
            }

            #inventory_class
        })
    }

    fn impl_add_to_module(&self, ctx: &Ctx) -> TokenStream {
        let Ctx { pyo3_path, .. } = ctx;
        let cls = self.cls;
        quote! {
            impl #cls {
                #[doc(hidden)]
                pub const _PYO3_DEF: #pyo3_path::impl_::pymodule::AddClassToModule<Self> = #pyo3_path::impl_::pymodule::AddClassToModule::new();
            }
        }
    }

    fn impl_freelist(&self, ctx: &Ctx) -> TokenStream {
        let cls = self.cls;
        let Ctx { pyo3_path, .. } = ctx;

        self.attr.options.freelist.as_ref().map_or(quote!{}, |freelist| {
            let freelist = &freelist.value;
            quote! {
                impl #pyo3_path::impl_::pyclass::PyClassWithFreeList for #cls {
                    #[inline]
                    fn get_free_list(py: #pyo3_path::Python<'_>) -> &mut #pyo3_path::impl_::freelist::FreeList<*mut #pyo3_path::ffi::PyObject> {
                        static mut FREELIST: *mut #pyo3_path::impl_::freelist::FreeList<*mut #pyo3_path::ffi::PyObject> = 0 as *mut _;
                        unsafe {
                            if FREELIST.is_null() {
                                FREELIST = ::std::boxed::Box::into_raw(::std::boxed::Box::new(
                                    #pyo3_path::impl_::freelist::FreeList::with_capacity(#freelist)));
                            }
                            &mut *FREELIST
                        }
                    }
                }
            }
        })
    }

    fn freelist_slots(&self, ctx: &Ctx) -> Vec<TokenStream> {
        let Ctx { pyo3_path, .. } = ctx;
        let cls = self.cls;

        if self.attr.options.freelist.is_some() {
            vec![
                quote! {
                    #pyo3_path::ffi::PyType_Slot {
                        slot: #pyo3_path::ffi::Py_tp_alloc,
                        pfunc: #pyo3_path::impl_::pyclass::alloc_with_freelist::<#cls> as *mut _,
                    }
                },
                quote! {
                    #pyo3_path::ffi::PyType_Slot {
                        slot: #pyo3_path::ffi::Py_tp_free,
                        pfunc: #pyo3_path::impl_::pyclass::free_with_freelist::<#cls> as *mut _,
                    }
                },
            ]
        } else {
            Vec::new()
        }
    }
}

fn define_inventory_class(inventory_class_name: &syn::Ident, ctx: &Ctx) -> TokenStream {
    let Ctx { pyo3_path, .. } = ctx;
    quote! {
        #[doc(hidden)]
        pub struct #inventory_class_name {
            items: #pyo3_path::impl_::pyclass::PyClassItems,
        }
        impl #inventory_class_name {
            pub const fn new(items: #pyo3_path::impl_::pyclass::PyClassItems) -> Self {
                Self { items }
            }
        }

        impl #pyo3_path::impl_::pyclass::PyClassInventory for #inventory_class_name {
            fn items(&self) -> &#pyo3_path::impl_::pyclass::PyClassItems {
                &self.items
            }
        }

        #pyo3_path::inventory::collect!(#inventory_class_name);
    }
}

fn generate_cfg_check(variants: &[PyClassEnumUnitVariant<'_>], cls: &syn::Ident) -> TokenStream {
    if variants.is_empty() {
        return quote! {};
    }

    let mut conditions = Vec::new();

    for variant in variants {
        let cfg_attrs = &variant.cfg_attrs;

        if cfg_attrs.is_empty() {
            // There's at least one variant of the enum without cfg attributes,
            // so the check is not necessary
            return quote! {};
        }

        for attr in cfg_attrs {
            if let syn::Meta::List(meta) = &attr.meta {
                let cfg_tokens = &meta.tokens;
                conditions.push(quote! { not(#cfg_tokens) });
            }
        }
    }

    quote_spanned! {
        cls.span() =>
        #[cfg(all(#(#conditions),*))]
        ::core::compile_error!(concat!("#[pyclass] can't be used on enums without any variants - all variants of enum `", stringify!(#cls), "` have been configured out by cfg attributes"));
    }
}

const UNIQUE_GET: &str = "`get` may only be specified once";
const UNIQUE_SET: &str = "`set` may only be specified once";
const UNIQUE_NAME: &str = "`name` may only be specified once";

const DUPE_SET: &str = "useless `set` - the struct is already annotated with `set_all`";
const DUPE_GET: &str = "useless `get` - the struct is already annotated with `get_all`";
const UNIT_GET: &str =
    "`get_all` on an unit struct does nothing, because unit structs have no fields";
const UNIT_SET: &str =
    "`set_all` on an unit struct does nothing, because unit structs have no fields";

const USELESS_NAME: &str = "`name` is useless without `get` or `set`";<|MERGE_RESOLUTION|>--- conflicted
+++ resolved
@@ -1198,11 +1198,7 @@
         });
         parse_quote! {
             #[allow(non_upper_case_globals)]
-<<<<<<< HEAD
             const __match_args__: ( #(#args_tp,)* ) = (
-=======
-            const #ident: ( #(#args_tp,)* ) = (
->>>>>>> 06d2affe
                 #(stringify!(#field_names),)*
             );
         }
