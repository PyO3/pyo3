use std::borrow::Cow;
use std::fmt::{Debug, Display, Formatter};

use proc_macro2::{Ident, Span, TokenStream};
use quote::{format_ident, quote, quote_spanned, ToTokens};
use syn::ext::IdentExt;
use syn::parse::{Parse, ParseStream};
use syn::punctuated::Punctuated;
use syn::{parse_quote, parse_quote_spanned, spanned::Spanned, Result, Token};

use crate::attributes::kw::frozen;
use crate::attributes::{
    self, kw, take_pyo3_options, CrateAttribute, ExtendsAttribute, FormatIdentity,
    FreelistAttribute, ModuleAttribute, NameAttribute, NameLitStr, RenameAllAttribute,
    StrFormatterAttribute,
};
use crate::deprecations::Deprecations;
use crate::konst::{ConstAttributes, ConstSpec};
use crate::method::{FnArg, FnSpec, PyArg, RegularArg};
use crate::pyfunction::ConstructorAttribute;
use crate::pyimpl::{gen_py_const, PyClassMethodsType};
use crate::pymethod::{
    impl_py_getter_def, impl_py_setter_def, MethodAndMethodDef, MethodAndSlotDef, PropertyType,
    SlotDef, __GETITEM__, __HASH__, __INT__, __LEN__, __REPR__, __RICHCMP__, __STR__,
};
use crate::pyversions;
use crate::utils::{self, apply_renaming_rule, LitCStr, PythonDoc};
use crate::utils::{is_abi3, Ctx};
use crate::PyFunctionOptions;
<<<<<<< HEAD
use proc_macro2::{Ident, Span, TokenStream};
use quote::{format_ident, quote, quote_spanned, IdentFragment};
use syn::ext::IdentExt;
use syn::parse::{Parse, ParseStream};
use syn::parse_quote_spanned;
use syn::punctuated::Punctuated;
use syn::{parse_quote, spanned::Spanned, ImplItemFn, Result, Token};
=======
>>>>>>> 2e2d4404

/// If the class is derived from a Rust `struct` or `enum`.
#[derive(Copy, Clone, Debug, PartialEq, Eq)]
pub enum PyClassKind {
    Struct,
    Enum,
}

/// The parsed arguments of the pyclass macro
#[derive(Clone)]
pub struct PyClassArgs {
    pub class_kind: PyClassKind,
    pub options: PyClassPyO3Options,
}

impl PyClassArgs {
    fn parse(input: ParseStream<'_>, kind: PyClassKind) -> Result<Self> {
        Ok(PyClassArgs {
            class_kind: kind,
            options: PyClassPyO3Options::parse(input)?,
        })
    }

    pub fn parse_stuct_args(input: ParseStream<'_>) -> syn::Result<Self> {
        Self::parse(input, PyClassKind::Struct)
    }

    pub fn parse_enum_args(input: ParseStream<'_>) -> syn::Result<Self> {
        Self::parse(input, PyClassKind::Enum)
    }
}

#[derive(Clone, Default)]
pub struct PyClassPyO3Options {
    pub krate: Option<CrateAttribute>,
    pub dict: Option<kw::dict>,
    pub eq: Option<kw::eq>,
    pub eq_int: Option<kw::eq_int>,
    pub extends: Option<ExtendsAttribute>,
    pub get_all: Option<kw::get_all>,
    pub freelist: Option<FreelistAttribute>,
    pub frozen: Option<kw::frozen>,
    pub hash: Option<kw::hash>,
    pub mapping: Option<kw::mapping>,
    pub module: Option<ModuleAttribute>,
    pub name: Option<NameAttribute>,
    pub ord: Option<kw::ord>,
    pub rename_all: Option<RenameAllAttribute>,
    pub sequence: Option<kw::sequence>,
    pub set_all: Option<kw::set_all>,
    pub str: Option<StrFormatterAttribute>,
    pub subclass: Option<kw::subclass>,
    pub unsendable: Option<kw::unsendable>,
    pub weakref: Option<kw::weakref>,
}

pub enum PyClassPyO3Option {
    Crate(CrateAttribute),
    Dict(kw::dict),
    Eq(kw::eq),
    EqInt(kw::eq_int),
    Extends(ExtendsAttribute),
    Freelist(FreelistAttribute),
    Frozen(kw::frozen),
    GetAll(kw::get_all),
    Hash(kw::hash),
    Mapping(kw::mapping),
    Module(ModuleAttribute),
    Name(NameAttribute),
    Ord(kw::ord),
    RenameAll(RenameAllAttribute),
    Sequence(kw::sequence),
    SetAll(kw::set_all),
    Str(StrFormatterAttribute),
    Subclass(kw::subclass),
    Unsendable(kw::unsendable),
    Weakref(kw::weakref),
}

impl Parse for PyClassPyO3Option {
    fn parse(input: ParseStream<'_>) -> Result<Self> {
        let lookahead = input.lookahead1();
        if lookahead.peek(Token![crate]) {
            input.parse().map(PyClassPyO3Option::Crate)
        } else if lookahead.peek(kw::dict) {
            input.parse().map(PyClassPyO3Option::Dict)
        } else if lookahead.peek(kw::eq) {
            input.parse().map(PyClassPyO3Option::Eq)
        } else if lookahead.peek(kw::eq_int) {
            input.parse().map(PyClassPyO3Option::EqInt)
        } else if lookahead.peek(kw::extends) {
            input.parse().map(PyClassPyO3Option::Extends)
        } else if lookahead.peek(attributes::kw::freelist) {
            input.parse().map(PyClassPyO3Option::Freelist)
        } else if lookahead.peek(attributes::kw::frozen) {
            input.parse().map(PyClassPyO3Option::Frozen)
        } else if lookahead.peek(attributes::kw::get_all) {
            input.parse().map(PyClassPyO3Option::GetAll)
        } else if lookahead.peek(attributes::kw::hash) {
            input.parse().map(PyClassPyO3Option::Hash)
        } else if lookahead.peek(attributes::kw::mapping) {
            input.parse().map(PyClassPyO3Option::Mapping)
        } else if lookahead.peek(attributes::kw::module) {
            input.parse().map(PyClassPyO3Option::Module)
        } else if lookahead.peek(kw::name) {
            input.parse().map(PyClassPyO3Option::Name)
        } else if lookahead.peek(attributes::kw::ord) {
            input.parse().map(PyClassPyO3Option::Ord)
        } else if lookahead.peek(kw::rename_all) {
            input.parse().map(PyClassPyO3Option::RenameAll)
        } else if lookahead.peek(attributes::kw::sequence) {
            input.parse().map(PyClassPyO3Option::Sequence)
        } else if lookahead.peek(attributes::kw::set_all) {
            input.parse().map(PyClassPyO3Option::SetAll)
        } else if lookahead.peek(attributes::kw::str) {
            input.parse().map(PyClassPyO3Option::Str)
        } else if lookahead.peek(attributes::kw::subclass) {
            input.parse().map(PyClassPyO3Option::Subclass)
        } else if lookahead.peek(attributes::kw::unsendable) {
            input.parse().map(PyClassPyO3Option::Unsendable)
        } else if lookahead.peek(attributes::kw::weakref) {
            input.parse().map(PyClassPyO3Option::Weakref)
        } else {
            Err(lookahead.error())
        }
    }
}

impl Parse for PyClassPyO3Options {
    fn parse(input: ParseStream<'_>) -> syn::Result<Self> {
        let mut options: PyClassPyO3Options = Default::default();

        for option in Punctuated::<PyClassPyO3Option, syn::Token![,]>::parse_terminated(input)? {
            options.set_option(option)?;
        }

        Ok(options)
    }
}

impl PyClassPyO3Options {
    pub fn take_pyo3_options(&mut self, attrs: &mut Vec<syn::Attribute>) -> syn::Result<()> {
        take_pyo3_options(attrs)?
            .into_iter()
            .try_for_each(|option| self.set_option(option))
    }

    fn set_option(&mut self, option: PyClassPyO3Option) -> syn::Result<()> {
        macro_rules! set_option {
            ($key:ident) => {
                {
                    ensure_spanned!(
                        self.$key.is_none(),
                        $key.span() => concat!("`", stringify!($key), "` may only be specified once")
                    );
                    self.$key = Some($key);
                }
            };
        }

        let python_version = pyo3_build_config::get().version;

        match option {
            PyClassPyO3Option::Crate(krate) => set_option!(krate),
            PyClassPyO3Option::Dict(dict) => {
                ensure_spanned!(
                    python_version >= pyversions::PY_3_9 || !is_abi3(),
                    dict.span() => "`dict` requires Python >= 3.9 when using the `abi3` feature"
                );
                set_option!(dict);
            }
            PyClassPyO3Option::Eq(eq) => set_option!(eq),
            PyClassPyO3Option::EqInt(eq_int) => set_option!(eq_int),
            PyClassPyO3Option::Extends(extends) => set_option!(extends),
            PyClassPyO3Option::Freelist(freelist) => set_option!(freelist),
            PyClassPyO3Option::Frozen(frozen) => set_option!(frozen),
            PyClassPyO3Option::GetAll(get_all) => set_option!(get_all),
            PyClassPyO3Option::Hash(hash) => set_option!(hash),
            PyClassPyO3Option::Mapping(mapping) => set_option!(mapping),
            PyClassPyO3Option::Module(module) => set_option!(module),
            PyClassPyO3Option::Name(name) => set_option!(name),
            PyClassPyO3Option::Ord(ord) => set_option!(ord),
            PyClassPyO3Option::RenameAll(rename_all) => set_option!(rename_all),
            PyClassPyO3Option::Sequence(sequence) => set_option!(sequence),
            PyClassPyO3Option::SetAll(set_all) => set_option!(set_all),
            PyClassPyO3Option::Str(str) => set_option!(str),
            PyClassPyO3Option::Subclass(subclass) => set_option!(subclass),
            PyClassPyO3Option::Unsendable(unsendable) => set_option!(unsendable),
            PyClassPyO3Option::Weakref(weakref) => {
                ensure_spanned!(
                    python_version >= pyversions::PY_3_9 || !is_abi3(),
                    weakref.span() => "`weakref` requires Python >= 3.9 when using the `abi3` feature"
                );
                set_option!(weakref);
            }
        }
        Ok(())
    }
}

pub fn build_py_class(
    class: &mut syn::ItemStruct,
    mut args: PyClassArgs,
    methods_type: PyClassMethodsType,
) -> syn::Result<TokenStream> {
    args.options.take_pyo3_options(&mut class.attrs)?;

    let ctx = &Ctx::new(&args.options.krate, None);
    let doc = utils::get_doc(&class.attrs, None, ctx);

    if let Some(lt) = class.generics.lifetimes().next() {
        bail_spanned!(
            lt.span() =>
            "#[pyclass] cannot have lifetime parameters. \
            For an explanation, see https://pyo3.rs/latest/class.html#no-lifetime-parameters"
        );
    }

    ensure_spanned!(
        class.generics.params.is_empty(),
        class.generics.span() =>
            "#[pyclass] cannot have generic parameters. \
            For an explanation, see https://pyo3.rs/latest/class.html#no-generic-parameters"
    );

    let mut field_options: Vec<(&syn::Field, FieldPyO3Options)> = match &mut class.fields {
        syn::Fields::Named(fields) => fields
            .named
            .iter_mut()
            .map(|field| {
                FieldPyO3Options::take_pyo3_options(&mut field.attrs)
                    .map(move |options| (&*field, options))
            })
            .collect::<Result<_>>()?,
        syn::Fields::Unnamed(fields) => fields
            .unnamed
            .iter_mut()
            .map(|field| {
                FieldPyO3Options::take_pyo3_options(&mut field.attrs)
                    .map(move |options| (&*field, options))
            })
            .collect::<Result<_>>()?,
        syn::Fields::Unit => {
            if let Some(attr) = args.options.set_all {
                return Err(syn::Error::new_spanned(attr, UNIT_SET));
            };
            if let Some(attr) = args.options.get_all {
                return Err(syn::Error::new_spanned(attr, UNIT_GET));
            };
            // No fields for unit struct
            Vec::new()
        }
    };

    if let Some(attr) = args.options.get_all {
        for (_, FieldPyO3Options { get, .. }) in &mut field_options {
            if let Some(old_get) = get.replace(Annotated::Struct(attr)) {
                return Err(syn::Error::new(old_get.span(), DUPE_GET));
            }
        }
    }

    if let Some(attr) = args.options.set_all {
        for (_, FieldPyO3Options { set, .. }) in &mut field_options {
            if let Some(old_set) = set.replace(Annotated::Struct(attr)) {
                return Err(syn::Error::new(old_set.span(), DUPE_SET));
            }
        }
    }

    impl_class(&class.ident, &args, doc, field_options, methods_type, ctx)
}

enum Annotated<X, Y> {
    Field(X),
    Struct(Y),
}

impl<X: Spanned, Y: Spanned> Annotated<X, Y> {
    fn span(&self) -> Span {
        match self {
            Self::Field(x) => x.span(),
            Self::Struct(y) => y.span(),
        }
    }
}

/// `#[pyo3()]` options for pyclass fields
struct FieldPyO3Options {
    get: Option<Annotated<kw::get, kw::get_all>>,
    set: Option<Annotated<kw::set, kw::set_all>>,
    name: Option<NameAttribute>,
}

enum FieldPyO3Option {
    Get(attributes::kw::get),
    Set(attributes::kw::set),
    Name(NameAttribute),
}

impl Parse for FieldPyO3Option {
    fn parse(input: ParseStream<'_>) -> Result<Self> {
        let lookahead = input.lookahead1();
        if lookahead.peek(attributes::kw::get) {
            input.parse().map(FieldPyO3Option::Get)
        } else if lookahead.peek(attributes::kw::set) {
            input.parse().map(FieldPyO3Option::Set)
        } else if lookahead.peek(attributes::kw::name) {
            input.parse().map(FieldPyO3Option::Name)
        } else {
            Err(lookahead.error())
        }
    }
}

impl FieldPyO3Options {
    fn take_pyo3_options(attrs: &mut Vec<syn::Attribute>) -> Result<Self> {
        let mut options = FieldPyO3Options {
            get: None,
            set: None,
            name: None,
        };

        for option in take_pyo3_options(attrs)? {
            match option {
                FieldPyO3Option::Get(kw) => {
                    if options.get.replace(Annotated::Field(kw)).is_some() {
                        return Err(syn::Error::new(kw.span(), UNIQUE_GET));
                    }
                }
                FieldPyO3Option::Set(kw) => {
                    if options.set.replace(Annotated::Field(kw)).is_some() {
                        return Err(syn::Error::new(kw.span(), UNIQUE_SET));
                    }
                }
                FieldPyO3Option::Name(name) => {
                    if options.name.replace(name).is_some() {
                        return Err(syn::Error::new(options.name.span(), UNIQUE_NAME));
                    }
                }
            }
        }

        Ok(options)
    }
}

fn get_class_python_name<'a>(cls: &'a syn::Ident, args: &'a PyClassArgs) -> Cow<'a, syn::Ident> {
    args.options
        .name
        .as_ref()
        .map(|name_attr| Cow::Borrowed(&name_attr.value.0))
        .unwrap_or_else(|| Cow::Owned(cls.unraw()))
}

fn impl_class(
    cls: &syn::Ident,
    args: &PyClassArgs,
    doc: PythonDoc,
    field_options: Vec<(&syn::Field, FieldPyO3Options)>,
    methods_type: PyClassMethodsType,
    ctx: &Ctx,
) -> syn::Result<TokenStream> {
    let Ctx { pyo3_path, .. } = ctx;
    let pytypeinfo_impl = impl_pytypeinfo(cls, args, None, ctx);

    let (default_str, default_str_slot) =
        pyclass_str(&args.options, &syn::parse_quote!(#cls), ctx, None);

    let (default_richcmp, default_richcmp_slot) =
        pyclass_richcmp(&args.options, &syn::parse_quote!(#cls), ctx)?;

    let (default_hash, default_hash_slot) =
        pyclass_hash(&args.options, &syn::parse_quote!(#cls), ctx)?;

    let mut slots = Vec::new();
    slots.extend(default_richcmp_slot);
    slots.extend(default_hash_slot);
    slots.extend(default_str_slot);

    let py_class_impl = PyClassImplsBuilder::new(
        cls,
        args,
        methods_type,
        descriptors_to_items(
            cls,
            args.options.rename_all.as_ref(),
            args.options.frozen,
            field_options,
            ctx,
        )?,
        slots,
    )
    .doc(doc)
    .impl_all(ctx)?;

    Ok(quote! {
        impl #pyo3_path::types::DerefToPyAny for #cls {}

        #pytypeinfo_impl

        #py_class_impl

        #[doc(hidden)]
        #[allow(non_snake_case)]
        impl #cls {
            #default_richcmp
            #default_hash
            #default_str
        }
    })
}

enum PyClassEnum<'a> {
    Simple(PyClassSimpleEnum<'a>),
    Complex(PyClassComplexEnum<'a>),
}

impl<'a> PyClassEnum<'a> {
    fn new(enum_: &'a mut syn::ItemEnum) -> syn::Result<Self> {
        let has_only_unit_variants = enum_
            .variants
            .iter()
            .all(|variant| matches!(variant.fields, syn::Fields::Unit));

        Ok(if has_only_unit_variants {
            let simple_enum = PyClassSimpleEnum::new(enum_)?;
            Self::Simple(simple_enum)
        } else {
            let complex_enum = PyClassComplexEnum::new(enum_)?;
            Self::Complex(complex_enum)
        })
    }
}

pub fn build_py_enum(
    enum_: &mut syn::ItemEnum,
    mut args: PyClassArgs,
    method_type: PyClassMethodsType,
) -> syn::Result<TokenStream> {
    args.options.take_pyo3_options(&mut enum_.attrs)?;

    let ctx = &Ctx::new(&args.options.krate, None);
    if let Some(extends) = &args.options.extends {
        bail_spanned!(extends.span() => "enums can't extend from other classes");
    } else if let Some(subclass) = &args.options.subclass {
        bail_spanned!(subclass.span() => "enums can't be inherited by other classes");
    } else if enum_.variants.is_empty() {
        bail_spanned!(enum_.brace_token.span.join() => "#[pyclass] can't be used on enums without any variants");
    }

    let doc = utils::get_doc(&enum_.attrs, None, ctx);
    let enum_ = PyClassEnum::new(enum_)?;
    impl_enum(enum_, &args, doc, method_type, ctx)
}

struct PyClassSimpleEnum<'a> {
    ident: &'a syn::Ident,
    // The underlying #[repr] of the enum, used to implement __int__ and __richcmp__.
    // This matters when the underlying representation may not fit in `isize`.
    repr_type: syn::Ident,
    variants: Vec<PyClassEnumUnitVariant<'a>>,
}

impl<'a> PyClassSimpleEnum<'a> {
    fn new(enum_: &'a mut syn::ItemEnum) -> syn::Result<Self> {
        fn is_numeric_type(t: &syn::Ident) -> bool {
            [
                "u8", "i8", "u16", "i16", "u32", "i32", "u64", "i64", "u128", "i128", "usize",
                "isize",
            ]
            .iter()
            .any(|&s| t == s)
        }

        fn extract_unit_variant_data(
            variant: &mut syn::Variant,
        ) -> syn::Result<PyClassEnumUnitVariant<'_>> {
            use syn::Fields;
            let ident = match &variant.fields {
                Fields::Unit => &variant.ident,
                _ => bail_spanned!(variant.span() => "Must be a unit variant."),
            };
            let options = EnumVariantPyO3Options::take_pyo3_options(&mut variant.attrs)?;
            Ok(PyClassEnumUnitVariant { ident, options })
        }

        let ident = &enum_.ident;

        // According to the [reference](https://doc.rust-lang.org/reference/items/enumerations.html),
        // "Under the default representation, the specified discriminant is interpreted as an isize
        // value", so `isize` should be enough by default.
        let mut repr_type = syn::Ident::new("isize", proc_macro2::Span::call_site());
        if let Some(attr) = enum_.attrs.iter().find(|attr| attr.path().is_ident("repr")) {
            let args =
                attr.parse_args_with(Punctuated::<TokenStream, Token![!]>::parse_terminated)?;
            if let Some(ident) = args
                .into_iter()
                .filter_map(|ts| syn::parse2::<syn::Ident>(ts).ok())
                .find(is_numeric_type)
            {
                repr_type = ident;
            }
        }

        let variants: Vec<_> = enum_
            .variants
            .iter_mut()
            .map(extract_unit_variant_data)
            .collect::<syn::Result<_>>()?;
        Ok(Self {
            ident,
            repr_type,
            variants,
        })
    }
}

struct PyClassComplexEnum<'a> {
    ident: &'a syn::Ident,
    variants: Vec<PyClassEnumVariant<'a>>,
}

impl<'a> PyClassComplexEnum<'a> {
    fn new(enum_: &'a mut syn::ItemEnum) -> syn::Result<Self> {
        let witness = enum_
            .variants
            .iter()
            .find(|variant| !matches!(variant.fields, syn::Fields::Unit))
            .expect("complex enum has a non-unit variant")
            .ident
            .to_owned();

        let extract_variant_data =
            |variant: &'a mut syn::Variant| -> syn::Result<PyClassEnumVariant<'a>> {
                use syn::Fields;
                let ident = &variant.ident;
                let options = EnumVariantPyO3Options::take_pyo3_options(&mut variant.attrs)?;

                let variant = match &variant.fields {
                    Fields::Unit => {
                        bail_spanned!(variant.span() => format!(
                            "Unit variant `{ident}` is not yet supported in a complex enum\n\
                            = help: change to an empty tuple variant instead: `{ident}()`\n\
                            = note: the enum is complex because of non-unit variant `{witness}`",
                            ident=ident, witness=witness))
                    }
                    Fields::Named(fields) => {
                        let fields = fields
                            .named
                            .iter()
                            .map(|field| PyClassEnumVariantNamedField {
                                ident: field.ident.as_ref().expect("named field has an identifier"),
                                ty: &field.ty,
                                span: field.span(),
                            })
                            .collect();

                        PyClassEnumVariant::Struct(PyClassEnumStructVariant {
                            ident,
                            fields,
                            options,
                        })
                    }
                    Fields::Unnamed(types) => {
                        let fields = types
                            .unnamed
                            .iter()
                            .map(|field| PyClassEnumVariantUnnamedField {
                                ty: &field.ty,
                                span: field.span(),
                            })
                            .collect();

                        PyClassEnumVariant::Tuple(PyClassEnumTupleVariant {
                            ident,
                            fields,
                            options,
                        })
                    }
                };

                Ok(variant)
            };

        let ident = &enum_.ident;

        let variants: Vec<_> = enum_
            .variants
            .iter_mut()
            .map(extract_variant_data)
            .collect::<syn::Result<_>>()?;

        Ok(Self { ident, variants })
    }
}

enum PyClassEnumVariant<'a> {
    // TODO(mkovaxx): Unit(PyClassEnumUnitVariant<'a>),
    Struct(PyClassEnumStructVariant<'a>),
    Tuple(PyClassEnumTupleVariant<'a>),
}

trait EnumVariant {
    fn get_ident(&self) -> &syn::Ident;
    fn get_options(&self) -> &EnumVariantPyO3Options;

    fn get_python_name(&self, args: &PyClassArgs) -> Cow<'_, syn::Ident> {
        self.get_options()
            .name
            .as_ref()
            .map(|name_attr| Cow::Borrowed(&name_attr.value.0))
            .unwrap_or_else(|| {
                let name = self.get_ident().unraw();
                if let Some(attr) = &args.options.rename_all {
                    let new_name = apply_renaming_rule(attr.value.rule, &name.to_string());
                    Cow::Owned(Ident::new(&new_name, Span::call_site()))
                } else {
                    Cow::Owned(name)
                }
            })
    }
}

impl<'a> EnumVariant for PyClassEnumVariant<'a> {
    fn get_ident(&self) -> &syn::Ident {
        match self {
            PyClassEnumVariant::Struct(struct_variant) => struct_variant.ident,
            PyClassEnumVariant::Tuple(tuple_variant) => tuple_variant.ident,
        }
    }

    fn get_options(&self) -> &EnumVariantPyO3Options {
        match self {
            PyClassEnumVariant::Struct(struct_variant) => &struct_variant.options,
            PyClassEnumVariant::Tuple(tuple_variant) => &tuple_variant.options,
        }
    }
}

/// A unit variant has no fields
struct PyClassEnumUnitVariant<'a> {
    ident: &'a syn::Ident,
    options: EnumVariantPyO3Options,
}

impl<'a> EnumVariant for PyClassEnumUnitVariant<'a> {
    fn get_ident(&self) -> &syn::Ident {
        self.ident
    }

    fn get_options(&self) -> &EnumVariantPyO3Options {
        &self.options
    }
}

/// A struct variant has named fields
struct PyClassEnumStructVariant<'a> {
    ident: &'a syn::Ident,
    fields: Vec<PyClassEnumVariantNamedField<'a>>,
    options: EnumVariantPyO3Options,
}

struct PyClassEnumTupleVariant<'a> {
    ident: &'a syn::Ident,
    fields: Vec<PyClassEnumVariantUnnamedField<'a>>,
    options: EnumVariantPyO3Options,
}

struct PyClassEnumVariantNamedField<'a> {
    ident: &'a syn::Ident,
    ty: &'a syn::Type,
    span: Span,
}

struct PyClassEnumVariantUnnamedField<'a> {
    ty: &'a syn::Type,
    span: Span,
}

/// `#[pyo3()]` options for pyclass enum variants
#[derive(Clone, Default)]
struct EnumVariantPyO3Options {
    name: Option<NameAttribute>,
    constructor: Option<ConstructorAttribute>,
}

enum EnumVariantPyO3Option {
    Name(NameAttribute),
    Constructor(ConstructorAttribute),
}

impl Parse for EnumVariantPyO3Option {
    fn parse(input: ParseStream<'_>) -> Result<Self> {
        let lookahead = input.lookahead1();
        if lookahead.peek(attributes::kw::name) {
            input.parse().map(EnumVariantPyO3Option::Name)
        } else if lookahead.peek(attributes::kw::constructor) {
            input.parse().map(EnumVariantPyO3Option::Constructor)
        } else {
            Err(lookahead.error())
        }
    }
}

impl EnumVariantPyO3Options {
    fn take_pyo3_options(attrs: &mut Vec<syn::Attribute>) -> Result<Self> {
        let mut options = EnumVariantPyO3Options::default();

        take_pyo3_options(attrs)?
            .into_iter()
            .try_for_each(|option| options.set_option(option))?;

        Ok(options)
    }

    fn set_option(&mut self, option: EnumVariantPyO3Option) -> syn::Result<()> {
        macro_rules! set_option {
            ($key:ident) => {
                {
                    ensure_spanned!(
                        self.$key.is_none(),
                        $key.span() => concat!("`", stringify!($key), "` may only be specified once")
                    );
                    self.$key = Some($key);
                }
            };
        }

        match option {
            EnumVariantPyO3Option::Constructor(constructor) => set_option!(constructor),
            EnumVariantPyO3Option::Name(name) => set_option!(name),
        }
        Ok(())
    }
}

// todo(remove this dead code allowance once __repr__ is implemented
#[allow(dead_code)]
pub enum PyFmtName {
    Str,
    Repr,
}

impl Display for PyFmtName {
    fn fmt(&self, f: &mut Formatter<'_>) -> std::fmt::Result {
        match self {
            PyFmtName::Str => write!(f, "__str__"),
            PyFmtName::Repr => write!(f, "__repr__"),
        }
    }
}

impl IdentFragment for PyFmtName {
    fn fmt(&self, f: &mut Formatter<'_>) -> std::fmt::Result {
        write!(f, "{}", self)
    }
}

fn implement_py_formatting(
    ty: &syn::Type,
    ctx: &Ctx,
    option: &StrFormatterAttribute,
    fmt_name: PyFmtName,
    renaming: Option<TokenStream>,
) -> (ImplItemFn, MethodAndSlotDef) {
    let name = format!("{}", fmt_name);
    let fn_name = format_ident!("__pyo3__generated__{}", fmt_name);
    let fmt_string = match fmt_name {
        PyFmtName::Str => "{}",
        PyFmtName::Repr => "{:?}",
    };
    let mut fmt_impl = match &option.value {
        Some(opt) => {
            let fmt = &opt.fmt;
            let args = &opt
                .args
                .iter()
                .map(|member| match member {
                    FormatIdentity::Attribute(member) => quote! {self.#member},
                    FormatIdentity::Instance(_) => {
                        // passed renaming should define the variable "mapped_self" as a String to be passed to format!() in place of self
                        match renaming {
                            Some(_) => quote! {mapped_self},
                            None => quote! {self},
                        }
                    }
                })
                .collect::<Vec<TokenStream>>();
            let fmt_impl: ImplItemFn = syn::parse_quote! {
                fn #fn_name(&self) -> ::std::string::String {
                    #renaming
                    ::std::format!(#fmt, #(#args, )*)
                }
            };
            fmt_impl
        }
        None => {
            let fmt_impl: syn::ImplItemFn = syn::parse_quote! {
                fn #fn_name(&self) -> ::std::string::String {
                    ::std::format!(#fmt_string, &self)
                }
            };
            fmt_impl
        }
    };
    let fmt_slot = generate_protocol_slot(ty, &mut fmt_impl, &__STR__, name.as_str(), ctx).unwrap();
    (fmt_impl, fmt_slot)
}

fn pyclass_str(
    options: &PyClassPyO3Options,
    ty: &syn::Type,
    ctx: &Ctx,
    renaming: Option<TokenStream>,
) -> (Option<ImplItemFn>, Option<MethodAndSlotDef>) {
    match &options.str {
        Some(option) => {
            let (default_str, default_str_slot) =
                implement_py_formatting(ty, ctx, option, PyFmtName::Str, renaming);
            (Some(default_str), Some(default_str_slot))
        }
        _ => (None, None),
    }
}

fn implement_str_simple_enums(
    cls: &Ident,
    ctx: &Ctx,
    ty: &syn::Type,
    variants: &[PyClassEnumUnitVariant<'_>],
    args: &PyClassArgs,
) -> (Option<ImplItemFn>, Option<MethodAndSlotDef>) {
    let renaming = if variants
        .iter()
        .fold(false, |acc, variant| acc | variant.options.name.is_some())
    {
        let variants_repr = variants.iter().map(|variant| {
            let variant_name = variant.ident;
            // Assuming all variants are unit variants because they are the only type we support.
            let repr = format!("{}", variant.get_python_name(args),);
            quote! { #cls::#variant_name => #repr, }
        });
        Some(quote! {
            let mapped_self = match self {
                        #(#variants_repr)*
                    };
        })
    } else {
        None
    };

    pyclass_str(&args.options, ty, ctx, renaming)
}

fn impl_enum(
    enum_: PyClassEnum<'_>,
    args: &PyClassArgs,
    doc: PythonDoc,
    methods_type: PyClassMethodsType,
    ctx: &Ctx,
) -> Result<TokenStream> {
    match enum_ {
        PyClassEnum::Simple(simple_enum) => {
            impl_simple_enum(simple_enum, args, doc, methods_type, ctx)
        }
        PyClassEnum::Complex(complex_enum) => {
            impl_complex_enum(complex_enum, args, doc, methods_type, ctx)
        }
    }
}

fn impl_simple_enum(
    simple_enum: PyClassSimpleEnum<'_>,
    args: &PyClassArgs,
    doc: PythonDoc,
    methods_type: PyClassMethodsType,
    ctx: &Ctx,
) -> Result<TokenStream> {
    let cls = simple_enum.ident;
    let ty: syn::Type = syn::parse_quote!(#cls);
    let variants = simple_enum.variants;
    let pytypeinfo = impl_pytypeinfo(cls, args, None, ctx);

    for variant in &variants {
        ensure_spanned!(variant.options.constructor.is_none(), variant.options.constructor.span() => "`constructor` can't be used on a simple enum variant");
    }

    let (default_repr, default_repr_slot) = {
        let variants_repr = variants.iter().map(|variant| {
            let variant_name = variant.ident;
            // Assuming all variants are unit variants because they are the only type we support.
            let repr = format!(
                "{}.{}",
                get_class_python_name(cls, args),
                variant.get_python_name(args),
            );
            quote! { #cls::#variant_name => #repr, }
        });
        let mut repr_impl: syn::ImplItemFn = syn::parse_quote! {
            fn __pyo3__repr__(&self) -> &'static str {
                match self {
                    #(#variants_repr)*
                }
            }
        };
        let repr_slot =
            generate_default_protocol_slot(&ty, &mut repr_impl, &__REPR__, ctx).unwrap();
        (repr_impl, repr_slot)
    };
    let (default_str, default_str_slot) =
        implement_str_simple_enums(cls, ctx, &ty, &variants, args);

    let repr_type = &simple_enum.repr_type;

    let (default_int, default_int_slot) = {
        // This implementation allows us to convert &T to #repr_type without implementing `Copy`
        let variants_to_int = variants.iter().map(|variant| {
            let variant_name = variant.ident;
            quote! { #cls::#variant_name => #cls::#variant_name as #repr_type, }
        });
        let mut int_impl: syn::ImplItemFn = syn::parse_quote! {
            fn __pyo3__int__(&self) -> #repr_type {
                match self {
                    #(#variants_to_int)*
                }
            }
        };
        let int_slot = generate_default_protocol_slot(&ty, &mut int_impl, &__INT__, ctx).unwrap();
        (int_impl, int_slot)
    };

    let (default_richcmp, default_richcmp_slot) =
        pyclass_richcmp_simple_enum(&args.options, &ty, repr_type, ctx)?;
    let (default_hash, default_hash_slot) = pyclass_hash(&args.options, &ty, ctx)?;

    let mut default_slots = vec![default_repr_slot, default_int_slot];
    default_slots.extend(default_richcmp_slot);
    default_slots.extend(default_hash_slot);
    default_slots.extend(default_str_slot);

    let pyclass_impls = PyClassImplsBuilder::new(
        cls,
        args,
        methods_type,
        simple_enum_default_methods(
            cls,
            variants.iter().map(|v| (v.ident, v.get_python_name(args))),
            ctx,
        ),
        default_slots,
    )
    .doc(doc)
    .impl_all(ctx)?;

    Ok(quote! {
        #pytypeinfo

        #pyclass_impls

        #[doc(hidden)]
        #[allow(non_snake_case)]
        impl #cls {
            #default_repr
            #default_int
            #default_richcmp
            #default_hash
            #default_str
        }
    })
}

fn impl_complex_enum(
    complex_enum: PyClassComplexEnum<'_>,
    args: &PyClassArgs,
    doc: PythonDoc,
    methods_type: PyClassMethodsType,
    ctx: &Ctx,
) -> Result<TokenStream> {
    let Ctx { pyo3_path, .. } = ctx;
    let cls = complex_enum.ident;
    let ty: syn::Type = syn::parse_quote!(#cls);

    // Need to rig the enum PyClass options
    let args = {
        let mut rigged_args = args.clone();
        // Needs to be frozen to disallow `&mut self` methods, which could break a runtime invariant
        rigged_args.options.frozen = parse_quote!(frozen);
        // Needs to be subclassable by the variant PyClasses
        rigged_args.options.subclass = parse_quote!(subclass);
        rigged_args
    };

    let ctx = &Ctx::new(&args.options.krate, None);
    let cls = complex_enum.ident;
    let variants = complex_enum.variants;
    let pytypeinfo = impl_pytypeinfo(cls, &args, None, ctx);

    let (default_richcmp, default_richcmp_slot) = pyclass_richcmp(&args.options, &ty, ctx)?;
    let (default_hash, default_hash_slot) = pyclass_hash(&args.options, &ty, ctx)?;
    let (default_str, default_str_slot) = pyclass_str(&args.options, &ty, ctx, None);

    let mut default_slots = vec![];
    default_slots.extend(default_richcmp_slot);
    default_slots.extend(default_hash_slot);
    default_slots.extend(default_str_slot);

    let impl_builder = PyClassImplsBuilder::new(
        cls,
        &args,
        methods_type,
        complex_enum_default_methods(
            cls,
            variants
                .iter()
                .map(|v| (v.get_ident(), v.get_python_name(&args))),
            ctx,
        ),
        default_slots,
    )
    .doc(doc);

    // Need to customize the into_py impl so that it returns the variant PyClass
    let enum_into_py_impl = {
        let match_arms: Vec<TokenStream> = variants
            .iter()
            .map(|variant| {
                let variant_ident = variant.get_ident();
                let variant_cls = gen_complex_enum_variant_class_ident(cls, variant.get_ident());
                quote! {
                    #cls::#variant_ident { .. } => {
                        let pyclass_init = #pyo3_path::PyClassInitializer::from(self).add_subclass(#variant_cls);
                        let variant_value = #pyo3_path::Py::new(py, pyclass_init).unwrap();
                        #pyo3_path::IntoPy::into_py(variant_value, py)
                    }
                }
            })
            .collect();

        quote! {
            impl #pyo3_path::IntoPy<#pyo3_path::PyObject> for #cls {
                fn into_py(self, py: #pyo3_path::Python) -> #pyo3_path::PyObject {
                    match self {
                        #(#match_arms)*
                    }
                }
            }
        }
    };

    let pyclass_impls: TokenStream = [
        impl_builder.impl_pyclass(ctx),
        impl_builder.impl_extractext(ctx),
        enum_into_py_impl,
        impl_builder.impl_pyclassimpl(ctx)?,
        impl_builder.impl_add_to_module(ctx),
        impl_builder.impl_freelist(ctx),
    ]
    .into_iter()
    .collect();

    let mut variant_cls_zsts = vec![];
    let mut variant_cls_pytypeinfos = vec![];
    let mut variant_cls_pyclass_impls = vec![];
    let mut variant_cls_impls = vec![];
    for variant in variants {
        let variant_cls = gen_complex_enum_variant_class_ident(cls, variant.get_ident());

        let variant_cls_zst = quote! {
            #[doc(hidden)]
            #[allow(non_camel_case_types)]
            struct #variant_cls;
        };
        variant_cls_zsts.push(variant_cls_zst);

        let variant_args = PyClassArgs {
            class_kind: PyClassKind::Struct,
            // TODO(mkovaxx): propagate variant.options
            options: {
                let mut rigged_options: PyClassPyO3Options = parse_quote!(extends = #cls, frozen);
                // If a specific module was given to the base class, use it for all variants.
                rigged_options.module.clone_from(&args.options.module);
                rigged_options
            },
        };

        let variant_cls_pytypeinfo = impl_pytypeinfo(&variant_cls, &variant_args, None, ctx);
        variant_cls_pytypeinfos.push(variant_cls_pytypeinfo);

        let (variant_cls_impl, field_getters, mut slots) =
            impl_complex_enum_variant_cls(cls, &variant, ctx)?;
        variant_cls_impls.push(variant_cls_impl);

        let variant_new = complex_enum_variant_new(cls, variant, ctx)?;
        slots.push(variant_new);

        let pyclass_impl = PyClassImplsBuilder::new(
            &variant_cls,
            &variant_args,
            methods_type,
            field_getters,
            slots,
        )
        .impl_all(ctx)?;

        variant_cls_pyclass_impls.push(pyclass_impl);
    }

    Ok(quote! {
        #pytypeinfo

        #pyclass_impls

        #[doc(hidden)]
        #[allow(non_snake_case)]
        impl #cls {
            #default_richcmp
            #default_hash
            #default_str
        }

        #(#variant_cls_zsts)*

        #(#variant_cls_pytypeinfos)*

        #(#variant_cls_pyclass_impls)*

        #(#variant_cls_impls)*
    })
}

fn impl_complex_enum_variant_cls(
    enum_name: &syn::Ident,
    variant: &PyClassEnumVariant<'_>,
    ctx: &Ctx,
) -> Result<(TokenStream, Vec<MethodAndMethodDef>, Vec<MethodAndSlotDef>)> {
    match variant {
        PyClassEnumVariant::Struct(struct_variant) => {
            impl_complex_enum_struct_variant_cls(enum_name, struct_variant, ctx)
        }
        PyClassEnumVariant::Tuple(tuple_variant) => {
            impl_complex_enum_tuple_variant_cls(enum_name, tuple_variant, ctx)
        }
    }
}

fn impl_complex_enum_variant_match_args(
    ctx: &Ctx,
    variant_cls_type: &syn::Type,
    field_names: &mut Vec<Ident>,
) -> (MethodAndMethodDef, syn::ImplItemConst) {
    let match_args_const_impl: syn::ImplItemConst = {
        let args_tp = field_names.iter().map(|_| {
            quote! { &'static str }
        });
        parse_quote! {
            const __match_args__: ( #(#args_tp,)* ) = (
                #(stringify!(#field_names),)*
            );
        }
    };

    let spec = ConstSpec {
        rust_ident: format_ident!("__match_args__"),
        attributes: ConstAttributes {
            is_class_attr: true,
            name: None,
            deprecations: Deprecations::new(ctx),
        },
    };

    let variant_match_args = gen_py_const(variant_cls_type, &spec, ctx);

    (variant_match_args, match_args_const_impl)
}

fn impl_complex_enum_struct_variant_cls(
    enum_name: &syn::Ident,
    variant: &PyClassEnumStructVariant<'_>,
    ctx: &Ctx,
) -> Result<(TokenStream, Vec<MethodAndMethodDef>, Vec<MethodAndSlotDef>)> {
    let Ctx { pyo3_path, .. } = ctx;
    let variant_ident = &variant.ident;
    let variant_cls = gen_complex_enum_variant_class_ident(enum_name, variant.ident);
    let variant_cls_type = parse_quote!(#variant_cls);

    let mut field_names: Vec<Ident> = vec![];
    let mut fields_with_types: Vec<TokenStream> = vec![];
    let mut field_getters = vec![];
    let mut field_getter_impls: Vec<TokenStream> = vec![];
    for field in &variant.fields {
        let field_name = field.ident;
        let field_type = field.ty;
        let field_with_type = quote! { #field_name: #field_type };

        let field_getter =
            complex_enum_variant_field_getter(&variant_cls_type, field_name, field.span, ctx)?;

        let field_getter_impl = quote! {
            fn #field_name(slf: #pyo3_path::PyRef<Self>) -> #pyo3_path::PyResult<#field_type> {
                match &*slf.into_super() {
                    #enum_name::#variant_ident { #field_name, .. } => Ok(#field_name.clone()),
                    _ => unreachable!("Wrong complex enum variant found in variant wrapper PyClass"),
                }
            }
        };

        field_names.push(field_name.clone());
        fields_with_types.push(field_with_type);
        field_getters.push(field_getter);
        field_getter_impls.push(field_getter_impl);
    }

    let (variant_match_args, match_args_const_impl) =
        impl_complex_enum_variant_match_args(ctx, &variant_cls_type, &mut field_names);

    field_getters.push(variant_match_args);

    let cls_impl = quote! {
        #[doc(hidden)]
        #[allow(non_snake_case)]
        impl #variant_cls {
            fn __pymethod_constructor__(py: #pyo3_path::Python<'_>, #(#fields_with_types,)*) -> #pyo3_path::PyClassInitializer<#variant_cls> {
                let base_value = #enum_name::#variant_ident { #(#field_names,)* };
                #pyo3_path::PyClassInitializer::from(base_value).add_subclass(#variant_cls)
            }

            #match_args_const_impl

            #(#field_getter_impls)*
        }
    };

    Ok((cls_impl, field_getters, Vec::new()))
}

fn impl_complex_enum_tuple_variant_field_getters(
    ctx: &Ctx,
    variant: &PyClassEnumTupleVariant<'_>,
    enum_name: &syn::Ident,
    variant_cls_type: &syn::Type,
    variant_ident: &&Ident,
    field_names: &mut Vec<Ident>,
    fields_types: &mut Vec<syn::Type>,
) -> Result<(Vec<MethodAndMethodDef>, Vec<syn::ImplItemFn>)> {
    let Ctx { pyo3_path, .. } = ctx;

    let mut field_getters = vec![];
    let mut field_getter_impls = vec![];

    for (index, field) in variant.fields.iter().enumerate() {
        let field_name = format_ident!("_{}", index);
        let field_type = field.ty;

        let field_getter =
            complex_enum_variant_field_getter(variant_cls_type, &field_name, field.span, ctx)?;

        // Generate the match arms needed to destructure the tuple and access the specific field
        let field_access_tokens: Vec<_> = (0..variant.fields.len())
            .map(|i| {
                if i == index {
                    quote! { val }
                } else {
                    quote! { _ }
                }
            })
            .collect();

        let field_getter_impl: syn::ImplItemFn = parse_quote! {
            fn #field_name(slf: #pyo3_path::PyRef<Self>) -> #pyo3_path::PyResult<#field_type> {
                match &*slf.into_super() {
                    #enum_name::#variant_ident ( #(#field_access_tokens), *) => Ok(val.clone()),
                    _ => unreachable!("Wrong complex enum variant found in variant wrapper PyClass"),
                }
            }
        };

        field_names.push(field_name);
        fields_types.push(field_type.clone());
        field_getters.push(field_getter);
        field_getter_impls.push(field_getter_impl);
    }

    Ok((field_getters, field_getter_impls))
}

fn impl_complex_enum_tuple_variant_len(
    ctx: &Ctx,

    variant_cls_type: &syn::Type,
    num_fields: usize,
) -> Result<(MethodAndSlotDef, syn::ImplItemFn)> {
    let Ctx { pyo3_path, .. } = ctx;

    let mut len_method_impl: syn::ImplItemFn = parse_quote! {
        fn __len__(slf: #pyo3_path::PyRef<Self>) -> #pyo3_path::PyResult<usize> {
            Ok(#num_fields)
        }
    };

    let variant_len =
        generate_default_protocol_slot(variant_cls_type, &mut len_method_impl, &__LEN__, ctx)?;

    Ok((variant_len, len_method_impl))
}

fn impl_complex_enum_tuple_variant_getitem(
    ctx: &Ctx,
    variant_cls: &syn::Ident,
    variant_cls_type: &syn::Type,
    num_fields: usize,
) -> Result<(MethodAndSlotDef, syn::ImplItemFn)> {
    let Ctx { pyo3_path, .. } = ctx;

    let match_arms: Vec<_> = (0..num_fields)
        .map(|i| {
            let field_access = format_ident!("_{}", i);
            quote! {
            #i => Ok(
                #pyo3_path::IntoPy::into_py(
                    #variant_cls::#field_access(slf)?
                    , py)
                )

            }
        })
        .collect();

    let mut get_item_method_impl: syn::ImplItemFn = parse_quote! {
        fn __getitem__(slf: #pyo3_path::PyRef<Self>, idx: usize) -> #pyo3_path::PyResult< #pyo3_path::PyObject> {
            let py = slf.py();
            match idx {
                #( #match_arms, )*
                _ => Err(pyo3::exceptions::PyIndexError::new_err("tuple index out of range")),
            }
        }
    };

    let variant_getitem = generate_default_protocol_slot(
        variant_cls_type,
        &mut get_item_method_impl,
        &__GETITEM__,
        ctx,
    )?;

    Ok((variant_getitem, get_item_method_impl))
}

fn impl_complex_enum_tuple_variant_cls(
    enum_name: &syn::Ident,
    variant: &PyClassEnumTupleVariant<'_>,
    ctx: &Ctx,
) -> Result<(TokenStream, Vec<MethodAndMethodDef>, Vec<MethodAndSlotDef>)> {
    let Ctx { pyo3_path, .. } = ctx;
    let variant_ident = &variant.ident;
    let variant_cls = gen_complex_enum_variant_class_ident(enum_name, variant.ident);
    let variant_cls_type = parse_quote!(#variant_cls);

    let mut slots = vec![];

    // represents the index of the field
    let mut field_names: Vec<Ident> = vec![];
    let mut field_types: Vec<syn::Type> = vec![];

    let (mut field_getters, field_getter_impls) = impl_complex_enum_tuple_variant_field_getters(
        ctx,
        variant,
        enum_name,
        &variant_cls_type,
        variant_ident,
        &mut field_names,
        &mut field_types,
    )?;

    let num_fields = variant.fields.len();

    let (variant_len, len_method_impl) =
        impl_complex_enum_tuple_variant_len(ctx, &variant_cls_type, num_fields)?;

    slots.push(variant_len);

    let (variant_getitem, getitem_method_impl) =
        impl_complex_enum_tuple_variant_getitem(ctx, &variant_cls, &variant_cls_type, num_fields)?;

    slots.push(variant_getitem);

    let (variant_match_args, match_args_method_impl) =
        impl_complex_enum_variant_match_args(ctx, &variant_cls_type, &mut field_names);

    field_getters.push(variant_match_args);

    let cls_impl = quote! {
        #[doc(hidden)]
        #[allow(non_snake_case)]
        impl #variant_cls {
            fn __pymethod_constructor__(py: #pyo3_path::Python<'_>, #(#field_names : #field_types,)*) -> #pyo3_path::PyClassInitializer<#variant_cls> {
                let base_value = #enum_name::#variant_ident ( #(#field_names,)* );
                #pyo3_path::PyClassInitializer::from(base_value).add_subclass(#variant_cls)
            }

            #len_method_impl

            #getitem_method_impl

            #match_args_method_impl

            #(#field_getter_impls)*
        }
    };

    Ok((cls_impl, field_getters, slots))
}

fn gen_complex_enum_variant_class_ident(enum_: &syn::Ident, variant: &syn::Ident) -> syn::Ident {
    format_ident!("{}_{}", enum_, variant)
}

fn generate_protocol_slot(
    cls: &syn::Type,
    method: &mut syn::ImplItemFn,
    slot: &SlotDef,
    name: &str,
    ctx: &Ctx,
) -> syn::Result<MethodAndSlotDef> {
    let spec = FnSpec::parse(
        &mut method.sig,
        &mut Vec::new(),
        PyFunctionOptions::default(),
        ctx,
    )
    .unwrap();
    slot.generate_type_slot(&syn::parse_quote!(#cls), &spec, name, ctx)
}

fn generate_default_protocol_slot(
    cls: &syn::Type,
    method: &mut syn::ImplItemFn,
    slot: &SlotDef,
    ctx: &Ctx,
) -> syn::Result<MethodAndSlotDef> {
    let spec = FnSpec::parse(
        &mut method.sig,
        &mut Vec::new(),
        PyFunctionOptions::default(),
        ctx,
    )
    .unwrap();
    let name = spec.name.to_string();
    slot.generate_type_slot(
        &syn::parse_quote!(#cls),
        &spec,
        &format!("__default_{}__", name),
        ctx,
    )
}

fn simple_enum_default_methods<'a>(
    cls: &'a syn::Ident,
    unit_variant_names: impl IntoIterator<Item = (&'a syn::Ident, Cow<'a, syn::Ident>)>,
    ctx: &Ctx,
) -> Vec<MethodAndMethodDef> {
    let cls_type = syn::parse_quote!(#cls);
    let variant_to_attribute = |var_ident: &syn::Ident, py_ident: &syn::Ident| ConstSpec {
        rust_ident: var_ident.clone(),
        attributes: ConstAttributes {
            is_class_attr: true,
            name: Some(NameAttribute {
                kw: syn::parse_quote! { name },
                value: NameLitStr(py_ident.clone()),
            }),
            deprecations: Deprecations::new(ctx),
        },
    };
    unit_variant_names
        .into_iter()
        .map(|(var, py_name)| gen_py_const(&cls_type, &variant_to_attribute(var, &py_name), ctx))
        .collect()
}

fn complex_enum_default_methods<'a>(
    cls: &'a syn::Ident,
    variant_names: impl IntoIterator<Item = (&'a syn::Ident, Cow<'a, syn::Ident>)>,
    ctx: &Ctx,
) -> Vec<MethodAndMethodDef> {
    let cls_type = syn::parse_quote!(#cls);
    let variant_to_attribute = |var_ident: &syn::Ident, py_ident: &syn::Ident| ConstSpec {
        rust_ident: var_ident.clone(),
        attributes: ConstAttributes {
            is_class_attr: true,
            name: Some(NameAttribute {
                kw: syn::parse_quote! { name },
                value: NameLitStr(py_ident.clone()),
            }),
            deprecations: Deprecations::new(ctx),
        },
    };
    variant_names
        .into_iter()
        .map(|(var, py_name)| {
            gen_complex_enum_variant_attr(cls, &cls_type, &variant_to_attribute(var, &py_name), ctx)
        })
        .collect()
}

pub fn gen_complex_enum_variant_attr(
    cls: &syn::Ident,
    cls_type: &syn::Type,
    spec: &ConstSpec<'_>,
    ctx: &Ctx,
) -> MethodAndMethodDef {
    let Ctx { pyo3_path, .. } = ctx;
    let member = &spec.rust_ident;
    let wrapper_ident = format_ident!("__pymethod_variant_cls_{}__", member);
    let deprecations = &spec.attributes.deprecations;
    let python_name = spec.null_terminated_python_name(ctx);

    let variant_cls = format_ident!("{}_{}", cls, member);
    let associated_method = quote! {
        fn #wrapper_ident(py: #pyo3_path::Python<'_>) -> #pyo3_path::PyResult<#pyo3_path::PyObject> {
            #deprecations
            ::std::result::Result::Ok(py.get_type_bound::<#variant_cls>().into_any().unbind())
        }
    };

    let method_def = quote! {
        #pyo3_path::impl_::pyclass::MaybeRuntimePyMethodDef::Static(
            #pyo3_path::class::PyMethodDefType::ClassAttribute({
                #pyo3_path::class::PyClassAttributeDef::new(
                    #python_name,
                    #cls_type::#wrapper_ident
                )
            })
        )
    };

    MethodAndMethodDef {
        associated_method,
        method_def,
    }
}

fn complex_enum_variant_new<'a>(
    cls: &'a syn::Ident,
    variant: PyClassEnumVariant<'a>,
    ctx: &Ctx,
) -> Result<MethodAndSlotDef> {
    match variant {
        PyClassEnumVariant::Struct(struct_variant) => {
            complex_enum_struct_variant_new(cls, struct_variant, ctx)
        }
        PyClassEnumVariant::Tuple(tuple_variant) => {
            complex_enum_tuple_variant_new(cls, tuple_variant, ctx)
        }
    }
}

fn complex_enum_struct_variant_new<'a>(
    cls: &'a syn::Ident,
    variant: PyClassEnumStructVariant<'a>,
    ctx: &Ctx,
) -> Result<MethodAndSlotDef> {
    let Ctx { pyo3_path, .. } = ctx;
    let variant_cls = format_ident!("{}_{}", cls, variant.ident);
    let variant_cls_type: syn::Type = parse_quote!(#variant_cls);

    let arg_py_ident: syn::Ident = parse_quote!(py);
    let arg_py_type: syn::Type = parse_quote!(#pyo3_path::Python<'_>);

    let args = {
        let mut args = vec![
            // py: Python<'_>
            FnArg::Py(PyArg {
                name: &arg_py_ident,
                ty: &arg_py_type,
            }),
        ];

        for field in &variant.fields {
            args.push(FnArg::Regular(RegularArg {
                name: Cow::Borrowed(field.ident),
                ty: field.ty,
                from_py_with: None,
                default_value: None,
                option_wrapped_type: None,
            }));
        }
        args
    };

    let signature = if let Some(constructor) = variant.options.constructor {
        crate::pyfunction::FunctionSignature::from_arguments_and_attribute(
            args,
            constructor.into_signature(),
        )?
    } else {
        crate::pyfunction::FunctionSignature::from_arguments(args)?
    };

    let spec = FnSpec {
        tp: crate::method::FnType::FnNew,
        name: &format_ident!("__pymethod_constructor__"),
        python_name: format_ident!("__new__"),
        signature,
        convention: crate::method::CallingConvention::TpNew,
        text_signature: None,
        asyncness: None,
        unsafety: None,
        deprecations: Deprecations::new(ctx),
    };

    crate::pymethod::impl_py_method_def_new(&variant_cls_type, &spec, ctx)
}

fn complex_enum_tuple_variant_new<'a>(
    cls: &'a syn::Ident,
    variant: PyClassEnumTupleVariant<'a>,
    ctx: &Ctx,
) -> Result<MethodAndSlotDef> {
    let Ctx { pyo3_path, .. } = ctx;

    let variant_cls: Ident = format_ident!("{}_{}", cls, variant.ident);
    let variant_cls_type: syn::Type = parse_quote!(#variant_cls);

    let arg_py_ident: syn::Ident = parse_quote!(py);
    let arg_py_type: syn::Type = parse_quote!(#pyo3_path::Python<'_>);

    let args = {
        let mut args = vec![FnArg::Py(PyArg {
            name: &arg_py_ident,
            ty: &arg_py_type,
        })];

        for (i, field) in variant.fields.iter().enumerate() {
            args.push(FnArg::Regular(RegularArg {
                name: std::borrow::Cow::Owned(format_ident!("_{}", i)),
                ty: field.ty,
                from_py_with: None,
                default_value: None,
                option_wrapped_type: None,
            }));
        }
        args
    };

    let signature = if let Some(constructor) = variant.options.constructor {
        crate::pyfunction::FunctionSignature::from_arguments_and_attribute(
            args,
            constructor.into_signature(),
        )?
    } else {
        crate::pyfunction::FunctionSignature::from_arguments(args)?
    };

    let spec = FnSpec {
        tp: crate::method::FnType::FnNew,
        name: &format_ident!("__pymethod_constructor__"),
        python_name: format_ident!("__new__"),
        signature,
        convention: crate::method::CallingConvention::TpNew,
        text_signature: None,
        asyncness: None,
        unsafety: None,
        deprecations: Deprecations::new(ctx),
    };

    crate::pymethod::impl_py_method_def_new(&variant_cls_type, &spec, ctx)
}

fn complex_enum_variant_field_getter<'a>(
    variant_cls_type: &'a syn::Type,
    field_name: &'a syn::Ident,
    field_span: Span,
    ctx: &Ctx,
) -> Result<MethodAndMethodDef> {
    let signature = crate::pyfunction::FunctionSignature::from_arguments(vec![])?;

    let self_type = crate::method::SelfType::TryFromBoundRef(field_span);

    let spec = FnSpec {
        tp: crate::method::FnType::Getter(self_type.clone()),
        name: field_name,
        python_name: field_name.clone(),
        signature,
        convention: crate::method::CallingConvention::Noargs,
        text_signature: None,
        asyncness: None,
        unsafety: None,
        deprecations: Deprecations::new(ctx),
    };

    let property_type = crate::pymethod::PropertyType::Function {
        self_type: &self_type,
        spec: &spec,
        doc: crate::get_doc(&[], None, ctx),
    };

    let getter = crate::pymethod::impl_py_getter_def(variant_cls_type, property_type, ctx)?;
    Ok(getter)
}

fn descriptors_to_items(
    cls: &syn::Ident,
    rename_all: Option<&RenameAllAttribute>,
    frozen: Option<frozen>,
    field_options: Vec<(&syn::Field, FieldPyO3Options)>,
    ctx: &Ctx,
) -> syn::Result<Vec<MethodAndMethodDef>> {
    let ty = syn::parse_quote!(#cls);
    let mut items = Vec::new();
    for (field_index, (field, options)) in field_options.into_iter().enumerate() {
        if let FieldPyO3Options {
            name: Some(name),
            get: None,
            set: None,
        } = options
        {
            return Err(syn::Error::new_spanned(name, USELESS_NAME));
        }

        if options.get.is_some() {
            let getter = impl_py_getter_def(
                &ty,
                PropertyType::Descriptor {
                    field_index,
                    field,
                    python_name: options.name.as_ref(),
                    renaming_rule: rename_all.map(|rename_all| rename_all.value.rule),
                },
                ctx,
            )?;
            items.push(getter);
        }

        if let Some(set) = options.set {
            ensure_spanned!(frozen.is_none(), set.span() => "cannot use `#[pyo3(set)]` on a `frozen` class");
            let setter = impl_py_setter_def(
                &ty,
                PropertyType::Descriptor {
                    field_index,
                    field,
                    python_name: options.name.as_ref(),
                    renaming_rule: rename_all.map(|rename_all| rename_all.value.rule),
                },
                ctx,
            )?;
            items.push(setter);
        };
    }
    Ok(items)
}

fn impl_pytypeinfo(
    cls: &syn::Ident,
    attr: &PyClassArgs,
    deprecations: Option<&Deprecations<'_>>,
    ctx: &Ctx,
) -> TokenStream {
    let Ctx { pyo3_path, .. } = ctx;
    let cls_name = get_class_python_name(cls, attr).to_string();

    let module = if let Some(ModuleAttribute { value, .. }) = &attr.options.module {
        quote! { ::core::option::Option::Some(#value) }
    } else {
        quote! { ::core::option::Option::None }
    };

    #[cfg(feature = "gil-refs")]
    let has_py_gil_ref = quote! {
        #[allow(deprecated)]
        unsafe impl #pyo3_path::type_object::HasPyGilRef for #cls {
            type AsRefTarget = #pyo3_path::PyCell<Self>;
        }
    };

    #[cfg(not(feature = "gil-refs"))]
    let has_py_gil_ref = TokenStream::new();

    quote! {
        #has_py_gil_ref

        unsafe impl #pyo3_path::type_object::PyTypeInfo for #cls {
            const NAME: &'static str = #cls_name;
            const MODULE: ::std::option::Option<&'static str> = #module;

            #[inline]
            fn type_object_raw(py: #pyo3_path::Python<'_>) -> *mut #pyo3_path::ffi::PyTypeObject {
                use #pyo3_path::prelude::PyTypeMethods;
                #deprecations

                <#cls as #pyo3_path::impl_::pyclass::PyClassImpl>::lazy_type_object()
                    .get_or_init(py)
                    .as_type_ptr()
            }
        }
    }
}

fn pyclass_richcmp_arms(
    options: &PyClassPyO3Options,
    ctx: &Ctx,
) -> std::result::Result<TokenStream, syn::Error> {
    let Ctx { pyo3_path, .. } = ctx;

    let eq_arms = options
        .eq
        .map(|eq| eq.span)
        .or(options.eq_int.map(|eq_int| eq_int.span))
        .map(|span| {
            quote_spanned! { span =>
                #pyo3_path::pyclass::CompareOp::Eq => {
                    ::std::result::Result::Ok(#pyo3_path::conversion::IntoPy::into_py(self_val == other, py))
                },
                #pyo3_path::pyclass::CompareOp::Ne => {
                    ::std::result::Result::Ok(#pyo3_path::conversion::IntoPy::into_py(self_val != other, py))
                },
            }
        })
        .unwrap_or_default();

    if let Some(ord) = options.ord {
        ensure_spanned!(options.eq.is_some(), ord.span() => "The `ord` option requires the `eq` option.");
    }

    let ord_arms = options
        .ord
        .map(|ord| {
            quote_spanned! { ord.span() =>
                #pyo3_path::pyclass::CompareOp::Gt => {
                    ::std::result::Result::Ok(#pyo3_path::conversion::IntoPy::into_py(self_val > other, py))
                },
                #pyo3_path::pyclass::CompareOp::Lt => {
                    ::std::result::Result::Ok(#pyo3_path::conversion::IntoPy::into_py(self_val < other, py))
                 },
                #pyo3_path::pyclass::CompareOp::Le => {
                    ::std::result::Result::Ok(#pyo3_path::conversion::IntoPy::into_py(self_val <= other, py))
                 },
                #pyo3_path::pyclass::CompareOp::Ge => {
                    ::std::result::Result::Ok(#pyo3_path::conversion::IntoPy::into_py(self_val >= other, py))
                 },
            }
        })
        .unwrap_or_else(|| quote! { _ => ::std::result::Result::Ok(py.NotImplemented()) });

    Ok(quote! {
        #eq_arms
        #ord_arms
    })
}

fn pyclass_richcmp_simple_enum(
    options: &PyClassPyO3Options,
    cls: &syn::Type,
    repr_type: &syn::Ident,
    ctx: &Ctx,
) -> Result<(Option<syn::ImplItemFn>, Option<MethodAndSlotDef>)> {
    let Ctx { pyo3_path, .. } = ctx;

    if let Some(eq_int) = options.eq_int {
        ensure_spanned!(options.eq.is_some(), eq_int.span() => "The `eq_int` option requires the `eq` option.");
    }

    let deprecation = (options.eq_int.is_none() && options.eq.is_none())
        .then(|| {
            quote! {
                #[deprecated(
                    since = "0.22.0",
                    note = "Implicit equality for simple enums is deprecated. Use `#[pyclass(eq, eq_int)` to keep the current behavior."
                )]
                const DEPRECATION: () = ();
                const _: () = DEPRECATION;
            }
        })
        .unwrap_or_default();

    let mut options = options.clone();
    if options.eq.is_none() {
        options.eq_int = Some(parse_quote!(eq_int));
    }

    if options.eq.is_none() && options.eq_int.is_none() {
        return Ok((None, None));
    }

    let arms = pyclass_richcmp_arms(&options, ctx)?;

    let eq = options.eq.map(|eq| {
        quote_spanned! { eq.span() =>
            let self_val = self;
            if let ::std::result::Result::Ok(other) = #pyo3_path::types::PyAnyMethods::downcast::<Self>(other) {
                let other = &*other.borrow();
                return match op {
                    #arms
                }
            }
        }
    });

    let eq_int = options.eq_int.map(|eq_int| {
        quote_spanned! { eq_int.span() =>
            let self_val = self.__pyo3__int__();
            if let ::std::result::Result::Ok(other) = #pyo3_path::types::PyAnyMethods::extract::<#repr_type>(other).or_else(|_| {
                #pyo3_path::types::PyAnyMethods::downcast::<Self>(other).map(|o| o.borrow().__pyo3__int__())
            }) {
                return match op {
                    #arms
                }
            }
        }
    });

    let mut richcmp_impl = parse_quote! {
        fn __pyo3__generated____richcmp__(
            &self,
            py: #pyo3_path::Python,
            other: &#pyo3_path::Bound<'_, #pyo3_path::PyAny>,
            op: #pyo3_path::pyclass::CompareOp
        ) -> #pyo3_path::PyResult<#pyo3_path::PyObject> {
            #deprecation

            #eq

            #eq_int

            ::std::result::Result::Ok(py.NotImplemented())
        }
    };
    let richcmp_slot = if options.eq.is_some() {
        generate_protocol_slot(cls, &mut richcmp_impl, &__RICHCMP__, "__richcmp__", ctx).unwrap()
    } else {
        generate_default_protocol_slot(cls, &mut richcmp_impl, &__RICHCMP__, ctx).unwrap()
    };
    Ok((Some(richcmp_impl), Some(richcmp_slot)))
}

fn pyclass_richcmp(
    options: &PyClassPyO3Options,
    cls: &syn::Type,
    ctx: &Ctx,
) -> Result<(Option<syn::ImplItemFn>, Option<MethodAndSlotDef>)> {
    let Ctx { pyo3_path, .. } = ctx;
    if let Some(eq_int) = options.eq_int {
        bail_spanned!(eq_int.span() => "`eq_int` can only be used on simple enums.")
    }

    let arms = pyclass_richcmp_arms(options, ctx)?;
    if options.eq.is_some() {
        let mut richcmp_impl = parse_quote! {
            fn __pyo3__generated____richcmp__(
                &self,
                py: #pyo3_path::Python,
                other: &#pyo3_path::Bound<'_, #pyo3_path::PyAny>,
                op: #pyo3_path::pyclass::CompareOp
            ) -> #pyo3_path::PyResult<#pyo3_path::PyObject> {
                let self_val = self;
                let other = &*#pyo3_path::types::PyAnyMethods::downcast::<Self>(other)?.borrow();
                match op {
                    #arms
                }
            }
        };
        let richcmp_slot =
            generate_protocol_slot(cls, &mut richcmp_impl, &__RICHCMP__, "__richcmp__", ctx)
                .unwrap();
        Ok((Some(richcmp_impl), Some(richcmp_slot)))
    } else {
        Ok((None, None))
    }
}

fn pyclass_hash(
    options: &PyClassPyO3Options,
    cls: &syn::Type,
    ctx: &Ctx,
) -> Result<(Option<syn::ImplItemFn>, Option<MethodAndSlotDef>)> {
    if options.hash.is_some() {
        ensure_spanned!(
            options.frozen.is_some(), options.hash.span() => "The `hash` option requires the `frozen` option.";
            options.eq.is_some(), options.hash.span() => "The `hash` option requires the `eq` option.";
        );
    }
    // FIXME: Use hash.map(...).unzip() on MSRV >= 1.66
    match options.hash {
        Some(opt) => {
            let mut hash_impl = parse_quote_spanned! { opt.span() =>
                fn __pyo3__generated____hash__(&self) -> u64 {
                    let mut s = ::std::collections::hash_map::DefaultHasher::new();
                    ::std::hash::Hash::hash(self, &mut s);
                    ::std::hash::Hasher::finish(&s)
                }
            };
            let hash_slot =
                generate_protocol_slot(cls, &mut hash_impl, &__HASH__, "__hash__", ctx).unwrap();
            Ok((Some(hash_impl), Some(hash_slot)))
        }
        None => Ok((None, None)),
    }
}

/// Implements most traits used by `#[pyclass]`.
///
/// Specifically, it implements traits that only depend on class name,
/// and attributes of `#[pyclass]`, and docstrings.
/// Therefore it doesn't implement traits that depends on struct fields and enum variants.
struct PyClassImplsBuilder<'a> {
    cls: &'a syn::Ident,
    attr: &'a PyClassArgs,
    methods_type: PyClassMethodsType,
    default_methods: Vec<MethodAndMethodDef>,
    default_slots: Vec<MethodAndSlotDef>,
    doc: Option<PythonDoc>,
}

impl<'a> PyClassImplsBuilder<'a> {
    fn new(
        cls: &'a syn::Ident,
        attr: &'a PyClassArgs,
        methods_type: PyClassMethodsType,
        default_methods: Vec<MethodAndMethodDef>,
        default_slots: Vec<MethodAndSlotDef>,
    ) -> Self {
        Self {
            cls,
            attr,
            methods_type,
            default_methods,
            default_slots,
            doc: None,
        }
    }

    fn doc(self, doc: PythonDoc) -> Self {
        Self {
            doc: Some(doc),
            ..self
        }
    }

    fn impl_all(&self, ctx: &Ctx) -> Result<TokenStream> {
        let tokens = [
            self.impl_pyclass(ctx),
            self.impl_extractext(ctx),
            self.impl_into_py(ctx),
            self.impl_pyclassimpl(ctx)?,
            self.impl_add_to_module(ctx),
            self.impl_freelist(ctx),
        ]
        .into_iter()
        .collect();
        Ok(tokens)
    }

    fn impl_pyclass(&self, ctx: &Ctx) -> TokenStream {
        let Ctx { pyo3_path, .. } = ctx;
        let cls = self.cls;

        let frozen = if self.attr.options.frozen.is_some() {
            quote! { #pyo3_path::pyclass::boolean_struct::True }
        } else {
            quote! { #pyo3_path::pyclass::boolean_struct::False }
        };

        quote! {
            impl #pyo3_path::PyClass for #cls {
                type Frozen = #frozen;
            }
        }
    }
    fn impl_extractext(&self, ctx: &Ctx) -> TokenStream {
        let Ctx { pyo3_path, .. } = ctx;
        let cls = self.cls;
        if self.attr.options.frozen.is_some() {
            quote! {
                impl<'a, 'py> #pyo3_path::impl_::extract_argument::PyFunctionArgument<'a, 'py> for &'a #cls
                {
                    type Holder = ::std::option::Option<#pyo3_path::PyRef<'py, #cls>>;

                    #[inline]
                    fn extract(obj: &'a #pyo3_path::Bound<'py, #pyo3_path::PyAny>, holder: &'a mut Self::Holder) -> #pyo3_path::PyResult<Self> {
                        #pyo3_path::impl_::extract_argument::extract_pyclass_ref(obj, holder)
                    }
                }
            }
        } else {
            quote! {
                impl<'a, 'py> #pyo3_path::impl_::extract_argument::PyFunctionArgument<'a, 'py> for &'a #cls
                {
                    type Holder = ::std::option::Option<#pyo3_path::PyRef<'py, #cls>>;

                    #[inline]
                    fn extract(obj: &'a #pyo3_path::Bound<'py, #pyo3_path::PyAny>, holder: &'a mut Self::Holder) -> #pyo3_path::PyResult<Self> {
                        #pyo3_path::impl_::extract_argument::extract_pyclass_ref(obj, holder)
                    }
                }

                impl<'a, 'py> #pyo3_path::impl_::extract_argument::PyFunctionArgument<'a, 'py> for &'a mut #cls
                {
                    type Holder = ::std::option::Option<#pyo3_path::PyRefMut<'py, #cls>>;

                    #[inline]
                    fn extract(obj: &'a #pyo3_path::Bound<'py, #pyo3_path::PyAny>, holder: &'a mut Self::Holder) -> #pyo3_path::PyResult<Self> {
                        #pyo3_path::impl_::extract_argument::extract_pyclass_ref_mut(obj, holder)
                    }
                }
            }
        }
    }

    fn impl_into_py(&self, ctx: &Ctx) -> TokenStream {
        let Ctx { pyo3_path, .. } = ctx;
        let cls = self.cls;
        let attr = self.attr;
        // If #cls is not extended type, we allow Self->PyObject conversion
        if attr.options.extends.is_none() {
            quote! {
                impl #pyo3_path::IntoPy<#pyo3_path::PyObject> for #cls {
                    fn into_py(self, py: #pyo3_path::Python) -> #pyo3_path::PyObject {
                        #pyo3_path::IntoPy::into_py(#pyo3_path::Py::new(py, self).unwrap(), py)
                    }
                }
            }
        } else {
            quote! {}
        }
    }
    fn impl_pyclassimpl(&self, ctx: &Ctx) -> Result<TokenStream> {
        let Ctx { pyo3_path, .. } = ctx;
        let cls = self.cls;
        let doc = self.doc.as_ref().map_or(
            LitCStr::empty(ctx).to_token_stream(),
            PythonDoc::to_token_stream,
        );
        let is_basetype = self.attr.options.subclass.is_some();
        let base = match &self.attr.options.extends {
            Some(extends_attr) => extends_attr.value.clone(),
            None => parse_quote! { #pyo3_path::PyAny },
        };
        let is_subclass = self.attr.options.extends.is_some();
        let is_mapping: bool = self.attr.options.mapping.is_some();
        let is_sequence: bool = self.attr.options.sequence.is_some();

        ensure_spanned!(
            !(is_mapping && is_sequence),
            self.cls.span() => "a `#[pyclass]` cannot be both a `mapping` and a `sequence`"
        );

        let dict_offset = if self.attr.options.dict.is_some() {
            quote! {
                fn dict_offset() -> ::std::option::Option<#pyo3_path::ffi::Py_ssize_t> {
                    ::std::option::Option::Some(#pyo3_path::impl_::pyclass::dict_offset::<Self>())
                }
            }
        } else {
            TokenStream::new()
        };

        // insert space for weak ref
        let weaklist_offset = if self.attr.options.weakref.is_some() {
            quote! {
                fn weaklist_offset() -> ::std::option::Option<#pyo3_path::ffi::Py_ssize_t> {
                    ::std::option::Option::Some(#pyo3_path::impl_::pyclass::weaklist_offset::<Self>())
                }
            }
        } else {
            TokenStream::new()
        };

        let thread_checker = if self.attr.options.unsendable.is_some() {
            quote! { #pyo3_path::impl_::pyclass::ThreadCheckerImpl }
        } else {
            quote! { #pyo3_path::impl_::pyclass::SendablePyClass<#cls> }
        };

        let (pymethods_items, inventory, inventory_class) = match self.methods_type {
            PyClassMethodsType::Specialization => (quote! { collector.py_methods() }, None, None),
            PyClassMethodsType::Inventory => {
                // To allow multiple #[pymethods] block, we define inventory types.
                let inventory_class_name = syn::Ident::new(
                    &format!("Pyo3MethodsInventoryFor{}", cls.unraw()),
                    Span::call_site(),
                );
                (
                    quote! {
                        ::std::boxed::Box::new(
                            ::std::iter::Iterator::map(
                                #pyo3_path::inventory::iter::<<Self as #pyo3_path::impl_::pyclass::PyClassImpl>::Inventory>(),
                                #pyo3_path::impl_::pyclass::PyClassInventory::items
                            )
                        )
                    },
                    Some(quote! { type Inventory = #inventory_class_name; }),
                    Some(define_inventory_class(&inventory_class_name, ctx)),
                )
            }
        };

        let default_methods = self
            .default_methods
            .iter()
            .map(|meth| &meth.associated_method)
            .chain(
                self.default_slots
                    .iter()
                    .map(|meth| &meth.associated_method),
            );

        let default_method_defs = self.default_methods.iter().map(|meth| &meth.method_def);
        let default_slot_defs = self.default_slots.iter().map(|slot| &slot.slot_def);
        let freelist_slots = self.freelist_slots(ctx);

        let class_mutability = if self.attr.options.frozen.is_some() {
            quote! {
                ImmutableChild
            }
        } else {
            quote! {
                MutableChild
            }
        };

        let cls = self.cls;
        let attr = self.attr;
        let dict = if attr.options.dict.is_some() {
            quote! { #pyo3_path::impl_::pyclass::PyClassDictSlot }
        } else {
            quote! { #pyo3_path::impl_::pyclass::PyClassDummySlot }
        };

        // insert space for weak ref
        let weakref = if attr.options.weakref.is_some() {
            quote! { #pyo3_path::impl_::pyclass::PyClassWeakRefSlot }
        } else {
            quote! { #pyo3_path::impl_::pyclass::PyClassDummySlot }
        };

        let base_nativetype = if attr.options.extends.is_some() {
            quote! { <Self::BaseType as #pyo3_path::impl_::pyclass::PyClassBaseType>::BaseNativeType }
        } else {
            quote! { #pyo3_path::PyAny }
        };

        Ok(quote! {
            impl #pyo3_path::impl_::pyclass::PyClassImpl for #cls {
                const IS_BASETYPE: bool = #is_basetype;
                const IS_SUBCLASS: bool = #is_subclass;
                const IS_MAPPING: bool = #is_mapping;
                const IS_SEQUENCE: bool = #is_sequence;

                type BaseType = #base;
                type ThreadChecker = #thread_checker;
                #inventory
                type PyClassMutability = <<#base as #pyo3_path::impl_::pyclass::PyClassBaseType>::PyClassMutability as #pyo3_path::impl_::pycell::PyClassMutability>::#class_mutability;
                type Dict = #dict;
                type WeakRef = #weakref;
                type BaseNativeType = #base_nativetype;

                fn items_iter() -> #pyo3_path::impl_::pyclass::PyClassItemsIter {
                    use #pyo3_path::impl_::pyclass::*;
                    let collector = PyClassImplCollector::<Self>::new();
                    static INTRINSIC_ITEMS: PyClassItems = PyClassItems {
                        methods: &[#(#default_method_defs),*],
                        slots: &[#(#default_slot_defs),* #(#freelist_slots),*],
                    };
                    PyClassItemsIter::new(&INTRINSIC_ITEMS, #pymethods_items)
                }

                fn doc(py: #pyo3_path::Python<'_>) -> #pyo3_path::PyResult<&'static ::std::ffi::CStr>  {
                    use #pyo3_path::impl_::pyclass::*;
                    static DOC: #pyo3_path::sync::GILOnceCell<::std::borrow::Cow<'static, ::std::ffi::CStr>> = #pyo3_path::sync::GILOnceCell::new();
                    DOC.get_or_try_init(py, || {
                        let collector = PyClassImplCollector::<Self>::new();
                        build_pyclass_doc(<#cls as #pyo3_path::PyTypeInfo>::NAME, #doc, collector.new_text_signature())
                    }).map(::std::ops::Deref::deref)
                }

                #dict_offset

                #weaklist_offset

                fn lazy_type_object() -> &'static #pyo3_path::impl_::pyclass::LazyTypeObject<Self> {
                    use #pyo3_path::impl_::pyclass::LazyTypeObject;
                    static TYPE_OBJECT: LazyTypeObject<#cls> = LazyTypeObject::new();
                    &TYPE_OBJECT
                }
            }

            #[doc(hidden)]
            #[allow(non_snake_case)]
            impl #cls {
                #(#default_methods)*
            }

            #inventory_class
        })
    }

    fn impl_add_to_module(&self, ctx: &Ctx) -> TokenStream {
        let Ctx { pyo3_path, .. } = ctx;
        let cls = self.cls;
        quote! {
            impl #cls {
                #[doc(hidden)]
                pub const _PYO3_DEF: #pyo3_path::impl_::pymodule::AddClassToModule<Self> = #pyo3_path::impl_::pymodule::AddClassToModule::new();
            }
        }
    }

    fn impl_freelist(&self, ctx: &Ctx) -> TokenStream {
        let cls = self.cls;
        let Ctx { pyo3_path, .. } = ctx;

        self.attr.options.freelist.as_ref().map_or(quote!{}, |freelist| {
            let freelist = &freelist.value;
            quote! {
                impl #pyo3_path::impl_::pyclass::PyClassWithFreeList for #cls {
                    #[inline]
                    fn get_free_list(py: #pyo3_path::Python<'_>) -> &mut #pyo3_path::impl_::freelist::FreeList<*mut #pyo3_path::ffi::PyObject> {
                        static mut FREELIST: *mut #pyo3_path::impl_::freelist::FreeList<*mut #pyo3_path::ffi::PyObject> = 0 as *mut _;
                        unsafe {
                            if FREELIST.is_null() {
                                FREELIST = ::std::boxed::Box::into_raw(::std::boxed::Box::new(
                                    #pyo3_path::impl_::freelist::FreeList::with_capacity(#freelist)));
                            }
                            &mut *FREELIST
                        }
                    }
                }
            }
        })
    }

    fn freelist_slots(&self, ctx: &Ctx) -> Vec<TokenStream> {
        let Ctx { pyo3_path, .. } = ctx;
        let cls = self.cls;

        if self.attr.options.freelist.is_some() {
            vec![
                quote! {
                    #pyo3_path::ffi::PyType_Slot {
                        slot: #pyo3_path::ffi::Py_tp_alloc,
                        pfunc: #pyo3_path::impl_::pyclass::alloc_with_freelist::<#cls> as *mut _,
                    }
                },
                quote! {
                    #pyo3_path::ffi::PyType_Slot {
                        slot: #pyo3_path::ffi::Py_tp_free,
                        pfunc: #pyo3_path::impl_::pyclass::free_with_freelist::<#cls> as *mut _,
                    }
                },
            ]
        } else {
            Vec::new()
        }
    }
}

fn define_inventory_class(inventory_class_name: &syn::Ident, ctx: &Ctx) -> TokenStream {
    let Ctx { pyo3_path, .. } = ctx;
    quote! {
        #[doc(hidden)]
        pub struct #inventory_class_name {
            items: #pyo3_path::impl_::pyclass::PyClassItems,
        }
        impl #inventory_class_name {
            pub const fn new(items: #pyo3_path::impl_::pyclass::PyClassItems) -> Self {
                Self { items }
            }
        }

        impl #pyo3_path::impl_::pyclass::PyClassInventory for #inventory_class_name {
            fn items(&self) -> &#pyo3_path::impl_::pyclass::PyClassItems {
                &self.items
            }
        }

        #pyo3_path::inventory::collect!(#inventory_class_name);
    }
}

const UNIQUE_GET: &str = "`get` may only be specified once";
const UNIQUE_SET: &str = "`set` may only be specified once";
const UNIQUE_NAME: &str = "`name` may only be specified once";

const DUPE_SET: &str = "useless `set` - the struct is already annotated with `set_all`";
const DUPE_GET: &str = "useless `get` - the struct is already annotated with `get_all`";
const UNIT_GET: &str =
    "`get_all` on an unit struct does nothing, because unit structs have no fields";
const UNIT_SET: &str =
    "`set_all` on an unit struct does nothing, because unit structs have no fields";

const USELESS_NAME: &str = "`name` is useless without `get` or `set`";<|MERGE_RESOLUTION|>--- conflicted
+++ resolved
@@ -27,16 +27,6 @@
 use crate::utils::{self, apply_renaming_rule, LitCStr, PythonDoc};
 use crate::utils::{is_abi3, Ctx};
 use crate::PyFunctionOptions;
-<<<<<<< HEAD
-use proc_macro2::{Ident, Span, TokenStream};
-use quote::{format_ident, quote, quote_spanned, IdentFragment};
-use syn::ext::IdentExt;
-use syn::parse::{Parse, ParseStream};
-use syn::parse_quote_spanned;
-use syn::punctuated::Punctuated;
-use syn::{parse_quote, spanned::Spanned, ImplItemFn, Result, Token};
-=======
->>>>>>> 2e2d4404
 
 /// If the class is derived from a Rust `struct` or `enum`.
 #[derive(Copy, Clone, Debug, PartialEq, Eq)]
@@ -87,7 +77,6 @@
     pub rename_all: Option<RenameAllAttribute>,
     pub sequence: Option<kw::sequence>,
     pub set_all: Option<kw::set_all>,
-    pub str: Option<StrFormatterAttribute>,
     pub subclass: Option<kw::subclass>,
     pub unsendable: Option<kw::unsendable>,
     pub weakref: Option<kw::weakref>,
