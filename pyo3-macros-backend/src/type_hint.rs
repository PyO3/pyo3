--- conflicted
+++ resolved
@@ -22,8 +22,6 @@
     ReturnType(Type),
     /// The Python type matching the given Rust type
     Type(Type),
-    /// A constant like `None` or `123`
-    Constant { value: PyConstant },
     /// A name
     Name { id: Cow<'static, str> },
     /// An attribute `value.attr`
@@ -49,20 +47,7 @@
     BitOr,
 }
 
-#[derive(Clone)]
-enum PyConstant {
-    /// None
-    None,
-}
-
 impl PythonTypeHint {
-    /// The `None` value.
-    pub fn none() -> Self {
-        Self(PyExpr::Constant {
-            value: PyConstant::None,
-        })
-    }
-
     /// Build from a builtins name like `None`
     pub fn builtin(name: impl Into<Cow<'static, str>>) -> Self {
         Self(PyExpr::Name { id: name.into() })
@@ -168,33 +153,20 @@
                     >>::INPUT_TYPE
                 }
             }
-<<<<<<< HEAD
             PyExpr::ReturnType(t) => {
-                quote! { <#t as #pyo3_crate_path::impl_::introspection::PyReturnType>::OUTPUT_TYPE }
-=======
-            PythonTypeHintVariant::ReturnType(t) => {
                 quote! {{
                     #[allow(unused_imports)]
                     use #pyo3_crate_path::impl_::pyclass::Probe as _;
-                    const TYPE: #pyo3_crate_path::inspect::TypeHint = if #pyo3_crate_path::impl_::pyclass::IsReturningEmptyTuple::<#t>::VALUE {
-                        #pyo3_crate_path::inspect::TypeHint::builtin("None")
+                    const TYPE: #pyo3_crate_path::inspect::PyStaticExpr = if #pyo3_crate_path::impl_::pyclass::IsReturningEmptyTuple::<#t>::VALUE {
+                        <#pyo3_crate_path::types::PyNone as #pyo3_crate_path::type_object::PyTypeInfo>::TYPE_HINT
                     } else {
                         <#t as #pyo3_crate_path::impl_::introspection::PyReturnType>::OUTPUT_TYPE
                     };
                     TYPE
                 }}
->>>>>>> 6c5d3912
             }
             PyExpr::Type(t) => {
                 quote! { <#t as #pyo3_crate_path::type_object::PyTypeCheck>::TYPE_HINT }
-            }
-            PyExpr::Constant { value } => {
-                let value = match value {
-                    PyConstant::None => {
-                        quote! { #pyo3_crate_path::inspect::PyStaticConstant::None }
-                    }
-                };
-                quote! { #pyo3_crate_path::inspect::PyStaticExpr::Constant { value: #value } }
             }
             PyExpr::Name { id } => {
                 quote! { #pyo3_crate_path::inspect::PyStaticExpr::Name { id: #id, kind: #pyo3_crate_path::inspect::PyStaticNameKind::Global } }
