//! This crate contains the implementation of the proc macro attributes

#![warn(elided_lifetimes_in_paths, unused_lifetimes)]
#![cfg_attr(docsrs, feature(doc_cfg, doc_auto_cfg))]
#![recursion_limit = "1024"]

// Listed first so that macros in this module are available in the rest of the crate.
#[macro_use]
mod utils;

mod attributes;
mod frompyobject;
<<<<<<< HEAD
#[cfg(feature = "experimental-inspect")]
mod introspection;
=======
mod intopyobject;
>>>>>>> 35c00845
mod konst;
mod method;
mod module;
mod params;
mod pyclass;
mod pyfunction;
mod pyimpl;
mod pymethod;
mod pyversions;
mod quotes;

pub use frompyobject::build_derive_from_pyobject;
pub use intopyobject::build_derive_into_pyobject;
pub use module::{pymodule_function_impl, pymodule_module_impl, PyModuleOptions};
pub use pyclass::{build_py_class, build_py_enum, PyClassArgs};
pub use pyfunction::{build_py_function, PyFunctionOptions};
pub use pyimpl::{build_py_methods, PyClassMethodsType};
pub use utils::get_doc;<|MERGE_RESOLUTION|>--- conflicted
+++ resolved
@@ -10,12 +10,9 @@
 
 mod attributes;
 mod frompyobject;
-<<<<<<< HEAD
+mod intopyobject;
 #[cfg(feature = "experimental-inspect")]
 mod introspection;
-=======
-mod intopyobject;
->>>>>>> 35c00845
 mod konst;
 mod method;
 mod module;
