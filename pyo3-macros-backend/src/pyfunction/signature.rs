--- conflicted
+++ resolved
@@ -1,12 +1,7 @@
-<<<<<<< HEAD
-use std::vec::IntoIter;
-
-=======
 use crate::{
     attributes::{kw, KeywordAttribute},
     method::{FnArg, RegularArg},
 };
->>>>>>> 0fb103f7
 use proc_macro2::{Span, TokenStream};
 use quote::ToTokens;
 use syn::{
@@ -17,15 +12,6 @@
     Token,
 };
 
-<<<<<<< HEAD
-use crate::{
-    attributes::{kw, KeywordAttribute},
-    combine_errors::CombineErrors,
-    method::{FnArg, RegularArg},
-};
-
-=======
->>>>>>> 0fb103f7
 #[derive(Clone)]
 pub struct Signature {
     paren_token: syn::token::Paren,
@@ -425,38 +411,12 @@
 
 impl<'a> FunctionSignature<'a> {
     pub fn from_arguments_and_attribute(
-        arguments: Vec<FnArg<'a>>,
+        mut arguments: Vec<FnArg<'a>>,
         attribute: SignatureAttribute,
     ) -> syn::Result<Self> {
         let mut parse_state = ParseState::Positional;
         let mut python_signature = PythonSignature::default();
 
-<<<<<<< HEAD
-        Self::get_arg_pairs(arguments.clone(), attribute.clone())?
-            .into_iter()
-            .map(|(item, fn_arg_opt)| -> syn::Result<()> {
-                match item {
-                    SignatureItem::Argument(arg) => {
-                        let Some(fn_arg) = fn_arg_opt else {
-                            unreachable!("`fn_arg` is already verified to be valid before being paired with `item`");
-                        };
-                        parse_state.add_argument(
-                            &mut python_signature,
-                            arg.ident.unraw().to_string(),
-                            arg.eq_and_default.is_none(),
-                            arg.span(),
-                        )?;
-                        if let Some((_, default)) = &arg.eq_and_default {
-                            if let FnArg::Regular(mut arg) = fn_arg {
-                                arg.default_value = Some(default.clone());
-                            } else {
-                                unreachable!(
-                                "`Python` and `CancelHandle` are already handled above and `*args`/`**kwargs` are \
-                                parsed and transformed below. Because the have to come last and are only allowed \
-                                once, this has to be a regular argument."
-                            );
-                            }
-=======
         let mut args_iter = arguments.iter_mut();
 
         let mut next_non_py_argument_checked = |name: &syn::Ident| {
@@ -535,112 +495,13 @@
                         #[cfg(feature = "experimental-inspect")]
                         {
                             fn_arg.annotation = Some(annotation.to_python());
->>>>>>> 0fb103f7
                         }
-                    },
-                    SignatureItem::VarargsSep(sep) => {
-                        parse_state.finish_pos_args(&python_signature, sep.span())?
-                    },
-                    SignatureItem::Varargs(varargs) => {
-                        let Some(mut fn_arg) = fn_arg_opt else {
-                            unreachable!("`fn_arg` is already verified to be valid before being paired with `item`");
-                        };
-                        fn_arg.to_varargs_mut()?;
-                        parse_state.add_varargs(&mut python_signature, &varargs)?;
-                    },
-                    SignatureItem::Kwargs(kwargs) => {
-                        let Some(mut fn_arg) = fn_arg_opt else {
-                            unreachable!("`fn_arg` is already verified to be valid before being paired with `item`");
-                        };
-                        fn_arg.to_kwargs_mut()?;
-                        parse_state.add_kwargs(&mut python_signature, &kwargs)?;
-                    },
-                    SignatureItem::PosargsSep(sep) => {
-                        parse_state.finish_pos_only_args(&mut python_signature, sep.span())?
-                    },
-                }
-
-                Ok(())
-            })
-            .try_combine_syn_errors()?;
-
-        Ok(FunctionSignature {
-            arguments,
-            python_signature,
-            attribute: Some(attribute),
-        })
-    }
-
-    fn next_non_py_arg_checked(
-        args_iter: &mut IntoIter<FnArg<'a>>,
-        name: &syn::Ident,
-    ) -> syn::Result<FnArg<'a>> {
-        for fn_arg in args_iter.by_ref() {
-            match fn_arg {
-                crate::method::FnArg::Py(..) => {
-                    // If the user incorrectly tried to include py: Python in the
-                    // signature, give a useful error as a hint.
-                    ensure_spanned!(
-                        name != fn_arg.name(),
-                        name.span() => "arguments of type `Python` must not be part of the signature"
-                    );
-                    // Otherwise try next argument.
-                    continue;
-                }
-                crate::method::FnArg::CancelHandle(..) => {
-                    // If the user incorrectly tried to include cancel: CoroutineCancel in the
-                    // signature, give a useful error as a hint.
-                    ensure_spanned!(
-                        name != fn_arg.name(),
-                        name.span() => "`cancel_handle` argument must not be part of the signature"
-                    );
-                    // Otherwise try next argument.
-                    continue;
-                }
-                _ => {
-                    ensure_spanned!(
-                        name == fn_arg.name(),
-                        name.span() => format!(
-                            "expected argument from function definition `{}` but got argument `{}`",
-                            fn_arg.name().unraw(),
-                            name.unraw(),
-                        )
-                    );
-                    return Ok(fn_arg);
-                }
-            }
-        }
-        bail_spanned!(
-            name.span() => "signature entry does not have a corresponding function argument"
-        )
-    }
-
-    fn get_arg_pairs(
-        arguments: Vec<FnArg<'a>>,
-        attribute: SignatureAttribute,
-    ) -> syn::Result<Vec<(SignatureItem, Option<FnArg<'a>>)>> {
-        let mut args_iter = arguments.into_iter();
-
-        let arg_pairs: syn::Result<Vec<(SignatureItem, Option<FnArg<'a>>)>> = attribute
-            .clone()
-            .value
-            .items
-            .into_iter()
-            .map(|item| match item {
-                SignatureItem::Argument(arg) => {
-                    let fn_arg = Self::next_non_py_arg_checked(&mut args_iter, &arg.ident)?;
-                    Ok((SignatureItem::Argument(arg), Some(fn_arg)))
-                }
-                SignatureItem::VarargsSep(sep) => Ok((SignatureItem::VarargsSep(sep), None)),
+                    }
+                }
+                SignatureItem::VarargsSep(sep) => {
+                    parse_state.finish_pos_args(&python_signature, sep.span())?
+                }
                 SignatureItem::Varargs(varargs) => {
-<<<<<<< HEAD
-                    let fn_arg = Self::next_non_py_arg_checked(&mut args_iter, &varargs.ident)?;
-                    Ok((SignatureItem::Varargs(varargs), Some(fn_arg)))
-                }
-                SignatureItem::Kwargs(kwargs) => {
-                    let fn_arg = Self::next_non_py_arg_checked(&mut args_iter, &kwargs.ident)?;
-                    Ok((SignatureItem::Kwargs(kwargs), Some(fn_arg)))
-=======
                     let fn_arg = next_non_py_argument_checked(&varargs.ident)?;
                     fn_arg.to_varargs_mut()?;
                     parse_state.add_varargs(&mut python_signature, varargs)?;
@@ -686,28 +547,11 @@
                 }
                 SignatureItem::PosargsSep(sep) => {
                     parse_state.finish_pos_only_args(&mut python_signature, sep.span())?
->>>>>>> 0fb103f7
-                }
-                SignatureItem::PosargsSep(sep) => Ok((SignatureItem::PosargsSep(sep), None)),
-            })
-            .try_combine_syn_errors();
-
-        let no_non_py_args_remain = Self::ensure_no_non_py_args_remain(&mut args_iter, &attribute);
-
-        match (arg_pairs, no_non_py_args_remain) {
-            (Err(mut e1), Err(e2)) => {
-                e1.combine(e2);
-                Err(e1)
-            }
-            (Err(e), Ok(_)) | (Ok(_), Err(e)) => Err(e),
-            (Ok(arg_pairs), Ok(_)) => Ok(arg_pairs),
-        }
-    }
-
-    fn ensure_no_non_py_args_remain(
-        args_iter: &mut IntoIter<FnArg<'a>>,
-        attribute: &SignatureAttribute,
-    ) -> syn::Result<()> {
+                }
+            };
+        }
+
+        // Ensure no non-py arguments remain
         if let Some(arg) =
             args_iter.find(|arg| !matches!(arg, FnArg::Py(..) | FnArg::CancelHandle(..)))
         {
@@ -716,7 +560,11 @@
             );
         }
 
-        Ok(())
+        Ok(FunctionSignature {
+            arguments,
+            python_signature,
+            attribute: Some(attribute),
+        })
     }
 
     /// Without `#[pyo3(signature)]` or `#[args]` - just take the Rust function arguments as positional.
