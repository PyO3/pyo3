--- conflicted
+++ resolved
@@ -408,13 +408,6 @@
         FnType::Fn(_) => {
             first_argument = Some("self");
         }
-<<<<<<< HEAD
-=======
-        FnType::FnNew | FnType::FnNewClass(_) => {
-            first_argument = Some("cls");
-            output = parse_quote!(-> #pyo3_path::PyRef<Self>); // Hack to return Self while implementing IntoPyObject
-        }
->>>>>>> 1999aa9e
         FnType::FnClass(_) => {
             first_argument = Some("cls");
             decorators.push("classmethod".into());
@@ -431,8 +424,8 @@
         }
     }
     let return_type = if spec.python_name.to_string() == "__new__" {
-        // FIXME: should create a proper return type for __new__ methods
-        syn::ReturnType::Default
+        // Hack to return Self while implementing IntoPyObject
+        parse_quote!(-> #pyo3_path::PyRef<Self>);
     } else {
         spec.output.clone()
     };
