import importlib
import platform
import sys

import pyo3_pytests.misc
import pytest

if sys.version_info >= (3, 13):
    subinterpreters = pytest.importorskip("subinterpreters")
else:
    subinterpreters = pytest.importorskip("_xxsubinterpreters")


def test_issue_219():
    # Should not deadlock
    pyo3_pytests.misc.issue_219()


@pytest.mark.xfail(
    platform.python_implementation() == "CPython" and sys.version_info < (3, 9),
    reason="Cannot identify subinterpreters on Python older than 3.9",
)
def test_multiple_imports_same_interpreter_ok():
    spec = importlib.util.find_spec("pyo3_pytests.pyo3_pytests")

    module = importlib.util.module_from_spec(spec)
    assert dir(module) == dir(pyo3_pytests.pyo3_pytests)


@pytest.mark.xfail(
    platform.python_implementation() == "CPython" and sys.version_info < (3, 9),
    reason="Cannot identify subinterpreters on Python older than 3.9",
)
@pytest.mark.skipif(
    platform.python_implementation() in ("PyPy", "GraalVM"),
    reason="PyPy and GraalPy do not support subinterpreters",
)
def test_import_in_subinterpreter_forbidden():
    if sys.version_info < (3, 12):
        expected_error = "PyO3 modules do not yet support subinterpreters, see https://github.com/PyO3/pyo3/issues/576"
    else:
        expected_error = "module pyo3_pytests.pyo3_pytests does not support loading in subinterpreters"

    sub_interpreter = subinterpreters.create()
    with pytest.raises(
        subinterpreters.RunFailedError,
        match=expected_error,
    ):
        subinterpreters.run_string(sub_interpreter, "import pyo3_pytests.pyo3_pytests")

    subinterpreters.destroy(sub_interpreter)


def test_type_fully_qualified_name_includes_module():
    numpy = pytest.importorskip("numpy")

<<<<<<< HEAD
    assert (
        pyo3_pytests.misc.get_type_fully_qualified_name(numpy.bool_(True))
        == "numpy.bool_"
    )
=======
    # For numpy 1.x and 2.x
    assert pyo3_pytests.misc.get_type_full_name(numpy.bool_(True)) in [
        "numpy.bool",
        "numpy.bool_",
    ]
>>>>>>> ddff8bea


def test_accepts_numpy_bool():
    # binary numpy wheel not available on all platforms
    numpy = pytest.importorskip("numpy")

    assert pyo3_pytests.misc.accepts_bool(True) is True
    assert pyo3_pytests.misc.accepts_bool(False) is False
    assert pyo3_pytests.misc.accepts_bool(numpy.bool_(True)) is True
    assert pyo3_pytests.misc.accepts_bool(numpy.bool_(False)) is False


class ArbitraryClass:
    worker_id: int
    iteration: int

    def __init__(self, worker_id: int, iteration: int):
        self.worker_id = worker_id
        self.iteration = iteration

    def __repr__(self):
        return f"ArbitraryClass({self.worker_id}, {self.iteration})"

    def __del__(self):
        print("del", self.worker_id, self.iteration)


def test_gevent():
    gevent = pytest.importorskip("gevent")

    def worker(worker_id: int) -> None:
        for iteration in range(2):
            d = {"key": ArbitraryClass(worker_id, iteration)}

            def arbitrary_python_code():
                # remove the dictionary entry so that the class value can be
                # garbage collected
                del d["key"]
                print("gevent sleep", worker_id, iteration)
                gevent.sleep(0)
                print("after gevent sleep", worker_id, iteration)

            print("start", worker_id, iteration)
            pyo3_pytests.misc.get_item_and_run_callback(d, arbitrary_python_code)
            print("end", worker_id, iteration)

    workers = [gevent.spawn(worker, i) for i in range(2)]
    gevent.joinall(workers)<|MERGE_RESOLUTION|>--- conflicted
+++ resolved
@@ -54,18 +54,11 @@
 def test_type_fully_qualified_name_includes_module():
     numpy = pytest.importorskip("numpy")
 
-<<<<<<< HEAD
-    assert (
-        pyo3_pytests.misc.get_type_fully_qualified_name(numpy.bool_(True))
-        == "numpy.bool_"
-    )
-=======
     # For numpy 1.x and 2.x
-    assert pyo3_pytests.misc.get_type_full_name(numpy.bool_(True)) in [
+    assert pyo3_pytests.misc.get_type_fully_qualified_name(numpy.bool_(True)) in [
         "numpy.bool",
         "numpy.bool_",
     ]
->>>>>>> ddff8bea
 
 
 def test_accepts_numpy_bool():
