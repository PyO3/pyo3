--- conflicted
+++ resolved
@@ -43,8 +43,10 @@
         m.add_wrapped(wrap_pymodule!(sequence::sequence))?;
         m.add_wrapped(wrap_pymodule!(subclassing::subclassing))?;
 
-<<<<<<< HEAD
-        let sys = PyModule::import_bound(m.py(), "sys")?;
+        // Inserting to sys.modules allows importing submodules nicely from Python
+        // e.g. import pyo3_pytests.buf_and_str as bas
+
+        let sys = PyModule::import(m.py(), "sys")?;
         let sys_modules = sys.getattr("modules")?.downcast_into::<PyDict>()?;
         sys_modules.set_item("pyo3_pytests.awaitable", m.getattr("awaitable")?)?;
         sys_modules.set_item("pyo3_pytests.buf_and_str", m.getattr("buf_and_str")?)?;
@@ -60,24 +62,6 @@
         sys_modules.set_item("pyo3_pytests.pyfunctions", m.getattr("pyfunctions")?)?;
         sys_modules.set_item("pyo3_pytests.sequence", m.getattr("sequence")?)?;
         sys_modules.set_item("pyo3_pytests.subclassing", m.getattr("subclassing")?)?;
-=======
-    let sys = PyModule::import(py, "sys")?;
-    let sys_modules = sys.getattr("modules")?.downcast_into::<PyDict>()?;
-    sys_modules.set_item("pyo3_pytests.awaitable", m.getattr("awaitable")?)?;
-    sys_modules.set_item("pyo3_pytests.buf_and_str", m.getattr("buf_and_str")?)?;
-    sys_modules.set_item("pyo3_pytests.comparisons", m.getattr("comparisons")?)?;
-    sys_modules.set_item("pyo3_pytests.datetime", m.getattr("datetime")?)?;
-    sys_modules.set_item("pyo3_pytests.dict_iter", m.getattr("dict_iter")?)?;
-    sys_modules.set_item("pyo3_pytests.enums", m.getattr("enums")?)?;
-    sys_modules.set_item("pyo3_pytests.misc", m.getattr("misc")?)?;
-    sys_modules.set_item("pyo3_pytests.objstore", m.getattr("objstore")?)?;
-    sys_modules.set_item("pyo3_pytests.othermod", m.getattr("othermod")?)?;
-    sys_modules.set_item("pyo3_pytests.path", m.getattr("path")?)?;
-    sys_modules.set_item("pyo3_pytests.pyclasses", m.getattr("pyclasses")?)?;
-    sys_modules.set_item("pyo3_pytests.pyfunctions", m.getattr("pyfunctions")?)?;
-    sys_modules.set_item("pyo3_pytests.sequence", m.getattr("sequence")?)?;
-    sys_modules.set_item("pyo3_pytests.subclassing", m.getattr("subclassing")?)?;
->>>>>>> 57d85b1f
 
         Ok(())
     }
