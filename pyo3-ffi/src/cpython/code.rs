use crate::object::*;
use crate::pyport::Py_ssize_t;

<<<<<<< HEAD
#[allow(unused_imports)]
use libc::uintptr_t;
#[allow(unused_imports)]
use std::os::raw::{c_char, c_int, c_short, c_uchar, c_void};
=======
#[cfg(not(GraalPy))]
use std::os::raw::c_char;
use std::os::raw::{c_int, c_void};
>>>>>>> a95eecd7
#[cfg(not(any(PyPy, GraalPy)))]
use std::ptr::addr_of_mut;

// skipped private _PY_MONITORING_LOCAL_EVENTS
// skipped private _PY_MONITORING_UNGROUPED_EVENTS
// skipped private _PY_MONITORING_EVENTS

<<<<<<< HEAD
#[cfg(Py_3_14)]
pub const _PY_MONITORING_TOOL_IDS: usize = 8;
#[cfg(Py_3_14)]
pub const _PY_MONITORING_LOCAL_EVENTS: usize = 11;
#[cfg(all(Py_3_12, not(Py_3_14)))]
pub const _PY_MONITORING_LOCAL_EVENTS: usize = 10;
#[cfg(Py_3_14)]
pub const _PY_MONITORING_UNGROUPED_EVENTS: usize = 16;
#[cfg(all(Py_3_12, not(Py_3_14)))]
pub const _PY_MONITORING_UNGROUPED_EVENTS: usize = 15;
#[cfg(Py_3_14)]
pub const _PY_MONITORING_EVENTS: usize = 17;
#[cfg(all(Py_3_12, not(Py_3_14)))]
pub const _PY_MONITORING_EVENTS: usize = 19;

#[cfg(all(Py_3_12, not(Py_3_14)))]
#[repr(C)]
#[derive(Clone, Copy)]
pub struct _Py_LocalMonitors {
    pub tools: [u8; if cfg!(Py_3_13) {
        _PY_MONITORING_LOCAL_EVENTS
    } else {
        _PY_MONITORING_UNGROUPED_EVENTS
    }],
}

#[cfg(all(Py_3_12, not(Py_3_14)))]
#[repr(C)]
#[derive(Clone, Copy)]
pub struct _Py_GlobalMonitors {
    pub tools: [u8; _PY_MONITORING_UNGROUPED_EVENTS],
}

// skipped _Py_CODEUNIT
=======
// skipped private _PyLocalMonitors
// skipped private _Py_GlobalMonitors

// skipped private _Py_CODEUNIT
>>>>>>> a95eecd7

// skipped private _Py_OPCODE
// skipped private _Py_OPARG

// skipped private _py_make_codeunit

// skipped private _py_set_opcode

<<<<<<< HEAD
// skipped _Py_MAKE_CODEUNIT
// skipped _Py_SET_OPCODE

#[cfg(Py_3_12)]
#[repr(C)]
#[derive(Copy, Clone)]
pub struct _PyCoCached {
    pub _co_code: *mut PyObject,
    pub _co_varnames: *mut PyObject,
    pub _co_cellvars: *mut PyObject,
    pub _co_freevars: *mut PyObject,
}

#[cfg(all(Py_3_12, not(Py_3_14)))]
#[repr(C)]
#[derive(Copy, Clone)]
pub struct _PyCoLineInstrumentationData {
    pub original_opcode: u8,
    pub line_delta: i8,
}

#[cfg(all(Py_3_12, not(Py_3_14)))]
#[repr(C)]
#[derive(Copy, Clone)]
pub struct _PyCoMonitoringData {
    pub local_monitors: _Py_LocalMonitors,
    pub active_monitors: _Py_LocalMonitors,
    pub tools: *mut u8,
    pub lines: *mut _PyCoLineInstrumentationData,
    pub line_tools: *mut u8,
    pub per_instruction_opcodes: *mut u8,
    pub per_instruction_tools: *mut u8,
}

#[cfg(Py_3_14)]
opaque_struct!(_PyCoMonitoringData);

#[cfg(Py_3_13)]
opaque_struct!(_PyExecutorArray);

#[repr(C)]
#[cfg(all(Py_GIL_DISABLED, Py_3_14))]
pub struct _PyCodeArray {
    size: Py_ssize_t,
    entries: [c_char; 1],
}

#[cfg(all(not(any(PyPy, GraalPy)), not(Py_3_7)))]
opaque_struct!(PyCodeObject);

#[cfg(all(not(any(PyPy, GraalPy)), Py_3_7, not(Py_3_8)))]
#[repr(C)]
pub struct PyCodeObject {
    pub ob_base: PyObject,
    pub co_argcount: c_int,
    pub co_kwonlyargcount: c_int,
    pub co_nlocals: c_int,
    pub co_stacksize: c_int,
    pub co_flags: c_int,
    pub co_firstlineno: c_int,
    pub co_code: *mut PyObject,
    pub co_consts: *mut PyObject,
    pub co_names: *mut PyObject,
    pub co_varnames: *mut PyObject,
    pub co_freevars: *mut PyObject,
    pub co_cellvars: *mut PyObject,
    pub co_cell2arg: *mut Py_ssize_t,
    pub co_filename: *mut PyObject,
    pub co_name: *mut PyObject,
    pub co_lnotab: *mut PyObject,
    pub co_zombieframe: *mut c_void,
    pub co_weakreflist: *mut PyObject,
    pub co_extra: *mut c_void,
}

#[cfg(all(not(any(PyPy, GraalPy)), Py_3_8, not(Py_3_11)))]
#[repr(C)]
pub struct PyCodeObject {
    pub ob_base: PyObject,
    pub co_argcount: c_int,
    pub co_posonlyargcount: c_int,
    pub co_kwonlyargcount: c_int,
    pub co_nlocals: c_int,
    pub co_stacksize: c_int,
    pub co_flags: c_int,
    pub co_firstlineno: c_int,
    pub co_code: *mut PyObject,
    pub co_consts: *mut PyObject,
    pub co_names: *mut PyObject,
    pub co_varnames: *mut PyObject,
    pub co_freevars: *mut PyObject,
    pub co_cellvars: *mut PyObject,
    pub co_cell2arg: *mut Py_ssize_t,
    pub co_filename: *mut PyObject,
    pub co_name: *mut PyObject,
    #[cfg(not(Py_3_10))]
    pub co_lnotab: *mut PyObject,
    #[cfg(Py_3_10)]
    pub co_linetable: *mut PyObject,
    pub co_zombieframe: *mut c_void,
    pub co_weakreflist: *mut PyObject,
    pub co_extra: *mut c_void,
    pub co_opcache_map: *mut c_uchar,
    pub co_opcache: *mut _PyOpcache,
    pub co_opcache_flag: c_int,
    pub co_opcache_size: c_uchar,
}
=======
// skipped private _Py_MAKE_CODEUNIT
// skipped private _Py_SET_OPCODE

// skipped private _PyCoCached
// skipped private _PyCoLineInstrumentationData
// skipped private _PyCoMontoringData
>>>>>>> a95eecd7

// skipped private _PyExecutorArray

<<<<<<< HEAD
    pub co_argcount: c_int,
    pub co_posonlyargcount: c_int,
    pub co_kwonlyargcount: c_int,
    pub co_stacksize: c_int,
    pub co_firstlineno: c_int,

    pub co_nlocalsplus: c_int,
    #[cfg(Py_3_12)]
    pub co_framesize: c_int,
    pub co_nlocals: c_int,
    #[cfg(not(Py_3_12))]
    pub co_nplaincellvars: c_int,
    pub co_ncellvars: c_int,
    pub co_nfreevars: c_int,
    #[cfg(Py_3_12)]
    pub co_version: u32,

    pub co_localsplusnames: *mut PyObject,
    pub co_localspluskinds: *mut PyObject,
    pub co_filename: *mut PyObject,
    pub co_name: *mut PyObject,
    pub co_qualname: *mut PyObject,
    pub co_linetable: *mut PyObject,
    pub co_weakreflist: *mut PyObject,
    #[cfg(not(Py_3_12))]
    pub _co_code: *mut PyObject,
    #[cfg(not(Py_3_12))]
    pub _co_linearray: *mut c_char,
    #[cfg(Py_3_13)]
    pub co_executors: *mut _PyExecutorArray,
    #[cfg(Py_3_12)]
    pub _co_cached: *mut _PyCoCached,
    #[cfg(all(Py_3_12, not(Py_3_13)))]
    pub _co_instrumentation_version: u64,
    #[cfg(Py_3_13)]
    pub _co_instrumentation_version: libc::uintptr_t,
    #[cfg(Py_3_12)]
    pub _co_monitoring: *mut _PyCoMonitoringData,
    #[cfg(Py_3_14)]
    pub _co_unique_id: Py_ssize_t,
    pub _co_firsttraceable: c_int,
    pub co_extra: *mut c_void,
    #[cfg(all(Py_GIL_DISABLED, Py_3_14))]
    pub co_tlbc: *mut _PyCodeArray,
    pub co_code_adaptive: [c_char; 1],
}

#[cfg(PyPy)]
#[repr(C)]
pub struct PyCodeObject {
    pub ob_base: PyObject,
    pub co_name: *mut PyObject,
    pub co_filename: *mut PyObject,
    pub co_argcount: c_int,
    pub co_flags: c_int,
}
=======
opaque_struct!(
    #[doc = "A Python code object.\n"]
    #[doc = "\n"]
    #[doc = "`pyo3-ffi` does not expose the contents of this struct, as it has no stability guarantees."]
    pub PyCodeObject
);
>>>>>>> a95eecd7

/* Masks for co_flags */
pub const CO_OPTIMIZED: c_int = 0x0001;
pub const CO_NEWLOCALS: c_int = 0x0002;
pub const CO_VARARGS: c_int = 0x0004;
pub const CO_VARKEYWORDS: c_int = 0x0008;
pub const CO_NESTED: c_int = 0x0010;
pub const CO_GENERATOR: c_int = 0x0020;
/* The CO_NOFREE flag is set if there are no free or cell variables.
   This information is redundant, but it allows a single flag test
   to determine whether there is any extra work to be done when the
   call frame it setup.
*/
pub const CO_NOFREE: c_int = 0x0040;
/* The CO_COROUTINE flag is set for coroutine functions (defined with
``async def`` keywords) */
pub const CO_COROUTINE: c_int = 0x0080;
pub const CO_ITERABLE_COROUTINE: c_int = 0x0100;
pub const CO_ASYNC_GENERATOR: c_int = 0x0200;

pub const CO_FUTURE_DIVISION: c_int = 0x2000;
pub const CO_FUTURE_ABSOLUTE_IMPORT: c_int = 0x4000; /* do absolute imports by default */
pub const CO_FUTURE_WITH_STATEMENT: c_int = 0x8000;
pub const CO_FUTURE_PRINT_FUNCTION: c_int = 0x1_0000;
pub const CO_FUTURE_UNICODE_LITERALS: c_int = 0x2_0000;

pub const CO_FUTURE_BARRY_AS_BDFL: c_int = 0x4_0000;
pub const CO_FUTURE_GENERATOR_STOP: c_int = 0x8_0000;
// skipped CO_FUTURE_ANNOTATIONS
// skipped CO_CELL_NOT_AN_ARG

pub const CO_MAXBLOCKS: usize = 20;

#[cfg(not(any(PyPy, GraalPy)))]
#[cfg_attr(windows, link(name = "pythonXY"))]
extern "C" {
    pub static mut PyCode_Type: PyTypeObject;
}

#[inline]
#[cfg(not(any(PyPy, GraalPy)))]
pub unsafe fn PyCode_Check(op: *mut PyObject) -> c_int {
    (Py_TYPE(op) == addr_of_mut!(PyCode_Type)) as c_int
}

extern "C" {
    #[cfg(PyPy)]
    #[link_name = "PyPyCode_Check"]
    pub fn PyCode_Check(op: *mut PyObject) -> c_int;
}

// skipped PyCode_GetNumFree (requires knowledge of code object layout)

extern "C" {
    #[cfg(not(GraalPy))]
    #[cfg_attr(PyPy, link_name = "PyPyCode_New")]
    pub fn PyCode_New(
        argcount: c_int,
        kwonlyargcount: c_int,
        nlocals: c_int,
        stacksize: c_int,
        flags: c_int,
        code: *mut PyObject,
        consts: *mut PyObject,
        names: *mut PyObject,
        varnames: *mut PyObject,
        freevars: *mut PyObject,
        cellvars: *mut PyObject,
        filename: *mut PyObject,
        name: *mut PyObject,
        firstlineno: c_int,
        lnotab: *mut PyObject,
    ) -> *mut PyCodeObject;
    #[cfg(not(GraalPy))]
    #[cfg(Py_3_8)]
    pub fn PyCode_NewWithPosOnlyArgs(
        argcount: c_int,
        posonlyargcount: c_int,
        kwonlyargcount: c_int,
        nlocals: c_int,
        stacksize: c_int,
        flags: c_int,
        code: *mut PyObject,
        consts: *mut PyObject,
        names: *mut PyObject,
        varnames: *mut PyObject,
        freevars: *mut PyObject,
        cellvars: *mut PyObject,
        filename: *mut PyObject,
        name: *mut PyObject,
        firstlineno: c_int,
        lnotab: *mut PyObject,
    ) -> *mut PyCodeObject;
    #[cfg(not(GraalPy))]
    #[cfg_attr(PyPy, link_name = "PyPyCode_NewEmpty")]
    pub fn PyCode_NewEmpty(
        filename: *const c_char,
        funcname: *const c_char,
        firstlineno: c_int,
    ) -> *mut PyCodeObject;
    #[cfg(not(GraalPy))]
    pub fn PyCode_Addr2Line(arg1: *mut PyCodeObject, arg2: c_int) -> c_int;
    // skipped PyCodeAddressRange "for internal use only"
    // skipped _PyCode_CheckLineNumber
    // skipped _PyCode_ConstantKey
    pub fn PyCode_Optimize(
        code: *mut PyObject,
        consts: *mut PyObject,
        names: *mut PyObject,
        lnotab: *mut PyObject,
    ) -> *mut PyObject;
    pub fn _PyCode_GetExtra(
        code: *mut PyObject,
        index: Py_ssize_t,
        extra: *const *mut c_void,
    ) -> c_int;
    pub fn _PyCode_SetExtra(code: *mut PyObject, index: Py_ssize_t, extra: *mut c_void) -> c_int;
}<|MERGE_RESOLUTION|>--- conflicted
+++ resolved
@@ -1,16 +1,9 @@
 use crate::object::*;
 use crate::pyport::Py_ssize_t;
 
-<<<<<<< HEAD
-#[allow(unused_imports)]
-use libc::uintptr_t;
-#[allow(unused_imports)]
-use std::os::raw::{c_char, c_int, c_short, c_uchar, c_void};
-=======
 #[cfg(not(GraalPy))]
 use std::os::raw::c_char;
 use std::os::raw::{c_int, c_void};
->>>>>>> a95eecd7
 #[cfg(not(any(PyPy, GraalPy)))]
 use std::ptr::addr_of_mut;
 
@@ -18,47 +11,10 @@
 // skipped private _PY_MONITORING_UNGROUPED_EVENTS
 // skipped private _PY_MONITORING_EVENTS
 
-<<<<<<< HEAD
-#[cfg(Py_3_14)]
-pub const _PY_MONITORING_TOOL_IDS: usize = 8;
-#[cfg(Py_3_14)]
-pub const _PY_MONITORING_LOCAL_EVENTS: usize = 11;
-#[cfg(all(Py_3_12, not(Py_3_14)))]
-pub const _PY_MONITORING_LOCAL_EVENTS: usize = 10;
-#[cfg(Py_3_14)]
-pub const _PY_MONITORING_UNGROUPED_EVENTS: usize = 16;
-#[cfg(all(Py_3_12, not(Py_3_14)))]
-pub const _PY_MONITORING_UNGROUPED_EVENTS: usize = 15;
-#[cfg(Py_3_14)]
-pub const _PY_MONITORING_EVENTS: usize = 17;
-#[cfg(all(Py_3_12, not(Py_3_14)))]
-pub const _PY_MONITORING_EVENTS: usize = 19;
-
-#[cfg(all(Py_3_12, not(Py_3_14)))]
-#[repr(C)]
-#[derive(Clone, Copy)]
-pub struct _Py_LocalMonitors {
-    pub tools: [u8; if cfg!(Py_3_13) {
-        _PY_MONITORING_LOCAL_EVENTS
-    } else {
-        _PY_MONITORING_UNGROUPED_EVENTS
-    }],
-}
-
-#[cfg(all(Py_3_12, not(Py_3_14)))]
-#[repr(C)]
-#[derive(Clone, Copy)]
-pub struct _Py_GlobalMonitors {
-    pub tools: [u8; _PY_MONITORING_UNGROUPED_EVENTS],
-}
-
-// skipped _Py_CODEUNIT
-=======
 // skipped private _PyLocalMonitors
 // skipped private _Py_GlobalMonitors
 
 // skipped private _Py_CODEUNIT
->>>>>>> a95eecd7
 
 // skipped private _Py_OPCODE
 // skipped private _Py_OPARG
@@ -67,190 +23,21 @@
 
 // skipped private _py_set_opcode
 
-<<<<<<< HEAD
-// skipped _Py_MAKE_CODEUNIT
-// skipped _Py_SET_OPCODE
-
-#[cfg(Py_3_12)]
-#[repr(C)]
-#[derive(Copy, Clone)]
-pub struct _PyCoCached {
-    pub _co_code: *mut PyObject,
-    pub _co_varnames: *mut PyObject,
-    pub _co_cellvars: *mut PyObject,
-    pub _co_freevars: *mut PyObject,
-}
-
-#[cfg(all(Py_3_12, not(Py_3_14)))]
-#[repr(C)]
-#[derive(Copy, Clone)]
-pub struct _PyCoLineInstrumentationData {
-    pub original_opcode: u8,
-    pub line_delta: i8,
-}
-
-#[cfg(all(Py_3_12, not(Py_3_14)))]
-#[repr(C)]
-#[derive(Copy, Clone)]
-pub struct _PyCoMonitoringData {
-    pub local_monitors: _Py_LocalMonitors,
-    pub active_monitors: _Py_LocalMonitors,
-    pub tools: *mut u8,
-    pub lines: *mut _PyCoLineInstrumentationData,
-    pub line_tools: *mut u8,
-    pub per_instruction_opcodes: *mut u8,
-    pub per_instruction_tools: *mut u8,
-}
-
-#[cfg(Py_3_14)]
-opaque_struct!(_PyCoMonitoringData);
-
-#[cfg(Py_3_13)]
-opaque_struct!(_PyExecutorArray);
-
-#[repr(C)]
-#[cfg(all(Py_GIL_DISABLED, Py_3_14))]
-pub struct _PyCodeArray {
-    size: Py_ssize_t,
-    entries: [c_char; 1],
-}
-
-#[cfg(all(not(any(PyPy, GraalPy)), not(Py_3_7)))]
-opaque_struct!(PyCodeObject);
-
-#[cfg(all(not(any(PyPy, GraalPy)), Py_3_7, not(Py_3_8)))]
-#[repr(C)]
-pub struct PyCodeObject {
-    pub ob_base: PyObject,
-    pub co_argcount: c_int,
-    pub co_kwonlyargcount: c_int,
-    pub co_nlocals: c_int,
-    pub co_stacksize: c_int,
-    pub co_flags: c_int,
-    pub co_firstlineno: c_int,
-    pub co_code: *mut PyObject,
-    pub co_consts: *mut PyObject,
-    pub co_names: *mut PyObject,
-    pub co_varnames: *mut PyObject,
-    pub co_freevars: *mut PyObject,
-    pub co_cellvars: *mut PyObject,
-    pub co_cell2arg: *mut Py_ssize_t,
-    pub co_filename: *mut PyObject,
-    pub co_name: *mut PyObject,
-    pub co_lnotab: *mut PyObject,
-    pub co_zombieframe: *mut c_void,
-    pub co_weakreflist: *mut PyObject,
-    pub co_extra: *mut c_void,
-}
-
-#[cfg(all(not(any(PyPy, GraalPy)), Py_3_8, not(Py_3_11)))]
-#[repr(C)]
-pub struct PyCodeObject {
-    pub ob_base: PyObject,
-    pub co_argcount: c_int,
-    pub co_posonlyargcount: c_int,
-    pub co_kwonlyargcount: c_int,
-    pub co_nlocals: c_int,
-    pub co_stacksize: c_int,
-    pub co_flags: c_int,
-    pub co_firstlineno: c_int,
-    pub co_code: *mut PyObject,
-    pub co_consts: *mut PyObject,
-    pub co_names: *mut PyObject,
-    pub co_varnames: *mut PyObject,
-    pub co_freevars: *mut PyObject,
-    pub co_cellvars: *mut PyObject,
-    pub co_cell2arg: *mut Py_ssize_t,
-    pub co_filename: *mut PyObject,
-    pub co_name: *mut PyObject,
-    #[cfg(not(Py_3_10))]
-    pub co_lnotab: *mut PyObject,
-    #[cfg(Py_3_10)]
-    pub co_linetable: *mut PyObject,
-    pub co_zombieframe: *mut c_void,
-    pub co_weakreflist: *mut PyObject,
-    pub co_extra: *mut c_void,
-    pub co_opcache_map: *mut c_uchar,
-    pub co_opcache: *mut _PyOpcache,
-    pub co_opcache_flag: c_int,
-    pub co_opcache_size: c_uchar,
-}
-=======
 // skipped private _Py_MAKE_CODEUNIT
 // skipped private _Py_SET_OPCODE
 
 // skipped private _PyCoCached
 // skipped private _PyCoLineInstrumentationData
 // skipped private _PyCoMontoringData
->>>>>>> a95eecd7
 
 // skipped private _PyExecutorArray
 
-<<<<<<< HEAD
-    pub co_argcount: c_int,
-    pub co_posonlyargcount: c_int,
-    pub co_kwonlyargcount: c_int,
-    pub co_stacksize: c_int,
-    pub co_firstlineno: c_int,
-
-    pub co_nlocalsplus: c_int,
-    #[cfg(Py_3_12)]
-    pub co_framesize: c_int,
-    pub co_nlocals: c_int,
-    #[cfg(not(Py_3_12))]
-    pub co_nplaincellvars: c_int,
-    pub co_ncellvars: c_int,
-    pub co_nfreevars: c_int,
-    #[cfg(Py_3_12)]
-    pub co_version: u32,
-
-    pub co_localsplusnames: *mut PyObject,
-    pub co_localspluskinds: *mut PyObject,
-    pub co_filename: *mut PyObject,
-    pub co_name: *mut PyObject,
-    pub co_qualname: *mut PyObject,
-    pub co_linetable: *mut PyObject,
-    pub co_weakreflist: *mut PyObject,
-    #[cfg(not(Py_3_12))]
-    pub _co_code: *mut PyObject,
-    #[cfg(not(Py_3_12))]
-    pub _co_linearray: *mut c_char,
-    #[cfg(Py_3_13)]
-    pub co_executors: *mut _PyExecutorArray,
-    #[cfg(Py_3_12)]
-    pub _co_cached: *mut _PyCoCached,
-    #[cfg(all(Py_3_12, not(Py_3_13)))]
-    pub _co_instrumentation_version: u64,
-    #[cfg(Py_3_13)]
-    pub _co_instrumentation_version: libc::uintptr_t,
-    #[cfg(Py_3_12)]
-    pub _co_monitoring: *mut _PyCoMonitoringData,
-    #[cfg(Py_3_14)]
-    pub _co_unique_id: Py_ssize_t,
-    pub _co_firsttraceable: c_int,
-    pub co_extra: *mut c_void,
-    #[cfg(all(Py_GIL_DISABLED, Py_3_14))]
-    pub co_tlbc: *mut _PyCodeArray,
-    pub co_code_adaptive: [c_char; 1],
-}
-
-#[cfg(PyPy)]
-#[repr(C)]
-pub struct PyCodeObject {
-    pub ob_base: PyObject,
-    pub co_name: *mut PyObject,
-    pub co_filename: *mut PyObject,
-    pub co_argcount: c_int,
-    pub co_flags: c_int,
-}
-=======
 opaque_struct!(
     #[doc = "A Python code object.\n"]
     #[doc = "\n"]
     #[doc = "`pyo3-ffi` does not expose the contents of this struct, as it has no stability guarantees."]
     pub PyCodeObject
 );
->>>>>>> a95eecd7
 
 /* Masks for co_flags */
 pub const CO_OPTIMIZED: c_int = 0x0001;
