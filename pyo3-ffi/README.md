# pyo3-ffi

This crate provides [Rust](https://www.rust-lang.org/) FFI declarations for Python 3.
It supports both the stable and the unstable component of the ABI through the use of cfg flags.
Python Versions 3.7+ are supported.
It is meant for advanced users only - regular PyO3 users shouldn't
need to interact with this crate at all.

The contents of this crate are not documented here, as it would entail
basically copying the documentation from CPython. Consult the [Python/C API Reference
Manual][capi] for up-to-date documentation.

# Minimum supported Rust and Python versions

Requires Rust 1.63 or greater.

`pyo3-ffi` supports the following Python distributions:
  - CPython 3.7 or greater
  - PyPy 7.3 (Python 3.9+)
  - GraalPy 24.0 or greater (Python 3.10+)

# Example: Building Python Native modules

PyO3 can be used to generate a native Python module. The easiest way to try this out for the
first time is to use [`maturin`]. `maturin` is a tool for building and publishing Rust-based
Python packages with minimal configuration. The following steps set up some files for an example
Python module, install `maturin`, and then show how to build and import the Python module.

First, create a new folder (let's call it `string_sum`) containing the following two files:

**`Cargo.toml`**

```toml
[lib]
name = "string_sum"
# "cdylib" is necessary to produce a shared library for Python to import from.
#
# Downstream Rust code (including code in `bin/`, `examples/`, and `tests/`) will not be able
# to `use string_sum;` unless the "rlib" or "lib" crate type is also included, e.g.:
# crate-type = ["cdylib", "rlib"]
crate-type = ["cdylib"]

[dependencies.pyo3-ffi]
version = "0.27.0"
features = ["extension-module"]

[build-dependencies]
# This is only necessary if you need to configure your build based on
# the Python version or the compile-time configuration for the interpreter.
pyo3_build_config = "0.27.0"
```

If you need to use conditional compilation based on Python version or how
Python was compiled, you need to add `pyo3-build-config` as a
`build-dependency` in your `Cargo.toml` as in the example above and either
create a new `build.rs` file or modify an existing one so that
`pyo3_build_config::use_pyo3_cfgs()` gets called at build time:

**`build.rs`**

```rust,ignore
fn main() {
    pyo3_build_config::use_pyo3_cfgs()
}
```

**`src/lib.rs`**
```rust,no_run
use std::ffi::{c_char, c_long};
use std::ptr;

use pyo3_ffi::*;

static mut MODULE_DEF: PyModuleDef = PyModuleDef {
    m_base: PyModuleDef_HEAD_INIT,
    m_name: c_str!("string_sum").as_ptr(),
    m_doc: c_str!("A Python module written in Rust.").as_ptr(),
    m_size: 0,
<<<<<<< HEAD
    m_methods: std::ptr::addr_of_mut!(METHODS).cast(),
    m_slots: std::ptr::null_mut(),
=======
    m_methods: unsafe { METHODS as *const [PyMethodDef] as *mut PyMethodDef },
    m_slots: unsafe { SLOTS as *const [PyModuleDef_Slot] as *mut PyModuleDef_Slot },
>>>>>>> 114a45e3
    m_traverse: None,
    m_clear: None,
    m_free: None,
};

static mut METHODS: [PyMethodDef; 2] = [
    PyMethodDef {
        ml_name: c_str!("sum_as_string").as_ptr(),
        ml_meth: PyMethodDefPointer {
            PyCFunctionFast: sum_as_string,
        },
        ml_flags: METH_FASTCALL,
        ml_doc: c_str!("returns the sum of two integers as a string").as_ptr(),
    },
    // A zeroed PyMethodDef to mark the end of the array.
    PyMethodDef::zeroed(),
];

static mut SLOTS: &[PyModuleDef_Slot] = &[
    // NB: only include this slot if the module does not store any global state in `static` variables
    // or other data which could cross between subinterpreters
    #[cfg(Py_3_12)]
    PyModuleDef_Slot {
        slot: Py_mod_multiple_interpreters,
        value: Py_MOD_PER_INTERPRETER_GIL_SUPPORTED,
    },
    // NB: only include this slot if the module does not depend on the GIL for thread safety
    #[cfg(Py_GIL_DISABLED)]
    PyModuleDef_Slot {
        slot: Py_mod_gil,
        value: Py_MOD_GIL_NOT_USED,
    },
    PyModuleDef_Slot {
        slot: 0,
        value: ptr::null_mut(),
    },
];

// The module initialization function, which must be named `PyInit_<your_module>`.
#[allow(non_snake_case)]
#[no_mangle]
pub unsafe extern "C" fn PyInit_string_sum() -> *mut PyObject {
    PyModuleDef_Init(ptr::addr_of_mut!(MODULE_DEF))
}

/// A helper to parse function arguments
/// If we used PyO3's proc macros they'd handle all of this boilerplate for us :)
unsafe fn parse_arg_as_i32(obj: *mut PyObject, n_arg: usize) -> Option<i32> {
    if PyLong_Check(obj) == 0 {
        let msg = format!(
            "sum_as_string expected an int for positional argument {}\0",
            n_arg
        );
        PyErr_SetString(PyExc_TypeError, msg.as_ptr().cast::<c_char>());
        return None;
    }

    // Let's keep the behaviour consistent on platforms where `c_long` is bigger than 32 bits.
    // In particular, it is an i32 on Windows but i64 on most Linux systems
    let mut overflow = 0;
    let i_long: c_long = PyLong_AsLongAndOverflow(obj, &mut overflow);

    #[allow(irrefutable_let_patterns)] // some platforms have c_long equal to i32
    if overflow != 0 {
        raise_overflowerror(obj);
        None
    } else if let Ok(i) = i_long.try_into() {
        Some(i)
    } else {
        raise_overflowerror(obj);
        None
    }
}

unsafe fn raise_overflowerror(obj: *mut PyObject) {
    let obj_repr = PyObject_Str(obj);
    if !obj_repr.is_null() {
        let mut size = 0;
        let p = PyUnicode_AsUTF8AndSize(obj_repr, &mut size);
        if !p.is_null() {
            let s = std::str::from_utf8_unchecked(std::slice::from_raw_parts(
                p.cast::<u8>(),
                size as usize,
            ));
            let msg = format!("cannot fit {} in 32 bits\0", s);

            PyErr_SetString(PyExc_OverflowError, msg.as_ptr().cast::<c_char>());
        }
        Py_DECREF(obj_repr);
    }
}

pub unsafe extern "C" fn sum_as_string(
    _self: *mut PyObject,
    args: *mut *mut PyObject,
    nargs: Py_ssize_t,
) -> *mut PyObject {
    if nargs != 2 {
        PyErr_SetString(
            PyExc_TypeError,
            c_str!("sum_as_string expected 2 positional arguments").as_ptr(),
        );
        return std::ptr::null_mut();
    }

    let (first, second) = (*args, *args.add(1));

    let first = match parse_arg_as_i32(first, 1) {
        Some(x) => x,
        None => return std::ptr::null_mut(),
    };
    let second = match parse_arg_as_i32(second, 2) {
        Some(x) => x,
        None => return std::ptr::null_mut(),
    };

    match first.checked_add(second) {
        Some(sum) => {
            let string = sum.to_string();
            PyUnicode_FromStringAndSize(string.as_ptr().cast::<c_char>(), string.len() as isize)
        }
        None => {
            PyErr_SetString(
                PyExc_OverflowError,
                c_str!("arguments too large to add").as_ptr(),
            );
            std::ptr::null_mut()
        }
    }
}
```

With those two files in place, now `maturin` needs to be installed. This can be done using
Python's package manager `pip`. First, load up a new Python `virtualenv`, and install `maturin`
into it:
```bash
$ cd string_sum
$ python -m venv .env
$ source .env/bin/activate
$ pip install maturin
```

Now build and execute the module:
```bash
$ maturin develop
# lots of progress output as maturin runs the compilation...
$ python
>>> import string_sum
>>> string_sum.sum_as_string(5, 20)
'25'
```

As well as with `maturin`, it is possible to build using [setuptools-rust] or
[manually][manual_builds]. Both offer more flexibility than `maturin` but require further
configuration.


While most projects use the safe wrapper provided by PyO3,
you can take a look at the [`orjson`] library as an example on how to use `pyo3-ffi` directly.
For those well versed in C and Rust the [tutorials] from the CPython documentation
can be easily converted to rust as well.

[tutorials]: https://docs.python.org/3/extending/
[`orjson`]: https://github.com/ijl/orjson
[capi]: https://docs.python.org/3/c-api/index.html
[`maturin`]: https://github.com/PyO3/maturin "Build and publish crates with pyo3, rust-cpython and cffi bindings as well as rust binaries as python packages"
[`pyo3-build-config`]: https://docs.rs/pyo3-build-config
[feature flags]: https://doc.rust-lang.org/cargo/reference/features.html "Features - The Cargo Book"
[manual_builds]: https://pyo3.rs/latest/building-and-distribution.html#manual-builds "Manual builds - Building and Distribution - PyO3 user guide"
[setuptools-rust]: https://github.com/PyO3/setuptools-rust "Setuptools plugin for Rust extensions"
[PEP 384]: https://www.python.org/dev/peps/pep-0384 "PEP 384 -- Defining a Stable ABI"
[Features chapter of the guide]: https://pyo3.rs/latest/features.html#features-reference "Features Reference - PyO3 user guide"<|MERGE_RESOLUTION|>--- conflicted
+++ resolved
@@ -76,13 +76,8 @@
     m_name: c_str!("string_sum").as_ptr(),
     m_doc: c_str!("A Python module written in Rust.").as_ptr(),
     m_size: 0,
-<<<<<<< HEAD
     m_methods: std::ptr::addr_of_mut!(METHODS).cast(),
-    m_slots: std::ptr::null_mut(),
-=======
-    m_methods: unsafe { METHODS as *const [PyMethodDef] as *mut PyMethodDef },
     m_slots: unsafe { SLOTS as *const [PyModuleDef_Slot] as *mut PyModuleDef_Slot },
->>>>>>> 114a45e3
     m_traverse: None,
     m_clear: None,
     m_free: None,
