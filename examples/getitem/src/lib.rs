--- conflicted
+++ resolved
@@ -61,16 +61,11 @@
     fn __setitem__(&self, idx: IntOrSlice, value: u32) -> PyResult<()> {
         match idx {
             IntOrSlice::Slice(slice) => {
-<<<<<<< HEAD
                 let index = slice.indices(self.max_length as isize).unwrap();
-                println!("Got a slice! {}-{}, step: {}, value: {}", index.start, index.stop, index.step, value);
-=======
-                let index = slice.indices(self.max_length as c_long).unwrap();
                 println!(
                     "Got a slice! {}-{}, step: {}, value: {}",
                     index.start, index.stop, index.step, value
                 );
->>>>>>> c1f11fb4
             }
             IntOrSlice::Int(index) => {
                 println!("Got an index! {} : value: {}", index, value);
