--- conflicted
+++ resolved
@@ -7,6 +7,7 @@
 ### Rename of `Python::with_gil`, `Python::allow_threads`, and `pyo3::prepare_freethreaded_python`
 <details open>
 <summary><small>Click to expand</small></summary>
+
 The names for these APIs were created when the global interpreter lock (GIL) was mandatory. With the introduction of free-threading in Python 3.13 this is no longer the case, and the naming does not has no universal meaning anymore.
 For this reason we chose to rename these to more modern terminology introduced in free-threading:
 
@@ -15,7 +16,6 @@
 - `pyo3::prepare_freethreaded_python` is now called `Python::initialize`.
 </details>
 
-<<<<<<< HEAD
 ### Deprecation of `GILProtected`
 <details open>
 <summary><small>Click to expand</small></summary>
@@ -55,7 +55,7 @@
 # }
 ```
 </summary>
-=======
+
 ### `PyMemoryError` now maps to `io::ErrorKind::OutOfMemory` when converted to `io::Error`
 <details>
 <summary><small>Click to expand</small></summary>
@@ -65,7 +65,6 @@
 
 This change makes error conversions more precise and matches the semantics of out-of-memory errors between Python and Rust.
 </details>
->>>>>>> cb0a209e
 
 ## from 0.24.* to 0.25
 ### `AsPyPointer` removal
