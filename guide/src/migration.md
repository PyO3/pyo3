--- conflicted
+++ resolved
@@ -5,14 +5,13 @@
 
 ## from 0.27.* to 0.28
 
-<<<<<<< HEAD
 ### Default to supporting free-threaded Python
 
 When PyO3 0.23 added support for free-threaded Python, this was as an opt-in feature for modules by annotating with `#[pymodule(gil_used = false)]`.
 
 As the support has matured and PyO3's own API has evolved to remove reliance on the GIL, the time is right to switch the default.
 Modules now automatically allow use on free-threaded Python, unless they directly state they require the GIL with `#[pymodule(gil_used = true)]`.
-=======
+
 ### Deprecation of automatic `FromPyObject` for `#[pyclass]` types which implement `Clone`
 
 `#[pyclass]` types which implement `Clone` used to also implement `FromPyObject` automatically.
@@ -22,7 +21,6 @@
 
 - `from_py_object` to keep the automatic derive, or
 - `skip_from_py_object` to accept the new behaviour
->>>>>>> c7c3c53a
 
 ## from 0.26.* to 0.27
 
