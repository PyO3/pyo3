# Migrating from older PyO3 versions

This guide can help you upgrade code through breaking changes from one PyO3 version to the next.
For a detailed list of all changes, see the [CHANGELOG](changelog.md).

## from 0.27.* to 0.28

<<<<<<< HEAD
### Internal change to use multi-phase initialization

[PEP 489](https://peps.python.org/pep-0489/) introduced "multi-phase initialization" for extension modules which provides ways to allocate and clean up per-module state.
This is a necessary step towards supporting Python "subinterpreters" which run on their own copy of state.

Starting in PyO3 0.28, the `#[pymodule]` macro machinery has been reworked to use multi-phase initialization.
The possibility of creating and consuming per-module state (and supporting subinterpreters) is left for a future PyO3 version.
This should not require migration, nor is there expected to be breakage caused by the change.

Nevertheless, this affects the order of initialization and seemed prudent to flag in this guide.
=======
### Default to supporting free-threaded Python

When PyO3 0.23 added support for free-threaded Python, this was as an opt-in feature for modules by annotating with `#[pymodule(gil_used = false)]`.

As the support has matured and PyO3's own API has evolved to remove reliance on the GIL, the time is right to switch the default.
Modules now automatically allow use on free-threaded Python, unless they directly state they require the GIL with `#[pymodule(gil_used = true)]`.
>>>>>>> 22a1846e

### Deprecation of automatic `FromPyObject` for `#[pyclass]` types which implement `Clone`

`#[pyclass]` types which implement `Clone` used to also implement `FromPyObject` automatically.
This behaviour is phased out and replaced by an explicit opt-in.
Affected types will by marked by a deprecation message.
To migrate use either

- `from_py_object` to keep the automatic derive, or
- `skip_from_py_object` to accept the new behaviour

### Deprecation of `Py<T>` constructors from raw pointer

The constructors `Py::from_owned_ptr`, `Py::from_owned_ptr_or_opt`, and `Py::from_owned_ptr_or_err` (and similar "borrowed" variants) perform an unchecked cast to the `Py<T>` target type `T`.
This unchecked cast is a footgun on APIs where the primary concern is about constructing PyO3's safe smart pointer types correctly from the raw pointer value.

The equivalent constructors on `Bound` always produce a `Bound<PyAny>`, which encourages any subsequent cast to be done explicitly as either checked or unchecked.
These should be used instead.

Before:

```rust
#![allow(deprecated)]
# use pyo3::prelude::*;
# use pyo3::types::PyNone;
# Python::attach(|py| {
let raw_ptr = py.None().into_ptr();

let _: Py<PyNone> = unsafe { Py::from_borrowed_ptr(py, raw_ptr) };
let _: Py<PyNone> = unsafe { Py::from_owned_ptr(py, raw_ptr) };
# })
```

Before:

```rust
# use pyo3::prelude::*;
# use pyo3::types::PyNone;
# Python::attach(|py| {
let raw_ptr = py.None().into_ptr();

// Bound APIs require choice of doing unchecked or checked cast. Optionally `.unbind()` to
// produce `Py<T>` values.
let _: Bound<'_, PyNone> = unsafe { Bound::from_borrowed_ptr(py, raw_ptr).cast_into_unchecked() };
let _: Bound<'_, PyNone> = unsafe { Bound::from_owned_ptr(py, raw_ptr).cast_into_unchecked() };
# })
```

## from 0.26.* to 0.27

### `FromPyObject` reworked for flexibility and efficiency

<details open>
<summary><small>Click to expand</small></summary>

With the removal of the `gil-ref` API in PyO3 0.23 it is now possible to fully split the Python lifetime `'py` and the input lifetime `'a`.
This allows borrowing from the input data without extending the lifetime of being attached to the interpreter.

`FromPyObject` now takes an additional lifetime `'a` describing the input lifetime.
The argument type of the `extract` method changed from `&Bound<'py, PyAny>` to `Borrowed<'a, 'py, PyAny>`.
This was done because `&'a Bound<'py, PyAny>` would have an implicit restriction `'py: 'a` due to the reference type.

This new form was partly implemented already in 0.22 using the internal `FromPyObjectBound` trait and is now extended to all types.

Most implementations can just add an elided lifetime to migrate.

Additionally `FromPyObject` gained an associated type `Error`.
This is the error type that can be used in case of a conversion error.
During migration using `PyErr` is a good default, later a custom error type can be introduced to prevent unnecessary creation of Python exception objects and improved type safety.

Before:

```rust,ignore
impl<'py> FromPyObject<'py> for IpAddr {
    fn extract_bound(obj: &Bound<'py, PyAny>) -> PyResult<Self> {
        ...
    }
}
```

After

```rust,ignore
impl<'py> FromPyObject<'_, 'py> for IpAddr {
    type Error = PyErr;

    fn extract(obj: Borrowed<'_, 'py, PyAny>) -> Result<Self, Self::Error> {
        ...
        // since `Borrowed` derefs to `&Bound`, the body often
        // needs no changes, or adding an occasional `&`
    }
}
```

Occasionally, more steps are necessary.
For generic types, the bounds need to be adjusted.
The correct bound depends on how the type is used.

For simple wrapper types usually it's possible to just forward the bound.

Before:

```rust,ignore
struct MyWrapper<T>(T);

impl<'py, T> FromPyObject<'py> for MyWrapper<T>
where
    T: FromPyObject<'py>
{
    fn extract_bound(obj: &Bound<'py, PyAny>) -> PyResult<Self> {
        ob.extract().map(MyWrapper)
    }
}
```

After:

```rust
# use pyo3::prelude::*;
# #[allow(dead_code)]
# pub struct MyWrapper<T>(T);
impl<'a, 'py, T> FromPyObject<'a, 'py> for MyWrapper<T>
where
    T: FromPyObject<'a, 'py>
{
    type Error = T::Error;

    fn extract(obj: Borrowed<'a, 'py, PyAny>) -> Result<Self, Self::Error> {
        obj.extract().map(MyWrapper)
    }
}
```

Container types that need to create temporary Python references during extraction, for example extracting from a `PyList`, requires a stronger bound.
For these the `FromPyObjectOwned` trait was introduced.
It is automatically implemented for any type that implements `FromPyObject` and does not borrow from the input.
It is intended to be used as a trait bound in these situations.

Before:

```rust,ignore
struct MyVec<T>(Vec<T>);
impl<'py, T> FromPyObject<'py> for Vec<T>
where
    T: FromPyObject<'py>,
{
    fn extract_bound(obj: &Bound<'py, PyAny>) -> PyResult<Self> {
        let mut v = MyVec(Vec::new());
        for item in obj.try_iter()? {
            v.0.push(item?.extract::<T>()?);
        }
        Ok(v)
    }
}
```

After:

```rust
# use pyo3::prelude::*;
# #[allow(dead_code)]
# pub struct MyVec<T>(Vec<T>);
impl<'py, T> FromPyObject<'_, 'py> for MyVec<T>
where
    T: FromPyObjectOwned<'py> // 👈 can only extract owned values, because each `item` below
                              //    is a temporary short lived owned reference
{
    type Error = PyErr;

    fn extract(obj: Borrowed<'_, 'py, PyAny>) -> Result<Self, Self::Error> {
        let mut v = MyVec(Vec::new());
        for item in obj.try_iter()? {
            v.0.push(item?.extract::<T>().map_err(Into::into)?); // `map_err` is needed because `?` uses `From`, not `Into` 🙁
        }
        Ok(v)
    }
}
```

This is very similar to `serde`s [`Deserialize`] and [`DeserializeOwned`] traits, see [here](https://serde.rs/lifetimes.html).

[`Deserialize`]: https://docs.rs/serde/latest/serde/trait.Deserialize.html
[`DeserializeOwned`]: https://docs.rs/serde/latest/serde/de/trait.DeserializeOwned.html
</details>

## `.downcast()` and `DowncastError` replaced with `.cast()` and `CastError`

The `.downcast()` family of functions were only available on `Bound<PyAny>`.
In corner cases (particularly related to `.downcast_into()`) this would require use of `.as_any().downcast()` or `.into_any().downcast_into()` chains.
Additionally, `DowncastError` produced Python exception messages which are not very Pythonic due to use of Rust type names in the error messages.

The `.cast()` family of functions are available on all `Bound` and `Borrowed` smart pointers, whatever the type, and have error messages derived from the actual type at runtime.
This produces a nicer experience for both PyO3 module authors and consumers.

To migrate, replace `.downcast()` with `.cast()` and `DowncastError` with `CastError` (and similar with `.downcast_into()` / `DowncastIntoError` etc).

`CastError` requires a Python `type` object (or other "classinfo" object compatible with `isinstance()`) as the second object, so in the rare case where `DowncastError` was manually constructed, small adjustments to code may apply.

## `PyTypeCheck` is now an `unsafe trait`

Because `PyTypeCheck` is the trait used to guard the `.cast()` functions to treat Python objects as specific concrete types, the trait is `unsafe` to implement.

This should always have been the case, it was an unfortunate omission from its original implementation which is being corrected in this release.

## from 0.25.* to 0.26

### Rename of `Python::with_gil`, `Python::allow_threads`, and `pyo3::prepare_freethreaded_python`

<details open>
<summary><small>Click to expand</small></summary>

The names for these APIs were created when the global interpreter lock (GIL) was mandatory.
With the introduction of free-threading in Python 3.13 this is no longer the case, and the naming has no universal meaning anymore.
For this reason, we chose to rename these to more modern terminology introduced in free-threading:

- `Python::with_gil` is now called `Python::attach`, it attaches a Python thread-state to the current thread.
  In GIL enabled builds there can only be 1 thread attached to the interpreter, in free-threading there can be more.
- `Python::allow_threads` is now called `Python::detach`, it detaches a previously attached thread-state.
- `pyo3::prepare_freethreaded_python` is now called `Python::initialize`.
</details>

### Deprecation of `PyObject` type alias

<details open>
<summary><small>Click to expand</small></summary>

The type alias `PyObject` (aka `Py<PyAny>`) is often confused with the identically named FFI definition `pyo3::ffi::PyObject`.
For this reason we are deprecating its usage.
To migrate simply replace its usage by the target type `Py<PyAny>`.
</details>

### Replacement of `GILOnceCell` with `PyOnceLock`

<details open>
<summary><small>Click to expand</small></summary>

Similar to the above renaming of `Python::with_gil` and related APIs, the `GILOnceCell` type was designed for a Python interpreter which was limited by the GIL.
Aside from its name, it allowed for the "once" initialization to race because the racing was mediated by the GIL and was extremely unlikely to manifest in practice.

With the introduction of free-threaded Python the racy initialization behavior is more likely to be problematic and so a new type `PyOnceLock` has been introduced which performs true single-initialization correctly while attached to the Python interpreter.
It exposes the same API as `GILOnceCell`, so should be a drop-in replacement with the notable exception that if the racy initialization of `GILOnceCell` was inadvertently relied on (e.g. due to circular references) then the stronger once-ever guarantee of `PyOnceLock` may lead to deadlocking which requires refactoring.

Before:

```rust
# #![allow(deprecated)]
# use pyo3::prelude::*;
# use pyo3::sync::GILOnceCell;
# use pyo3::types::PyType;
# fn main() -> PyResult<()> {
# Python::attach(|py| {
static DECIMAL_TYPE: GILOnceCell<Py<PyType>> = GILOnceCell::new();
DECIMAL_TYPE.import(py, "decimal", "Decimal")?;
# Ok(())
# })
# }
```

After:

```rust
# use pyo3::prelude::*;
# use pyo3::sync::PyOnceLock;
# use pyo3::types::PyType;
# fn main() -> PyResult<()> {
# Python::attach(|py| {
static DECIMAL_TYPE: PyOnceLock<Py<PyType>> = PyOnceLock::new();
DECIMAL_TYPE.import(py, "decimal", "Decimal")?;
# Ok(())
# })
# }
```

</details>

### Deprecation of `GILProtected`

<details open>
<summary><small>Click to expand</small></summary>

As another cleanup related to concurrency primitives designed for a Python constrained by the GIL, the `GILProtected` type is now deprecated.
Prefer to use concurrency primitives which are compatible with free-threaded Python, such as [`std::sync::Mutex`](https://doc.rust-lang.org/std/sync/struct.Mutex.html) (in combination with PyO3's [`MutexExt`]({{#PYO3_DOCS_URL}}/pyo3/sync/trait.MutexExt.html) trait).

Before:

```rust
# #![allow(deprecated)]
# use pyo3::prelude::*;
# fn main() {
# #[cfg(not(Py_GIL_DISABLED))] {
use pyo3::sync::GILProtected;
use std::cell::RefCell;
# Python::attach(|py| {
static NUMBERS: GILProtected<RefCell<Vec<i32>>> = GILProtected::new(RefCell::new(Vec::new()));
Python::attach(|py| {
    NUMBERS.get(py).borrow_mut().push(42);
});
# })
# }
# }
```

After:

```rust
# use pyo3::prelude::*;
use pyo3::sync::MutexExt;
use std::sync::Mutex;
# fn main() {
# Python::attach(|py| {
static NUMBERS: Mutex<Vec<i32>> = Mutex::new(Vec::new());
Python::attach(|py| {
    NUMBERS.lock_py_attached(py).expect("no poisoning").push(42);
});
# })
# }
```

</details>

### `PyMemoryError` now maps to `io::ErrorKind::OutOfMemory` when converted to `io::Error`

<details>
<summary><small>Click to expand</small></summary>

Previously, converting a `PyMemoryError` into a Rust `io::Error` would result in an error with kind `Other`.
Now, it produces an error with kind `OutOfMemory`.
Similarly, converting an `io::Error` with kind `OutOfMemory` back into a Python error would previously yield a generic `PyOSError`.
Now, it yields a `PyMemoryError`.

This change makes error conversions more precise and matches the semantics of out-of-memory errors between Python and Rust.
</details>

## from 0.24.* to 0.25

### `AsPyPointer` removal

<details>
<summary><small>Click to expand</small></summary>
The `AsPyPointer` trait is mostly a leftover from the now removed gil-refs API. The last remaining uses were the GC API, namely `PyVisit::call`, and identity comparison (`PyAnyMethods::is` and `Py::is`).

`PyVisit::call` has been updated to take `T: Into<Option<&Py<T>>>`, which allows for arguments of type `&Py<T>`, `&Option<Py<T>>` and `Option<&Py<T>>`.
It is unlikely any changes are needed here to migrate.

`PyAnyMethods::is`/ `Py::is` has been updated to take `T: AsRef<Py<PyAny>>>`.
Additionally `AsRef<Py<PyAny>>>` implementations were added for `Py`, `Bound` and `Borrowed`.
Because of the existing `AsRef<Bound<PyAny>> for Bound<T>` implementation this may cause inference issues in non-generic code.
This can be easily migrated by switching to `as_any` instead of `as_ref` for these calls.
</details>

## from 0.23.* to 0.24

<details>
<summary><small>Click to expand</small></summary>
There were no significant changes from 0.23 to 0.24 which required documenting in this guide.
</details>

## from 0.22.* to 0.23

<details>
<summary><small>Click to expand</small></summary>

PyO3 0.23 is a significant rework of PyO3's internals for two major improvements:

- Support of Python 3.13's new freethreaded build (aka "3.13t")
- Rework of to-Python conversions with a new `IntoPyObject` trait.

These changes are both substantial and reasonable efforts have been made to allow as much code as possible to continue to work as-is despite the changes.
The impacts are likely to be seen in three places when upgrading:

- PyO3's data structures [are now thread-safe](#free-threaded-python-support) instead of reliant on the GIL for synchronization.
  In particular, `#[pyclass]` types are [now required to be `Sync`](./class/thread-safety.md).
- The [`IntoPyObject` trait](#new-intopyobject-trait-unifies-to-python-conversions) may need to be implemented for types in your codebase.
  In most cases this can simply be done with [`#[derive(IntoPyObject)]`](#intopyobject-and-intopyobjectref-derive-macros).
  There will be many deprecation warnings from the replacement of `IntoPy` and `ToPyObject` traits.
- There will be many deprecation warnings from the [final removal of the `gil-refs` feature](#gil-refs-feature-removed), which opened up API space for a cleanup and simplification to PyO3's "Bound" API.

The sections below discuss the rationale and details of each change in more depth.
</details>

### Free-threaded Python Support

<details>
<summary><small>Click to expand</small></summary>

PyO3 0.23 introduces initial support for the new free-threaded build of CPython 3.13, aka "3.13t".

Because this build allows multiple Python threads to operate simultaneously on underlying Rust data, the `#[pyclass]` macro now requires that types it operates on implement `Sync`.

Aside from the change to `#[pyclass]`, most features of PyO3 work unchanged, as the changes have been to the internal data structures to make them thread-safe.
An example of this is the `GILOnceCell` type, which used the GIL to synchronize single-initialization.
It now uses internal locks to guarantee that only one write ever succeeds, however it allows for multiple racing runs of the initialization closure.
It may be preferable to instead use `std::sync::OnceLock` in combination with the `pyo3::sync::OnceLockExt` trait which adds `OnceLock::get_or_init_py_attached` for single-initialization where the initialization closure is guaranteed only ever to run once and without deadlocking with the GIL.

Future PyO3 versions will likely add more traits and data structures to make working with free-threaded Python easier.

Some features are inaccessible on the free-threaded build:

- The `GILProtected` type, which relied on the GIL to expose synchronized access to inner contents
- `PyList::get_item_unchecked`, which cannot soundly be used due to races between time-of-check and time-of-use

If you make use of these features then you will need to account for the unavailability of the API in the free-threaded build.
One way to handle it is via conditional compilation -- extensions can use `pyo3-build-config` to get access to a `#[cfg(Py_GIL_DISABLED)]` guard.

See [the guide section on free-threaded Python](free-threading.md) for more details about supporting free-threaded Python in your PyO3 extensions.
</details>

### New `IntoPyObject` trait unifies to-Python conversions

<details>
<summary><small>Click to expand</small></summary>

PyO3 0.23 introduces a new `IntoPyObject` trait to convert Rust types into Python objects which replaces both `IntoPy` and `ToPyObject`.
Notable features of this new trait include:

- conversions can now return an error
- it is designed to work efficiently for both `T` owned types and `&T` references
- compared to `IntoPy<T>` the generic `T` moved into an associated type, so
  - there is now only one way to convert a given type
  - the output type is stronger typed and may return any Python type instead of just `PyAny`
- byte collections are specialized to convert into `PyBytes` now, see [below](#to-python-conversions-changed-for-byte-collections-vecu8-u8-n-and-smallvecu8-n)
- `()` (unit) is now only specialized in return position of `#[pyfunction]` and `#[pymethods]` to return `None`, in normal usage it converts into an empty `PyTuple`

All PyO3 provided types as well as `#[pyclass]`es already implement `IntoPyObject`.
Other types will need to adapt an implementation of `IntoPyObject` to stay compatible with the Python APIs.
In many cases the new [`#[derive(IntoPyObject)]`](#intopyobject-and-intopyobjectref-derive-macros) macro can be used instead of [manual implementations](#intopyobject-manual-implementation).

Since `IntoPyObject::into_pyobject` may return either a `Bound` or `Borrowed`, you may find the [`BoundObject`](conversions/traits.md#boundobject-for-conversions-that-may-be-bound-or-borrowed) trait to be useful to write code that generically handles either type of smart pointer.

Together with the introduction of `IntoPyObject` the old conversion traits `ToPyObject` and `IntoPy` are deprecated and will be removed in a future PyO3 version.

#### `IntoPyObject` and `IntoPyObjectRef` derive macros

To implement the new trait you may use the new `IntoPyObject` and `IntoPyObjectRef` derive macros as below.

```rust,no_run
# use pyo3::prelude::*;
#[derive(IntoPyObject, IntoPyObjectRef)]
struct Struct {
    count: usize,
    obj: Py<PyAny>,
}
```

The `IntoPyObjectRef` derive macro derives implementations for references (e.g. for `&Struct` in the example above), which is a replacement for the `ToPyObject` trait.

#### `IntoPyObject` manual implementation

Before:

```rust,ignore
# use pyo3::prelude::*;
# #[allow(dead_code)]
struct MyPyObjectWrapper(PyObject);

impl IntoPy<PyObject> for MyPyObjectWrapper {
    fn into_py(self, py: Python<'_>) -> PyObject {
        self.0
    }
}

impl ToPyObject for MyPyObjectWrapper {
    fn to_object(&self, py: Python<'_>) -> PyObject {
        self.0.clone_ref(py)
    }
}
```

After:

```rust,no_run
# #![allow(deprecated)]
# use pyo3::prelude::*;
# #[allow(dead_code)]
# struct MyPyObjectWrapper(PyObject);

impl<'py> IntoPyObject<'py> for MyPyObjectWrapper {
    type Target = PyAny; // the Python type
    type Output = Bound<'py, Self::Target>; // in most cases this will be `Bound`
    type Error = std::convert::Infallible;

    fn into_pyobject(self, py: Python<'py>) -> Result<Self::Output, Self::Error> {
        Ok(self.0.into_bound(py))
    }
}

// `ToPyObject` implementations should be converted to implementations on reference types
impl<'a, 'py> IntoPyObject<'py> for &'a MyPyObjectWrapper {
    type Target = PyAny;
    type Output = Borrowed<'a, 'py, Self::Target>; // `Borrowed` can be used to optimized reference counting
    type Error = std::convert::Infallible;

    fn into_pyobject(self, py: Python<'py>) -> Result<Self::Output, Self::Error> {
        Ok(self.0.bind_borrowed(py))
    }
}
```

</details>

### To-Python conversions changed for byte collections (`Vec<u8>`, `[u8; N]` and `SmallVec<[u8; N]>`)

<details>
<summary><small>Click to expand</small></summary>

With the introduction of the `IntoPyObject` trait, PyO3's macros now prefer `IntoPyObject` implementations over `IntoPy<PyObject>` when producing Python values.
This applies to `#[pyfunction]` and `#[pymethods]` return values and also fields accessed via `#[pyo3(get)]`.

This change has an effect on functions and methods returning _byte_ collections like

- `Vec<u8>`
- `[u8; N]`
- `SmallVec<[u8; N]>`

In their new `IntoPyObject` implementation these will now turn into `PyBytes` rather than a `PyList`.
All other `T`s are unaffected and still convert into a `PyList`.

```rust,no_run
# #![allow(dead_code)]
# use pyo3::prelude::*;
#[pyfunction]
fn foo() -> Vec<u8> { // would previously turn into a `PyList`, now `PyBytes`
    vec![0, 1, 2, 3]
}

#[pyfunction]
fn bar() -> Vec<u16> { // unaffected, returns `PyList`
    vec![0, 1, 2, 3]
}
```

If this conversion is _not_ desired, consider building a list manually using `PyList::new`.

The following types were previously _only_ implemented for `u8` and now allow other `T`s turn into `PyList`:

- `&[T]`
- `Cow<[T]>`

This is purely additional and should just extend the possible return types.

</details>

### `gil-refs` feature removed

<details>
<summary><small>Click to expand</small></summary>

PyO3 0.23 completes the removal of the "GIL Refs" API in favour of the new "Bound" API introduced in PyO3 0.21.

With the removal of the old API, many "Bound" API functions which had been introduced with `_bound` suffixes no longer need the suffixes as these names have been freed up.
For example, `PyTuple::new_bound` is now just `PyTuple::new` (the existing name remains but is deprecated).

Before:

```rust,ignore
# #![allow(deprecated)]
# use pyo3::prelude::*;
# use pyo3::types::PyTuple;
# fn main() {
# Python::attach(|py| {
// For example, for PyTuple. Many such APIs have been changed.
let tup = PyTuple::new_bound(py, [1, 2, 3]);
# })
# }
```

After:

```rust
# use pyo3::prelude::*;
# use pyo3::types::PyTuple;
# fn main() {
# Python::attach(|py| {
// For example, for PyTuple. Many such APIs have been changed.
let tup = PyTuple::new(py, [1, 2, 3]);
# })
# }
```

#### `IntoPyDict` trait adjusted for removal of `gil-refs`

As part of this API simplification, the `IntoPyDict` trait has had a small breaking change: `IntoPyDict::into_py_dict_bound` method has been renamed to `IntoPyDict::into_py_dict`.
It is also now fallible as part of the `IntoPyObject` trait addition.

If you implemented `IntoPyDict` for your type, you should implement `into_py_dict` instead of `into_py_dict_bound`.
The old name is still available for calling but deprecated.

Before:

```rust,ignore
# use pyo3::prelude::*;
# use pyo3::types::{PyDict, IntoPyDict};
# use std::collections::HashMap;

struct MyMap<K, V>(HashMap<K, V>);

impl<K, V> IntoPyDict for MyMap<K, V>
where
    K: ToPyObject,
    V: ToPyObject,
{
    fn into_py_dict_bound(self, py: Python<'_>) -> Bound<'_, PyDict> {
        let dict = PyDict::new_bound(py);
        for (key, value) in self.0 {
            dict.set_item(key, value)
                .expect("Failed to set_item on dict");
        }
        dict
    }
}
```

After:

```rust,no_run
# use pyo3::prelude::*;
# use pyo3::types::{PyDict, IntoPyDict};
# use std::collections::HashMap;

# #[allow(dead_code)]
struct MyMap<K, V>(HashMap<K, V>);

impl<'py, K, V> IntoPyDict<'py> for MyMap<K, V>
where
    K: IntoPyObject<'py>,
    V: IntoPyObject<'py>,
{
    fn into_py_dict(self, py: Python<'py>) -> PyResult<Bound<'py, PyDict>> {
        let dict = PyDict::new(py);
        for (key, value) in self.0 {
            dict.set_item(key, value)?;
        }
        Ok(dict)
    }
}
```

</details>

## from 0.21.* to 0.22

### Deprecation of `gil-refs` feature continues

<details>
<summary><small>Click to expand</small></summary>

Following the introduction of the "Bound" API in PyO3 0.21 and the planned removal of the "GIL Refs" API, all functionality related to GIL Refs is now gated behind the `gil-refs` feature and emits a deprecation warning on use.

See <a href="#from-021-to-022">the 0.21 migration entry</a> for help upgrading.
</details>

### Deprecation of implicit default for trailing optional arguments

<details>
<summary><small>Click to expand</small></summary>

With `pyo3` 0.22 the implicit `None` default for trailing `Option<T>` type argument is deprecated.
To migrate, place a `#[pyo3(signature = (...))]` attribute on affected functions or methods and specify the desired behavior.
The migration warning specifies the corresponding signature to keep the current behavior.
With 0.23 the signature will be required for any function containing `Option<T>` type parameters to prevent accidental and unnoticed changes in behavior.
With 0.24 this restriction will be lifted again and `Option<T>` type arguments will be treated as any other argument _without_ special handling.

Before:

```rust,no_run
# #![allow(deprecated, dead_code)]
# use pyo3::prelude::*;
#[pyfunction]
fn increment(x: u64, amount: Option<u64>) -> u64 {
    x + amount.unwrap_or(1)
}
```

After:

```rust,no_run
# #![allow(dead_code)]
# use pyo3::prelude::*;
#[pyfunction]
#[pyo3(signature = (x, amount=None))]
fn increment(x: u64, amount: Option<u64>) -> u64 {
    x + amount.unwrap_or(1)
}
```

</details>

### `Py::clone` is now gated behind the `py-clone` feature

<details>
<summary><small>Click to expand</small></summary>
If you rely on `impl<T> Clone for Py<T>` to fulfil trait requirements imposed by existing Rust code written without PyO3-based code in mind, the newly introduced feature `py-clone` must be enabled.

However, take care to note that the behaviour is different from previous versions.
If `Clone` was called without the GIL being held, we tried to delay the application of these reference count increments until PyO3-based code would re-acquire it.
This turned out to be impossible to implement in a sound manner and hence was removed.
Now, if `Clone` is called without the GIL being held, we panic instead for which calling code might not be prepared.

It is advised to migrate off the `py-clone` feature.
The simplest way to remove dependency on `impl<T> Clone for Py<T>` is to wrap `Py<T>` as `Arc<Py<T>>` and use cloning of the arc.

Related to this, we also added a `pyo3_disable_reference_pool` conditional compilation flag which removes the infrastructure necessary to apply delayed reference count decrements implied by `impl<T> Drop for Py<T>`.
They do not appear to be a soundness hazard as they should lead to memory leaks in the worst case.
However, the global synchronization adds significant overhead to cross the Python-Rust boundary.
Enabling this feature will remove these costs and make the `Drop` implementation abort the process if called without the GIL being held instead.
</details>

### Require explicit opt-in for comparison for simple enums

<details>
<summary><small>Click to expand</small></summary>

With `pyo3` 0.22 the new `#[pyo3(eq)]` options allows automatic implementation of Python equality using Rust's `PartialEq`.
Previously simple enums automatically implemented equality in terms of their discriminants.
To make PyO3 more consistent, this automatic equality implementation is deprecated in favour of having opt-ins for all `#[pyclass]` types.
Similarly, simple enums supported comparison with integers, which is not covered by Rust's `PartialEq` derive, so has been split out into the `#[pyo3(eq_int)]` attribute.

To migrate, place a `#[pyo3(eq, eq_int)]` attribute on simple enum classes.

Before:

```rust,no_run
# #![allow(deprecated, dead_code)]
# use pyo3::prelude::*;
#[pyclass]
enum SimpleEnum {
    VariantA,
    VariantB = 42,
}
```

After:

```rust,no_run
# #![allow(dead_code)]
# use pyo3::prelude::*;
#[pyclass(eq, eq_int)]
#[derive(PartialEq)]
enum SimpleEnum {
    VariantA,
    VariantB = 42,
}
```

</details>

### `PyType::name` reworked to better match Python `__name__`

<details>
<summary><small>Click to expand</small></summary>

This function previously would try to read directly from Python type objects' C API field (`tp_name`), in which case it would return a `Cow::Borrowed`.
However the contents of `tp_name` don't have well-defined semantics.

Instead `PyType::name()` now returns the equivalent of Python `__name__` and returns `PyResult<Bound<'py, PyString>>`.

The closest equivalent to PyO3 0.21's version of `PyType::name()` has been introduced as a new function `PyType::fully_qualified_name()`, which is equivalent to `__module__` and `__qualname__` joined as `module.qualname`.

Before:

```rust,ignore
# #![allow(deprecated, dead_code)]
# use pyo3::prelude::*;
# use pyo3::types::{PyBool};
# fn main() -> PyResult<()> {
Python::with_gil(|py| {
    let bool_type = py.get_type_bound::<PyBool>();
    let name = bool_type.name()?.into_owned();
    println!("Hello, {}", name);

    let mut name_upper = bool_type.name()?;
    name_upper.to_mut().make_ascii_uppercase();
    println!("Hello, {}", name_upper);

    Ok(())
})
# }
```

After:

```rust,ignore
# #![allow(dead_code)]
# use pyo3::prelude::*;
# use pyo3::types::{PyBool};
# fn main() -> PyResult<()> {
Python::with_gil(|py| {
    let bool_type = py.get_type_bound::<PyBool>();
    let name = bool_type.name()?;
    println!("Hello, {}", name);

    // (if the full dotted path was desired, switch from `name()` to `fully_qualified_name()`)
    let mut name_upper = bool_type.fully_qualified_name()?.to_string();
    name_upper.make_ascii_uppercase();
    println!("Hello, {}", name_upper);

    Ok(())
})
# }
```

</details>

## from 0.20.* to 0.21

<details>
<summary><small>Click to expand</small></summary>

PyO3 0.21 introduces a new `Bound<'py, T>` smart pointer which replaces the existing "GIL Refs" API to interact with Python objects.
For example, in PyO3 0.20 the reference `&'py PyAny` would be used to interact with Python objects.
In PyO3 0.21 the updated type is `Bound<'py, PyAny>`.
Making this change moves Rust ownership semantics out of PyO3's internals and into user code.
This change fixes [a known soundness edge case of interaction with gevent](https://github.com/PyO3/pyo3/issues/3668) as well as improves CPU and [memory performance](https://github.com/PyO3/pyo3/issues/1056).
For a full history of discussion see .
For a full history of discussion see <https://github.com/PyO3/pyo3/issues/3382>.

The "GIL Ref" `&'py PyAny` and similar types such as `&'py PyDict` continue to be available as a deprecated API.
Due to the advantages of the new API it is advised that all users make the effort to upgrade as soon as possible.

In addition to the major API type overhaul, PyO3 has needed to make a few small breaking adjustments to other APIs to close correctness and soundness gaps.

The recommended steps to update to PyO3 0.21 is as follows:

1. Enable the `gil-refs` feature to silence deprecations related to the API change
2. Fix all other PyO3 0.21 migration steps
3. Disable the `gil-refs` feature and migrate off the deprecated APIs

The following sections are laid out in this order.
</details>

### Enable the `gil-refs` feature

<details>
<summary><small>Click to expand</small></summary>

To make the transition for the PyO3 ecosystem away from the GIL Refs API as smooth as possible, in PyO3 0.21 no APIs consuming or producing GIL Refs have been altered.
Instead, variants using `Bound<T>` smart pointers have been introduced, for example `PyTuple::new_bound` which returns `Bound<PyTuple>` is the replacement form of `PyTuple::new`.
The GIL Ref APIs have been deprecated, but to make migration easier it is possible to disable these deprecation warnings by enabling the `gil-refs` feature.

> The one single exception where an existing API was changed in-place is the `pyo3::intern!` macro. Almost all uses of this macro did not need to update code to account it changing to return `&Bound<PyString>` immediately, and adding an `intern_bound!` replacement was perceived as adding more work for users.

It is recommended that users do this as a first step of updating to PyO3 0.21 so that the deprecation warnings do not get in the way of resolving the rest of the migration steps.

Before:

```toml
# Cargo.toml
[dependencies]
pyo3 = "0.20"
```

After:

```toml
# Cargo.toml
[dependencies]
pyo3 = { version = "0.21", features = ["gil-refs"] }
```

</details>

### `PyTypeInfo` and `PyTryFrom` have been adjusted

<details>
<summary><small>Click to expand</small></summary>

The `PyTryFrom` trait has aged poorly, its `try_from` method now conflicts with `TryFrom::try_from` in the 2021 edition prelude.
A lot of its functionality was also duplicated with `PyTypeInfo`.

To tighten up the PyO3 traits as part of the deprecation of the GIL Refs API the `PyTypeInfo` trait has had a simpler companion `PyTypeCheck`.
The methods `PyAny::downcast` and `PyAny::downcast_exact` no longer use `PyTryFrom` as a bound, instead using `PyTypeCheck` and `PyTypeInfo` respectively.

To migrate, switch all type casts to use `obj.downcast()` instead of `try_from(obj)` (and similar for `downcast_exact`).

Before:

```rust,ignore
# #![allow(deprecated)]
# use pyo3::prelude::*;
# use pyo3::types::{PyInt, PyList};
# fn main() -> PyResult<()> {
Python::with_gil(|py| {
    let list = PyList::new(py, 0..5);
    let b = <PyInt as PyTryFrom>::try_from(list.get_item(0).unwrap())?;
    Ok(())
})
# }
```

After:

```rust,ignore
# use pyo3::prelude::*;
# use pyo3::types::{PyInt, PyList};
# fn main() -> PyResult<()> {
Python::with_gil(|py| {
    // Note that PyList::new is deprecated for PyList::new_bound as part of the GIL Refs API removal,
    // see the section below on migration to Bound<T>.
    #[allow(deprecated)]
    let list = PyList::new(py, 0..5);
    let b = list.get_item(0).unwrap().downcast::<PyInt>()?;
    Ok(())
})
# }
```

</details>

### `Iter(A)NextOutput` are deprecated

<details>
<summary><small>Click to expand</small></summary>

The `__next__` and `__anext__` magic methods can now return any type convertible into Python objects directly just like all other `#[pymethods]`.
The `IterNextOutput` used by `__next__` and `IterANextOutput` used by `__anext__` are subsequently deprecated.
Most importantly, this change allows returning an awaitable from `__anext__` without non-sensically wrapping it into `Yield` or `Some`.
Only the return types `Option<T>` and `Result<Option<T>, E>` are still handled in a special manner where `Some(val)` yields `val` and `None` stops iteration.

Starting with an implementation of a Python iterator using `IterNextOutput`, e.g.

```rust,ignore
use pyo3::prelude::*;
use pyo3::iter::IterNextOutput;

#[pyclass]
struct PyClassIter {
    count: usize,
}

#[pymethods]
impl PyClassIter {
    fn __next__(&mut self) -> IterNextOutput<usize, &'static str> {
        if self.count < 5 {
            self.count += 1;
            IterNextOutput::Yield(self.count)
        } else {
            IterNextOutput::Return("done")
        }
    }
}
```

If returning `"done"` via `StopIteration` is not really required, this should be written as

```rust,no_run
use pyo3::prelude::*;

#[pyclass]
struct PyClassIter {
    count: usize,
}

#[pymethods]
impl PyClassIter {
    fn __next__(&mut self) -> Option<usize> {
        if self.count < 5 {
            self.count += 1;
            Some(self.count)
        } else {
            None
        }
    }
}
```

This form also has additional benefits: It has already worked in previous PyO3 versions, it matches the signature of Rust's [`Iterator` trait](https://doc.rust-lang.org/stable/std/iter/trait.Iterator.html) and it allows using a fast path in CPython which completely avoids the cost of raising a `StopIteration` exception.
Note that using [`Option::transpose`](https://doc.rust-lang.org/stable/std/option/enum.Option.html#method.transpose) and the `Result<Option<T>, E>` variant, this form can also be used to wrap fallible iterators.

Alternatively, the implementation can also be done as it would in Python itself, i.e. by "raising" a `StopIteration` exception

```rust,no_run
use pyo3::prelude::*;
use pyo3::exceptions::PyStopIteration;

#[pyclass]
struct PyClassIter {
    count: usize,
}

#[pymethods]
impl PyClassIter {
    fn __next__(&mut self) -> PyResult<usize> {
        if self.count < 5 {
            self.count += 1;
            Ok(self.count)
        } else {
            Err(PyStopIteration::new_err("done"))
        }
    }
}
```

Finally, an asynchronous iterator can directly return an awaitable without confusing wrapping

```rust,no_run
use pyo3::prelude::*;

#[pyclass]
struct PyClassAwaitable {
    number: usize,
}

#[pymethods]
impl PyClassAwaitable {
    fn __next__(&self) -> usize {
        self.number
    }

    fn __await__(slf: Py<Self>) -> Py<Self> {
        slf
    }
}

#[pyclass]
struct PyClassAsyncIter {
    number: usize,
}

#[pymethods]
impl PyClassAsyncIter {
    fn __anext__(&mut self) -> PyClassAwaitable {
        self.number += 1;
        PyClassAwaitable {
            number: self.number,
        }
    }

    fn __aiter__(slf: Py<Self>) -> Py<Self> {
        slf
    }
}
```

</details>

### `PyType::name` has been renamed to `PyType::qualname`

<details>
<summary><small>Click to expand</small></summary>

`PyType::name` has been renamed to `PyType::qualname` to indicate that it does indeed return the [qualified name](https://docs.python.org/3/glossary.html#term-qualified-name), matching the `__qualname__` attribute.
The newly added `PyType::name` yields the full name including the module name now which corresponds to `__module__.__name__` on the level of attributes.
</details>

### `PyCell` has been deprecated

<details>
<summary><small>Click to expand</small></summary>

Interactions with Python objects implemented in Rust no longer need to go though `PyCell<T>`.
Instead interactions with Python object now consistently go through `Bound<T>` or `Py<T>` independently of whether `T` is native Python object or a `#[pyclass]` implemented in Rust.
Use `Bound::new` or `Py::new` respectively to create and `Bound::borrow(_mut)` / `Py::borrow(_mut)` to borrow the Rust object.
</details>

### Migrating from the GIL Refs API to `Bound<T>`

<details>
<summary><small>Click to expand</small></summary>

To minimise breakage of code using the GIL Refs API, the `Bound<T>` smart pointer has been introduced by adding complements to all functions which accept or return GIL Refs.
This allows code to migrate by replacing the deprecated APIs with the new ones.

To identify what to migrate, temporarily switch off the `gil-refs` feature to see deprecation warnings on [almost](#cases-where-pyo3-cannot-emit-gil-ref-deprecation-warnings) all uses of APIs accepting and producing GIL Refs .
Over one or more PRs it should be possible to follow the deprecation hints to update code.
Depending on your development environment, switching off the `gil-refs` feature may introduce [some very targeted breakages](#deactivating-the-gil-refs-feature), so you may need to fixup those first.

For example, the following APIs have gained updated variants:

- `PyList::new`, `PyTuple::new` and similar constructors have replacements `PyList::new_bound`, `PyTuple::new_bound` etc.
- `FromPyObject::extract` has a new `FromPyObject::extract_bound` (see the section below)
- The `PyTypeInfo` trait has had new `_bound` methods added to accept / return `Bound<T>`.

Because the new `Bound<T>` API brings ownership out of the PyO3 framework and into user code, there are a few places where user code is expected to need to adjust while switching to the new API:

- Code will need to add the occasional `&` to borrow the new smart pointer as `&Bound<T>` to pass these types around (or use `.clone()` at the very small cost of increasing the Python reference count)
- `Bound<PyList>` and `Bound<PyTuple>` cannot support indexing with `list[0]`, you should use `list.get_item(0)` instead.
- `Bound<PyTuple>::iter_borrowed` is slightly more efficient than `Bound<PyTuple>::iter`.
  The default iteration of `Bound<PyTuple>` cannot return borrowed references because Rust does not (yet) have "lending iterators".
  Similarly `Bound<PyTuple>::get_borrowed_item` is more efficient than `Bound<PyTuple>::get_item` for the same reason.
- `&Bound<T>` does not implement `FromPyObject` (although it might be possible to do this in the future once the GIL Refs API is completely removed).
  Use `bound_any.downcast::<T>()` instead of `bound_any.extract::<&Bound<T>>()`.
- `Bound<PyString>::to_str` now borrows from the `Bound<PyString>` rather than from the `'py` lifetime, so code will need to store the smart pointer as a value in some cases where previously `&PyString` was just used as a temporary. (There are some more details relating to this in [the section below](#deactivating-the-gil-refs-feature).)
- `.extract::<&str>()` now borrows from the source Python object.
  The simplest way to update is to change to `.extract::<PyBackedStr>()`, which retains ownership of the Python reference.
  See more information [in the section on deactivating the `gil-refs` feature](#deactivating-the-gil-refs-feature).

To convert between `&PyAny` and `&Bound<PyAny>` use the `as_borrowed()` method:

```rust,ignore
let gil_ref: &PyAny = ...;
let bound: &Bound<PyAny> = &gil_ref.as_borrowed();
```

To convert between `Py<T>` and `Bound<T>` use the `bind()` / `into_bound()` methods, and `as_unbound()` / `unbind()` to go back from `Bound<T>` to `Py<T>`.

```rust,ignore
let obj: Py<PyList> = ...;
let bound: &Bound<'py, PyList> = obj.bind(py);
let bound: Bound<'py, PyList> = obj.into_bound(py);

let obj: &Py<PyList> = bound.as_unbound();
let obj: Py<PyList> = bound.unbind();
```

<div class="warning">

⚠️ Warning: dangling pointer trap 💣

> Because of the ownership changes, code which uses `.as_ptr()` to convert `&PyAny` and other GIL Refs to a `*mut pyo3_ffi::PyObject` should take care to avoid creating dangling pointers now that `Bound<PyAny>` carries ownership.
>
> For example, the following pattern with `Option<&PyAny>` can easily create a dangling pointer when migrating to the `Bound<PyAny>` smart pointer:
>
> ```rust,ignore
> let opt: Option<&PyAny> = ...;
> let p: *mut ffi::PyObject = opt.map_or(std::ptr::null_mut(), |any| any.as_ptr());
> ```
>
> The correct way to migrate this code is to use `.as_ref()` to avoid dropping the `Bound<PyAny>` in the `map_or` closure:
>
> ```rust,ignore
> let opt: Option<Bound<PyAny>> = ...;
> let p: *mut ffi::PyObject = opt.as_ref().map_or(std::ptr::null_mut(), Bound::as_ptr);
> ```
<div>

#### Migrating `FromPyObject` implementations

`FromPyObject` has had a new method `extract_bound` which takes `&Bound<'py, PyAny>` as an argument instead of `&PyAny`.
Both `extract` and `extract_bound` have been given default implementations in terms of the other, to avoid breaking code immediately on update to 0.21.

All implementations of `FromPyObject` should be switched from `extract` to `extract_bound`.

Before:

```rust,ignore
impl<'py> FromPyObject<'py> for MyType {
    fn extract(obj: &'py PyAny) -> PyResult<Self> {
        /* ... */
    }
}
```

After:

```rust,ignore
impl<'py> FromPyObject<'py> for MyType {
    fn extract_bound(obj: &Bound<'py, PyAny>) -> PyResult<Self> {
        /* ... */
    }
}
```

The expectation is that in 0.22 `extract_bound` will have the default implementation removed and in 0.23 `extract` will be removed.

#### Cases where PyO3 cannot emit GIL Ref deprecation warnings

Despite a large amount of deprecations warnings produced by PyO3 to aid with the transition from GIL Refs to the Bound API, there are a few cases where PyO3 cannot automatically warn on uses of GIL Refs.
It is worth checking for these cases manually after the deprecation warnings have all been addressed:

- Individual implementations of the `FromPyObject` trait cannot be deprecated, so PyO3 cannot warn about uses of code patterns like `.extract<&PyAny>()` which produce a GIL Ref.
- GIL Refs in `#[pyfunction]` arguments emit a warning, but if the GIL Ref is wrapped inside another container such as `Vec<&PyAny>` then PyO3 cannot warn against this.
- The `wrap_pyfunction!(function)(py)` deferred argument form of the `wrap_pyfunction` macro taking `py: Python<'py>` produces a GIL Ref, and due to limitations in type inference PyO3 cannot warn against this specific case.

</details>

### Deactivating the `gil-refs` feature

<details>
<summary><small>Click to expand</small></summary>

As a final step of migration, deactivating the `gil-refs` feature will set up code for best performance and is intended to set up a forward-compatible API for PyO3 0.22.

At this point code that needed to manage GIL Ref memory can safely remove uses of `GILPool` (which are constructed by calls to `Python::new_pool` and `Python::with_pool`).
Deprecation warnings will highlight these cases.

There is just one case of code that changes upon disabling these features: `FromPyObject` trait implementations for types that borrow directly from the input data cannot be implemented by PyO3 without GIL Refs (while the GIL Refs API is in the process of being removed).
The main types affected are `&str`, `Cow<'_, str>`, `&[u8]`, `Cow<'_, u8>`.

To make PyO3's core functionality continue to work while the GIL Refs API is in the process of being removed, disabling the `gil-refs` feature moves the implementations of `FromPyObject` for `&str`, `Cow<'_, str>`, `&[u8]`, `Cow<'_, u8>` to a new temporary trait `FromPyObjectBound`.
This trait is the expected future form of `FromPyObject` and has an additional lifetime `'a` to enable these types to borrow data from Python objects.

PyO3 0.21 has introduced the [`PyBackedStr`]({{#PYO3_DOCS_URL}}/pyo3/pybacked/struct.PyBackedStr.html) and [`PyBackedBytes`]({{#PYO3_DOCS_URL}}/pyo3/pybacked/struct.PyBackedBytes.html) types to help with this case.
The easiest way to avoid lifetime challenges from extracting `&str` is to use these.
For more complex types like `Vec<&str>`, is now impossible to extract directly from a Python object and `Vec<PyBackedStr>` is the recommended upgrade path.

A key thing to note here is because extracting to these types now ties them to the input lifetime, some extremely common patterns may need to be split into multiple Rust lines.
For example, the following snippet of calling `.extract::<&str>()` directly on the result of `.getattr()` needs to be adjusted when deactivating the `gil-refs` feature.

Before:

```rust,ignore
# #[cfg(feature = "gil-refs")] {
# use pyo3::prelude::*;
# use pyo3::types::{PyList, PyType};
# fn example<'py>(py: Python<'py>) -> PyResult<()> {
#[allow(deprecated)] // GIL Ref API
let obj: &'py PyType = py.get_type::<PyList>();
let name: &'py str = obj.getattr("__name__")?.extract()?;
assert_eq!(name, "list");
# Ok(())
# }
# Python::with_gil(example).unwrap();
# }
```

After:

```rust,ignore
# #[cfg(any(not(Py_LIMITED_API), Py_3_10))] {
# use pyo3::prelude::*;
# use pyo3::types::{PyList, PyType};
# fn example<'py>(py: Python<'py>) -> PyResult<()> {
let obj: Bound<'py, PyType> = py.get_type_bound::<PyList>();
let name_obj: Bound<'py, PyAny> = obj.getattr("__name__")?;
// the lifetime of the data is no longer `'py` but the much shorter
// lifetime of the `name_obj` smart pointer above
let name: &'_ str = name_obj.extract()?;
assert_eq!(name, "list");
# Ok(())
# }
# Python::with_gil(example).unwrap();
# }
```

To avoid needing to worry about lifetimes at all, it is also possible to use the new `PyBackedStr` type, which stores a reference to the Python `str` without a lifetime attachment.
In particular, `PyBackedStr` helps for `abi3` builds for Python older than 3.10.
Due to limitations in the `abi3` CPython API for those older versions, PyO3 cannot offer a `FromPyObjectBound` implementation for `&str` on those versions.
The easiest way to migrate for older `abi3` builds is to replace any cases of `.extract::<&str>()` with `.extract::<PyBackedStr>()`.
Alternatively, use `.extract::<Cow<str>>()`, `.extract::<String>()` to copy the data into Rust.

The following example uses the same snippet as those just above, but this time the final extracted type is `PyBackedStr`:

```rust,ignore
# use pyo3::prelude::*;
# use pyo3::types::{PyList, PyType};
# fn example<'py>(py: Python<'py>) -> PyResult<()> {
use pyo3::pybacked::PyBackedStr;
let obj: Bound<'py, PyType> = py.get_type_bound::<PyList>();
let name: PyBackedStr = obj.getattr("__name__")?.extract()?;
assert_eq!(&*name, "list");
# Ok(())
# }
# Python::with_gil(example).unwrap();
```

</details>

## from 0.19.* to 0.20

### Drop support for older technologies

<details>
<summary><small>Click to expand</small></summary>

PyO3 0.20 has increased minimum Rust version to 1.56.
This enables use of newer language features and simplifies maintenance of the project.
</details>

### `PyDict::get_item` now returns a `Result`

<details>
<summary><small>Click to expand</small></summary>

`PyDict::get_item` in PyO3 0.19 and older was implemented using a Python API which would suppress all exceptions and return `None` in those cases.
This included errors in `__hash__` and `__eq__` implementations of the key being looked up.

Newer recommendations by the Python core developers advise against using these APIs which suppress exceptions, instead allowing exceptions to bubble upwards. `PyDict::get_item_with_error` already implemented this recommended behavior, so that API has been renamed to `PyDict::get_item`.

Before:

```rust,ignore
use pyo3::prelude::*;
use pyo3::exceptions::PyTypeError;
use pyo3::types::{PyDict, IntoPyDict};

# fn main() {
# let _ =
Python::with_gil(|py| {
    let dict: &PyDict = [("a", 1)].into_py_dict(py);
    // `a` is in the dictionary, with value 1
    assert!(dict.get_item("a").map_or(Ok(false), |x| x.eq(1))?);
    // `b` is not in the dictionary
    assert!(dict.get_item("b").is_none());
    // `dict` is not hashable, so this fails with a `TypeError`
    assert!(dict
        .get_item_with_error(dict)
        .unwrap_err()
        .is_instance_of::<PyTypeError>(py));
});
# }
```

After:

```rust,ignore
use pyo3::prelude::*;
use pyo3::exceptions::PyTypeError;
use pyo3::types::{PyDict, IntoPyDict};

# fn main() {
# let _ =
Python::with_gil(|py| -> PyResult<()> {
    let dict: &PyDict = [("a", 1)].into_py_dict(py);
    // `a` is in the dictionary, with value 1
    assert!(dict.get_item("a")?.map_or(Ok(false), |x| x.eq(1))?);
    // `b` is not in the dictionary
    assert!(dict.get_item("b")?.is_none());
    // `dict` is not hashable, so this fails with a `TypeError`
    assert!(dict
        .get_item(dict)
        .unwrap_err()
        .is_instance_of::<PyTypeError>(py));

    Ok(())
});
# }
```

</details>

### Required arguments are no longer accepted after optional arguments

<details>
<summary><small>Click to expand</small></summary>

Trailing `Option<T>` arguments have an automatic default of `None`.
To avoid unwanted changes when modifying function signatures, in PyO3 0.18 it was deprecated to have a required argument after an `Option<T>` argument without using `#[pyo3(signature = (...))]` to specify the intended defaults.
In PyO3 0.20, this becomes a hard error.

Before:

```rust,ignore
#[pyfunction]
fn x_or_y(x: Option<u64>, y: u64) -> u64 {
    x.unwrap_or(y)
}
```

After:

```rust,no_run
# #![allow(dead_code)]
# use pyo3::prelude::*;

#[pyfunction]
#[pyo3(signature = (x, y))] // both x and y have no defaults and are required
fn x_or_y(x: Option<u64>, y: u64) -> u64 {
    x.unwrap_or(y)
}
```

</details>

### Remove deprecated function forms

<details>
<summary><small>Click to expand</small></summary>

In PyO3 0.18 the `#[args]` attribute for `#[pymethods]`, and directly specifying the function signature in `#[pyfunction]`, was deprecated.
This functionality has been removed in PyO3 0.20.

Before:

```rust,ignore
#[pyfunction]
#[pyo3(a, b = "0", "/")]
fn add(a: u64, b: u64) -> u64 {
    a + b
}
```

After:

```rust,no_run
# #![allow(dead_code)]
# use pyo3::prelude::*;

#[pyfunction]
#[pyo3(signature = (a, b=0, /))]
fn add(a: u64, b: u64) -> u64 {
    a + b
}
```

</details>

### `IntoPyPointer` trait removed

<details>
<summary><small>Click to expand</small></summary>

The trait `IntoPyPointer`, which provided the `into_ptr` method on many types, has been removed. `into_ptr` is now available as an inherent method on all types that previously implemented this trait.
</details>

### `AsPyPointer` now `unsafe` trait

<details>
<summary><small>Click to expand</small></summary>

The trait `AsPyPointer` is now `unsafe trait`, meaning any external implementation of it must be marked as `unsafe impl`, and ensure that they uphold the invariant of returning valid pointers.
</details>

## from 0.18.* to 0.19

### Access to `Python` inside `__traverse__` implementations are now forbidden

<details>
<summary><small>Click to expand</small></summary>

During `__traverse__` implementations for Python's Garbage Collection it is forbidden to do anything other than visit the members of the `#[pyclass]` being traversed.
This means making Python function calls or other API calls are forbidden.

Previous versions of PyO3 would allow access to `Python` (e.g. via `Python::with_gil`), which could cause the Python interpreter to crash or otherwise confuse the garbage collection algorithm.

Attempts to acquire the GIL will now panic.
See [#3165](https://github.com/PyO3/pyo3/issues/3165) for more detail.

```rust,ignore
# use pyo3::prelude::*;

#[pyclass]
struct SomeClass {}

impl SomeClass {
    fn __traverse__(&self, pyo3::class::gc::PyVisit<'_>) -> Result<(), pyo3::class::gc::PyTraverseError>` {
        Python::with_gil(|| { /*...*/ })  // ERROR: this will panic
    }
}
```

</details>

### Smarter `anyhow::Error` / `eyre::Report` conversion when inner error is "simple" `PyErr`

<details>
<summary><small>Click to expand</small></summary>

When converting from `anyhow::Error` or `eyre::Report` to `PyErr`, if the inner error is a "simple" `PyErr` (with no source error), then the inner error will be used directly as the `PyErr` instead of wrapping it in a new `PyRuntimeError` with the original information converted into a string.

```rust,ignore
# #[cfg(feature = "anyhow")]
# #[allow(dead_code)]
# mod anyhow_only {
# use pyo3::prelude::*;
# use pyo3::exceptions::PyValueError;
#[pyfunction]
fn raise_err() -> anyhow::Result<()> {
    Err(PyValueError::new_err("original error message").into())
}

fn main() {
    Python::with_gil(|py| {
        let rs_func = wrap_pyfunction!(raise_err, py).unwrap();
        pyo3::py_run!(
            py,
            rs_func,
            r"
        try:
            rs_func()
        except Exception as e:
            print(repr(e))
        "
        );
    })
}
# }
```

Before, the above code would have printed `RuntimeError('ValueError: original error message')`, which might be confusing.

After, the same code will print `ValueError: original error message`, which is more straightforward.

However, if the `anyhow::Error` or `eyre::Report` has a source, then the original exception will still be wrapped in a `PyRuntimeError`.
</details>

### The deprecated `Python::acquire_gil` was removed and `Python::with_gil` must be used instead

<details>
<summary><small>Click to expand</small></summary>

While the API provided by [`Python::acquire_gil`](https://docs.rs/pyo3/0.18.3/pyo3/marker/struct.Python.html#method.acquire_gil) seems convenient, it is somewhat brittle as the design of the [`Python`](https://docs.rs/pyo3/0.18.3/pyo3/marker/struct.Python.html) token relies on proper nesting and panics if not used correctly, e.g.

```rust,ignore
# #![allow(dead_code, deprecated)]
# use pyo3::prelude::*;

#[pyclass]
struct SomeClass {}

struct ObjectAndGuard {
    object: Py<SomeClass>,
    guard: GILGuard,
}

impl ObjectAndGuard {
    fn new() -> Self {
        let guard = Python::acquire_gil();
        let object = Py::new(guard.python(), SomeClass {}).unwrap();

        Self { object, guard }
    }
}

let first = ObjectAndGuard::new();
let second = ObjectAndGuard::new();
// Panics because the guard within `second` is still alive.
drop(first);
drop(second);
```

The replacement is [`Python::with_gil`](https://docs.rs/pyo3/0.18.3/pyo3/marker/struct.Python.html#method.with_gil) which is more cumbersome but enforces the proper nesting by design, e.g.

```rust,ignore
# #![allow(dead_code)]
# use pyo3::prelude::*;

#[pyclass]
struct SomeClass {}

struct Object {
    object: Py<SomeClass>,
}

impl Object {
    fn new(py: Python<'_>) -> Self {
        let object = Py::new(py, SomeClass {}).unwrap();

        Self { object }
    }
}

// It either forces us to release the GIL before acquiring it again.
let first = Python::with_gil(|py| Object::new(py));
let second = Python::with_gil(|py| Object::new(py));
drop(first);
drop(second);

// Or it ensures releasing the inner lock before the outer one.
Python::with_gil(|py| {
    let first = Object::new(py);
    let second = Python::with_gil(|py| Object::new(py));
    drop(first);
    drop(second);
});
```

Furthermore, `Python::acquire_gil` provides ownership of a `GILGuard` which can be freely stored and passed around.
This is usually not helpful as it may keep the lock held for a long time thereby blocking progress in other parts of the program.
Due to the generative lifetime attached to the Python token supplied by `Python::with_gil`, the problem is avoided as the Python token can only be passed down the call chain.
Often, this issue can also be avoided entirely as any GIL-bound reference `&'py PyAny` implies access to a Python token `Python<'py>` via the [`PyAny::py`](https://docs.rs/pyo3/0.22.5/pyo3/types/struct.PyAny.html#method.py) method.
</details>

## from 0.17.* to 0.18

### Required arguments after `Option<_>` arguments will no longer be automatically inferred

<details>
<summary><small>Click to expand</small></summary>

In `#[pyfunction]` and `#[pymethods]`, if a "required" function input such as `i32` came after an `Option<_>` input, then the `Option<_>` would be implicitly treated as required. (All trailing `Option<_>` arguments were treated as optional with a default value of `None`).

Starting with PyO3 0.18, this is deprecated and a future PyO3 version will require a [`#[pyo3(signature = (...))]` option](./function/signature.md) to explicitly declare the programmer's intention.

Before, x in the below example would be required to be passed from Python code:

```rust,compile_fail,ignore
# #![allow(dead_code)]
# use pyo3::prelude::*;

#[pyfunction]
fn required_argument_after_option(x: Option<i32>, y: i32) {}
```

After, specify the intended Python signature explicitly:

```rust,no_run
# #![allow(dead_code)]
# use pyo3::prelude::*;

// If x really was intended to be required
#[pyfunction(signature = (x, y))]
fn required_argument_after_option_a(x: Option<i32>, y: i32) {}

// If x was intended to be optional, y needs a default too
#[pyfunction(signature = (x=None, y=0))]
fn required_argument_after_option_b(x: Option<i32>, y: i32) {}
```

</details>

### `__text_signature__` is now automatically generated for `#[pyfunction]` and `#[pymethods]`

<details>
<summary><small>Click to expand</small></summary>

The [`#[pyo3(text_signature = "...")]` option](./function/signature.md#making-the-function-signature-available-to-python) was previously the only supported way to set the `__text_signature__` attribute on generated Python functions.

PyO3 is now able to automatically populate `__text_signature__` for all functions automatically based on their Rust signature (or the [new `#[pyo3(signature = (...))]` option](./function/signature.md)).
These automatically-generated `__text_signature__` values will currently only render `...` for all default values.
Many `#[pyo3(text_signature = "...")]` options can be removed from functions when updating to PyO3 0.18, however in cases with default values a manual implementation may still be preferred for now.

As examples:

```rust
# use pyo3::prelude::*;

// The `text_signature` option here is no longer necessary, as PyO3 will automatically
// generate exactly the same value.
#[pyfunction(text_signature = "(a, b, c)")]
fn simple_function(a: i32, b: i32, c: i32) {}

// The `text_signature` still provides value here as of PyO3 0.18, because the automatically
// generated signature would be "(a, b=..., c=...)".
#[pyfunction(signature = (a, b = 1, c = 2), text_signature = "(a, b=1, c=2)")]
fn function_with_defaults(a: i32, b: i32, c: i32) {}

# fn main() {
#     Python::attach(|py| {
#         let simple = wrap_pyfunction!(simple_function, py).unwrap();
#         assert_eq!(simple.getattr("__text_signature__").unwrap().to_string(), "(a, b, c)");
#         let defaulted = wrap_pyfunction!(function_with_defaults, py).unwrap();
#         assert_eq!(defaulted.getattr("__text_signature__").unwrap().to_string(), "(a, b=1, c=2)");
#     })
# }
```

</details>

## from 0.16.* to 0.17

### Type checks have been changed for `PyMapping` and `PySequence` types

<details>
<summary><small>Click to expand</small></summary>

Previously the type checks for `PyMapping` and `PySequence` (implemented in `PyTryFrom`) used the Python C-API functions `PyMapping_Check` and `PySequence_Check`.
Unfortunately these functions are not sufficient for distinguishing such types, leading to inconsistent behavior (see [pyo3/pyo3#2072](https://github.com/PyO3/pyo3/issues/2072)).

PyO3 0.17 changes these downcast checks to explicitly test if the type is a subclass of the corresponding abstract base class `collections.abc.Mapping` or `collections.abc.Sequence`.
Note this requires calling into Python, which may incur a performance penalty over the previous method.
If this performance penalty is a problem, you may be able to perform your own checks and use `try_from_unchecked` (unsafe).

Another side-effect is that a pyclass defined in Rust with PyO3 will need to be _registered_ with the corresponding Python abstract base class for downcasting to succeed. `PySequence::register` and `PyMapping:register` have been added to make it easy to do this from Rust code.
These are equivalent to calling `collections.abc.Mapping.register(MappingPyClass)` or `collections.abc.Sequence.register(SequencePyClass)` from Python.

For example, for a mapping class defined in Rust:

```rust,compile_fail
use pyo3::prelude::*;
use std::collections::HashMap;

#[pyclass(mapping)]
struct Mapping {
    index: HashMap<String, usize>,
}

#[pymethods]
impl Mapping {
    #[new]
    fn new(elements: Option<&PyList>) -> PyResult<Self> {
    // ...
    // truncated implementation of this mapping pyclass - basically a wrapper around a HashMap
}
```

You must register the class with `collections.abc.Mapping` before the downcast will work:

```rust,compile_fail
let m = Py::new(py, Mapping { index }).unwrap();
assert!(m.as_ref(py).downcast::<PyMapping>().is_err());
PyMapping::register::<Mapping>(py).unwrap();
assert!(m.as_ref(py).downcast::<PyMapping>().is_ok());
```

Note that this requirement may go away in the future when a pyclass is able to inherit from the abstract base class directly (see [pyo3/pyo3#991](https://github.com/PyO3/pyo3/issues/991)).
</details>

### The `multiple-pymethods` feature now requires Rust 1.62

<details>
<summary><small>Click to expand</small></summary>

Due to limitations in the `inventory` crate which the `multiple-pymethods` feature depends on, this feature now requires Rust 1.62.
For more information see [dtolnay/inventory#32](https://github.com/dtolnay/inventory/issues/32).
</details>

### Added `impl IntoPy<Py<PyString>> for &str`

<details>
<summary><small>Click to expand</small></summary>

This may cause inference errors.

Before:

```rust,compile_fail
# use pyo3::prelude::*;
#
# fn main() {
Python::with_gil(|py| {
    // Cannot infer either `Py<PyAny>` or `Py<PyString>`
    let _test = "test".into_py(py);
});
# }
```

After, some type annotations may be necessary:

```rust,ignore
# #![allow(deprecated)]
# use pyo3::prelude::*;
#
# fn main() {
Python::with_gil(|py| {
    let _test: Py<PyAny> = "test".into_py(py);
});
# }
```

</details>

### The `pyproto` feature is now disabled by default

<details>
<summary><small>Click to expand</small></summary>

In preparation for removing the deprecated `#[pyproto]` attribute macro in a future PyO3 version, it is now gated behind an opt-in feature flag.
This also gives a slight saving to compile times for code which does not use the deprecated macro.
</details>

### `PyTypeObject` trait has been deprecated

<details>
<summary><small>Click to expand</small></summary>

The `PyTypeObject` trait already was near-useless; almost all functionality was already on the `PyTypeInfo` trait, which `PyTypeObject` had a blanket implementation based upon.
In PyO3 0.17 the final method, `PyTypeObject::type_object` was moved to `PyTypeInfo::type_object`.

To migrate, update trait bounds and imports from `PyTypeObject` to `PyTypeInfo`.

Before:

```rust,ignore
use pyo3::Python;
use pyo3::type_object::PyTypeObject;
use pyo3::types::PyType;

fn get_type_object<T: PyTypeObject>(py: Python<'_>) -> &PyType {
    T::type_object(py)
}
```

After

```rust,ignore
use pyo3::{Python, PyTypeInfo};
use pyo3::types::PyType;

fn get_type_object<T: PyTypeInfo>(py: Python<'_>) -> &PyType {
    T::type_object(py)
}

# Python::with_gil(|py| { get_type_object::<pyo3::types::PyList>(py); });
```

</details>

### `impl<T, const N: usize> IntoPy<PyObject> for [T; N]` now requires `T: IntoPy` rather than `T: ToPyObject`

<details>
<summary><small>Click to expand</small></summary>

If this leads to errors, simply implement `IntoPy`.
Because pyclasses already implement `IntoPy`, you probably don't need to worry about this.
</details>

### Each `#[pymodule]` can now only be initialized once per process

<details>
<summary><small>Click to expand</small></summary>

To make PyO3 modules sound in the presence of Python sub-interpreters, for now it has been necessary to explicitly disable the ability to initialize a `#[pymodule]` more than once in the same process.
Attempting to do this will now raise an `ImportError`.
</details>

## from 0.15.* to 0.16

### Drop support for older technologies

<!-- rumdl-enable MD024 -->

<details>
<summary><small>Click to expand</small></summary>

PyO3 0.16 has increased minimum Rust version to 1.48 and minimum Python version to 3.7.
This enables use of newer language features (enabling some of the other additions in 0.16) and simplifies maintenance of the project.
</details>

### `#[pyproto]` has been deprecated

<details>
<summary><small>Click to expand</small></summary>

In PyO3 0.15, the `#[pymethods]` attribute macro gained support for implementing "magic methods" such as `__str__` (aka "dunder" methods).
This implementation was not quite finalized at the time, with a few edge cases to be decided upon.
The existing `#[pyproto]` attribute macro was left untouched, because it covered these edge cases.

In PyO3 0.16, the `#[pymethods]` implementation has been completed and is now the preferred way to implement magic methods.
To allow the PyO3 project to move forward, `#[pyproto]` has been deprecated (with expected removal in PyO3 0.18).

Migration from `#[pyproto]` to `#[pymethods]` is straightforward; copying the existing methods directly from the `#[pyproto]` trait implementation is all that is needed in most cases.

Before:

```rust,compile_fail
use pyo3::prelude::*;
use pyo3::class::{PyObjectProtocol, PyIterProtocol};
use pyo3::types::PyString;

#[pyclass]
struct MyClass {}

#[pyproto]
impl PyObjectProtocol for MyClass {
    fn __str__(&self) -> &'static [u8] {
        b"hello, world"
    }
}

#[pyproto]
impl PyIterProtocol for MyClass {
    fn __iter__(slf: PyRef<self>) -> PyResult<&PyAny> {
        PyString::new(slf.py(), "hello, world").iter()
    }
}
```

After

```rust,compile_fail
use pyo3::prelude::*;
use pyo3::types::PyString;

#[pyclass]
struct MyClass {}

#[pymethods]
impl MyClass {
    fn __str__(&self) -> &'static [u8] {
        b"hello, world"
    }

    fn __iter__(slf: PyRef<self>) -> PyResult<&PyAny> {
        PyString::new(slf.py(), "hello, world").iter()
    }
}
```

</details>

### Removed `PartialEq` for object wrappers

<details>
<summary><small>Click to expand</small></summary>

The Python object wrappers `Py` and `PyAny` had implementations of `PartialEq` so that `object_a == object_b` would compare the Python objects for pointer equality, which corresponds to the `is` operator, not the `==` operator in Python.
This has been removed in favor of a new method: use `object_a.is(object_b)`.
This also has the advantage of not requiring the same wrapper type for `object_a` and `object_b`; you can now directly compare a `Py<T>` with a `&PyAny` without having to convert.

To check for Python object equality (the Python `==` operator), use the new method `eq()`.
</details>

### Container magic methods now match Python behavior

<details>
<summary><small>Click to expand</small></summary>

In PyO3 0.15, `__getitem__`, `__setitem__` and `__delitem__` in `#[pymethods]` would generate only the _mapping_ implementation for a `#[pyclass]`.
To match the Python behavior, these methods now generate both the _mapping_ **and** _sequence_ implementations.

This means that classes implementing these `#[pymethods]` will now also be treated as sequences, same as a Python `class` would be.
Small differences in behavior may result:

- PyO3 will allow instances of these classes to be cast to `PySequence` as well as `PyMapping`.
- Python will provide a default implementation of `__iter__` (if the class did not have one) which repeatedly calls `__getitem__` with integers (starting at 0) until an `IndexError` is raised.

To explain this in detail, consider the following Python class:

```python
class ExampleContainer:

    def __len__(self):
        return 5

    def __getitem__(self, idx: int) -> int:
        if idx < 0 or idx > 5:
            raise IndexError()
        return idx
```

This class implements a Python [sequence](https://docs.python.org/3/glossary.html#term-sequence).

The `__len__` and `__getitem__` methods are also used to implement a Python [mapping](https://docs.python.org/3/glossary.html#term-mapping).
In the Python C-API, these methods are not shared: the sequence `__len__` and `__getitem__` are defined by the `sq_length` and `sq_item` slots, and the mapping equivalents are `mp_length` and `mp_subscript`.
There are similar distinctions for `__setitem__` and `__delitem__`.

Because there is no such distinction from Python, implementing these methods will fill the mapping and sequence slots simultaneously.
A Python class with `__len__` implemented, for example, will have both the `sq_length` and `mp_length` slots filled.

The PyO3 behavior in 0.16 has been changed to be closer to this Python behavior by default.
</details>

### `wrap_pymodule!` and `wrap_pyfunction!` now respect privacy correctly

<details>
<summary><small>Click to expand</small></summary>

Prior to PyO3 0.16 the `wrap_pymodule!` and `wrap_pyfunction!` macros could use modules and functions whose defining `fn` was not reachable according Rust privacy rules.

For example, the following code was legal before 0.16, but in 0.16 is rejected because the `wrap_pymodule!` macro cannot access the `private_submodule` function:

```rust,compile_fail
mod foo {
    use pyo3::prelude::*;

    #[pymodule]
    fn private_submodule(_py: Python<'_>, m: &PyModule) -> PyResult<()> {
        Ok(())
    }
}

use pyo3::prelude::*;
use foo::*;

#[pymodule]
fn my_module(_py: Python<'_>, m: &PyModule) -> PyResult<()> {
    m.add_wrapped(wrap_pymodule!(private_submodule))?;
    Ok(())
}
```

To fix it, make the private submodule visible, e.g. with `pub` or `pub(crate)`.

```rust,ignore
mod foo {
    use pyo3::prelude::*;

    #[pymodule]
    pub(crate) fn private_submodule(_py: Python<'_>, m: &PyModule) -> PyResult<()> {
        Ok(())
    }
}

use pyo3::prelude::*;
use pyo3::wrap_pymodule;
use foo::*;

#[pymodule]
fn my_module(_py: Python<'_>, m: &PyModule) -> PyResult<()> {
    m.add_wrapped(wrap_pymodule!(private_submodule))?;
    Ok(())
}
```

</details>

## from 0.14.* to 0.15

### Changes in sequence indexing

<details>
<summary><small>Click to expand</small></summary>

For all types that take sequence indices (`PyList`, `PyTuple` and `PySequence`), the API has been made consistent to only take `usize` indices, for consistency with Rust's indexing conventions.
Negative indices, which were only sporadically supported even in APIs that took `isize`, now aren't supported anywhere.

Further, the `get_item` methods now always return a `PyResult` instead of panicking on invalid indices.
The `Index` trait has been implemented instead, and provides the same panic behavior as on Rust vectors.

Note that _slice_ indices (accepted by `PySequence::get_slice` and other) still inherit the Python behavior of clamping the indices to the actual length, and not panicking/returning an error on out of range indices.

An additional advantage of using Rust's indexing conventions for these types is that these types can now also support Rust's indexing operators as part of a consistent API:

```rust,ignore
#![allow(deprecated)]
use pyo3::{Python, types::PyList};

Python::with_gil(|py| {
    let list = PyList::new(py, &[1, 2, 3]);
    assert_eq!(list[0..2].to_string(), "[1, 2]");
});
```

</details>

## from 0.13.* to 0.14

### `auto-initialize` feature is now opt-in

<details>
<summary><small>Click to expand</small></summary>

For projects embedding Python in Rust, PyO3 no longer automatically initializes a Python interpreter on the first call to `Python::with_gil` (or `Python::acquire_gil`) unless the [`auto-initialize` feature](features.md#auto-initialize) is enabled.
</details>

### New `multiple-pymethods` feature

<details>
<summary><small>Click to expand</small></summary>

`#[pymethods]` have been reworked with a simpler default implementation which removes the dependency on the `inventory` crate.
This reduces dependencies and compile times for the majority of users.

The limitation of the new default implementation is that it cannot support multiple `#[pymethods]` blocks for the same `#[pyclass]`.
If you need this functionality, you must enable the `multiple-pymethods` feature which will switch `#[pymethods]` to the inventory-based implementation.
</details>

### Deprecated `#[pyproto]` methods

<details>
<summary><small>Click to expand</small></summary>

Some protocol (aka `__dunder__`) methods such as `__bytes__` and `__format__` have been possible to implement two ways in PyO3 for some time: via a `#[pyproto]` (e.g. `PyObjectProtocol` for the methods listed here), or by writing them directly in `#[pymethods]`.
This is only true for a handful of the `#[pyproto]` methods (for technical reasons to do with the way PyO3 currently interacts with the Python C-API).

In the interest of having only one way to do things, the `#[pyproto]` forms of these methods have been deprecated.

To migrate just move the affected methods from a `#[pyproto]` to a `#[pymethods]` block.

Before:

```rust,compile_fail
use pyo3::prelude::*;
use pyo3::class::basic::PyObjectProtocol;

#[pyclass]
struct MyClass {}

#[pyproto]
impl PyObjectProtocol for MyClass {
    fn __bytes__(&self) -> &'static [u8] {
        b"hello, world"
    }
}
```

After:

```rust,no_run
use pyo3::prelude::*;

#[pyclass]
struct MyClass {}

#[pymethods]
impl MyClass {
    fn __bytes__(&self) -> &'static [u8] {
        b"hello, world"
    }
}
```

</details>

## from 0.12.* to 0.13

### Minimum Rust version increased to Rust 1.45

<details>
<summary><small>Click to expand</small></summary>

PyO3 `0.13` makes use of new Rust language features stabilized between Rust 1.40 and Rust 1.45.
If you are using a Rust compiler older than Rust 1.45, you will need to update your toolchain to be able to continue using PyO3.
</details>

### Runtime changes to support the CPython limited API

<details>
<summary><small>Click to expand</small></summary>

In PyO3 `0.13` support was added for compiling against the CPython limited API.
This had a number of implications for _all_ PyO3 users, described here.

The largest of these is that all types created from PyO3 are what CPython calls "heap" types.
The specific implications of this are:

- If you wish to subclass one of these types _from Rust_ you must mark it `#[pyclass(subclass)]`, as you would if you wished to allow subclassing it from Python code.
- Type objects are now mutable - Python code can set attributes on them.
- `__module__` on types without `#[pyclass(module="mymodule")]` no longer returns `builtins`, it now raises `AttributeError`.
</details>

## from 0.11.* to 0.12

### `PyErr` has been reworked

<details>
<summary><small>Click to expand</small></summary>

In PyO3 `0.12` the `PyErr` type has been re-implemented to be significantly more compatible with the standard Rust error handling ecosystem.
Specifically `PyErr` now implements `Error + Send + Sync`, which are the standard traits used for error types.

While this has necessitated the removal of a number of APIs, the resulting `PyErr` type should now be much more easier to work with.
The following sections list the changes in detail and how to migrate to the new APIs.
</details>

#### `PyErr::new` and `PyErr::from_type` now require `Send + Sync` for their argument

<details>
<summary><small>Click to expand</small></summary>

For most uses no change will be needed.
If you are trying to construct `PyErr` from a value that is not `Send + Sync`, you will need to first create the Python object and then use `PyErr::from_instance`.

Similarly, any types which implemented `PyErrArguments` will now need to be `Send + Sync`.
</details>

#### `PyErr`'s contents are now private

<details>
<summary><small>Click to expand</small></summary>

It is no longer possible to access the fields `.ptype`, `.pvalue` and `.ptraceback` of a `PyErr`.
You should instead now use the new methods `PyErr::ptype`, `PyErr::pvalue` and `PyErr::ptraceback`.
</details>

#### `PyErrValue` and `PyErr::from_value` have been removed

<details>
<summary><small>Click to expand</small></summary>

As these were part the internals of `PyErr` which have been reworked, these APIs no longer exist.

If you used this API, it is recommended to use `PyException::new_err` (see [the section on Exception types](#exception-types-have-been-reworked)).
</details>

#### `Into<PyResult<T>>` for `PyErr` has been removed

<details>
<summary><small>Click to expand</small></summary>

This implementation was redundant.
Just construct the `Result::Err` variant directly.

Before:

```rust,compile_fail
let result: PyResult<()> = PyErr::new::<TypeError, _>("error message").into();
```

After (also using the new reworked exception types; see the following section):

```rust,no_run
# use pyo3::{PyResult, exceptions::PyTypeError};
let result: PyResult<()> = Err(PyTypeError::new_err("error message"));
```

</details>

### Exception types have been reworked

<details>
<summary><small>Click to expand</small></summary>

Previously exception types were zero-sized marker types purely used to construct `PyErr`.
In PyO3 0.12, these types have been replaced with full definitions and are usable in the same way as `PyAny`, `PyDict` etc. This makes it possible to interact with Python exception objects.

The new types also have names starting with the "Py" prefix.
For example, before:

```rust,ignore
let err: PyErr = TypeError::py_err("error message");
```

After:

```rust,ignore
# use pyo3::{PyErr, PyResult, Python, type_object::PyTypeObject};
# use pyo3::exceptions::{PyBaseException, PyTypeError};
# Python::with_gil(|py| -> PyResult<()> {
let err: PyErr = PyTypeError::new_err("error message");

// Uses Display for PyErr, new for PyO3 0.12
assert_eq!(err.to_string(), "TypeError: error message");

// Now possible to interact with exception instances, new for PyO3 0.12
let instance: &PyBaseException = err.instance(py);
assert_eq!(
    instance.getattr("__class__")?,
    PyTypeError::type_object(py).as_ref()
);
# Ok(())
# }).unwrap();
```

</details>

### `FromPy` has been removed

<details>
<summary><small>Click to expand</small></summary>

To simplify the PyO3 conversion traits, the `FromPy` trait has been removed.
Previously there were two ways to define the to-Python conversion for a type: `FromPy<T> for PyObject` and `IntoPy<PyObject> for T`.

Now there is only one way to define the conversion, `IntoPy`, so downstream crates may need to adjust accordingly.

Before:

```rust,compile_fail
# use pyo3::prelude::*;
struct MyPyObjectWrapper(PyObject);

impl FromPy<MyPyObjectWrapper> for PyObject {
    fn from_py(other: MyPyObjectWrapper, _py: Python<'_>) -> Self {
        other.0
    }
}
```

After

```rust,ignore
# use pyo3::prelude::*;
# #[allow(dead_code)]
struct MyPyObjectWrapper(PyObject);

# #[allow(deprecated)]
impl IntoPy<PyObject> for MyPyObjectWrapper {
    fn into_py(self, _py: Python<'_>) -> PyObject {
        self.0
    }
}
```

Similarly, code which was using the `FromPy` trait can be trivially rewritten to use `IntoPy`.

Before:

```rust,compile_fail
# use pyo3::prelude::*;
# Python::with_gil(|py| {
let obj = PyObject::from_py(1.234, py);
# })
```

After:

```rust,ignore
# #![allow(deprecated)]
# use pyo3::prelude::*;
# Python::with_gil(|py| {
let obj: PyObject = 1.234.into_py(py);
# })
```

</details>

### `PyObject` is now a type alias of `Py<PyAny>`

<details>
<summary><small>Click to expand</small></summary>

This should change very little from a usage perspective.
If you implemented traits for both `PyObject` and `Py<T>`, you may find you can just remove the `PyObject` implementation.
</details>

### `AsPyRef` has been removed

<details>
<summary><small>Click to expand</small></summary>

As `PyObject` has been changed to be just a type alias, the only remaining implementor of `AsPyRef` was `Py<T>`.
This removed the need for a trait, so the `AsPyRef::as_ref` method has been moved to `Py::as_ref`.

This should require no code changes except removing `use pyo3::AsPyRef` for code which did not use `pyo3::prelude::*`.

Before:

```rust,ignore
use pyo3::{AsPyRef, Py, types::PyList};
# pyo3::Python::with_gil(|py| {
let list_py: Py<PyList> = PyList::empty(py).into();
let list_ref: &PyList = list_py.as_ref(py);
# })
```

After:

```rust,ignore
use pyo3::{Py, types::PyList};
# pyo3::Python::with_gil(|py| {
let list_py: Py<PyList> = PyList::empty(py).into();
let list_ref: &PyList = list_py.as_ref(py);
# })
```

</details>

## from 0.10.* to 0.11

### Stable Rust

<details>
<summary><small>Click to expand</small></summary>

PyO3 now supports the stable Rust toolchain.
The minimum required version is 1.39.0.
</details>

### `#[pyclass]` structs must now be `Send` or `unsendable`

<details>
<summary><small>Click to expand</small></summary>

Because `#[pyclass]` structs can be sent between threads by the Python interpreter, they must implement `Send` or declared as `unsendable` (by `#[pyclass(unsendable)]`).
Note that `unsendable` is added in PyO3 `0.11.1` and `Send` is always required in PyO3 `0.11.0`.

This may "break" some code which previously was accepted, even though it could be unsound.
There can be two fixes:

1. If you think that your `#[pyclass]` actually must be `Send`able, then let's implement `Send`.
   A common, safer way is using thread-safe types.
   E.g., `Arc` instead of `Rc`, `Mutex` instead of `RefCell`, and `Box<dyn Send + T>` instead of `Box<dyn T>`.

   Before:

   ```rust,compile_fail
   use pyo3::prelude::*;
   use std::rc::Rc;
   use std::cell::RefCell;

   #[pyclass]
   struct NotThreadSafe {
       shared_bools: Rc<RefCell<Vec<bool>>>,
       closure: Box<dyn Fn()>,
   }
   ```

   After:

   ```rust,ignore
   # #![allow(dead_code)]
   use pyo3::prelude::*;
   use std::sync::{Arc, Mutex};

   #[pyclass]
   struct ThreadSafe {
       shared_bools: Arc<Mutex<Vec<bool>>>,
       closure: Box<dyn Fn() + Send>,
   }
   ```

   In situations where you cannot change your `#[pyclass]` to automatically implement `Send` (e.g., when it contains a raw pointer), you can use `unsafe impl Send`.
   In such cases, care should be taken to ensure the struct is actually thread safe.
   See [the Rustonomicon](https://doc.rust-lang.org/nomicon/send-and-sync.html) for more.

2. If you think that your `#[pyclass]` should not be accessed by another thread, you can use `unsendable` flag.
   A class marked with `unsendable` panics when accessed by another thread, making it thread-safe to expose an unsendable object to the Python interpreter.

   Before:

   ```rust,compile_fail
   use pyo3::prelude::*;

   #[pyclass]
   struct Unsendable {
       pointers: Vec<*mut std::ffi::c_char>,
   }
   ```

   After:

   ```rust,no_run
   # #![allow(dead_code)]
   use pyo3::prelude::*;

   #[pyclass(unsendable)]
   struct Unsendable {
       pointers: Vec<*mut std::ffi::c_char>,
   }
   ```

</details>

### All `PyObject` and `Py<T>` methods now take `Python` as an argument

<details>
<summary><small>Click to expand</small></summary>

Previously, a few methods such as `Object::get_refcnt` did not take `Python` as an argument (to ensure that the Python GIL was held by the current thread).
Technically, this was not sound.
To migrate, just pass a `py` argument to any calls to these methods.

Before:

```rust,compile_fail
# pyo3::Python::attach(|py| {
py.None().get_refcnt();
# })
```

After:

```rust
# pyo3::Python::attach(|py| {
py.None().get_refcnt(py);
# })
```

</details>

## from 0.9.* to 0.10

### `ObjectProtocol` is removed

<details>
<summary><small>Click to expand</small></summary>

All methods are moved to [`PyAny`].
And since now all native types (e.g., `PyList`) implements `Deref<Target=PyAny>`, all you need to do is remove `ObjectProtocol` from your code.
Or if you use `ObjectProtocol` by `use pyo3::prelude::*`, you have to do nothing.

Before:

```rust,compile_fail,ignore
use pyo3::ObjectProtocol;

# pyo3::Python::with_gil(|py| {
let obj = py.eval("lambda: 'Hi :)'", None, None).unwrap();
let hi: &pyo3::types::PyString = obj.call0().unwrap().downcast().unwrap();
assert_eq!(hi.len().unwrap(), 5);
# })
```

After:

```rust,ignore
# pyo3::Python::with_gil(|py| {
let obj = py.eval("lambda: 'Hi :)'", None, None).unwrap();
let hi: &pyo3::types::PyString = obj.call0().unwrap().downcast().unwrap();
assert_eq!(hi.len().unwrap(), 5);
# })
```

</details>

### No `#![feature(specialization)]` in user code

<details>
<summary><small>Click to expand</small></summary>

While PyO3 itself still requires specialization and nightly Rust, now you don't have to use `#![feature(specialization)]` in your crate.
</details>

## from 0.8.* to 0.9

### `#[new]` interface

<details>
<summary><small>Click to expand</small></summary>

[`PyRawObject`](https://docs.rs/pyo3/0.8.5/pyo3/type_object/struct.PyRawObject.html) is now removed and our syntax for constructors has changed.

Before:

```rust,compile_fail
#[pyclass]
struct MyClass {}

#[pymethods]
impl MyClass {
    #[new]
    fn new(obj: &PyRawObject) {
        obj.init(MyClass {})
    }
}
```

After:

```rust,no_run
# use pyo3::prelude::*;
#[pyclass]
struct MyClass {}

#[pymethods]
impl MyClass {
    #[new]
    fn new() -> Self {
        MyClass {}
    }
}
```

Basically you can return `Self` or `Result<Self>` directly.
For more, see [the constructor section](class.md#constructor) of this guide.
</details>

### PyCell

<details>
<summary><small>Click to expand</small></summary>

PyO3 0.9 introduces `PyCell`, which is a [`RefCell`]-like object wrapper for ensuring Rust's rules regarding aliasing of references are upheld.
For more detail, see the [Rust Book's section on Rust's rules of references](https://doc.rust-lang.org/book/ch04-02-references-and-borrowing.html#the-rules-of-references)

For `#[pymethods]` or `#[pyfunction]`s, your existing code should continue to work without any change.
Python exceptions will automatically be raised when your functions are used in a way which breaks Rust's rules of references.

Here is an example.

```rust
# use pyo3::prelude::*;

#[pyclass]
struct Names {
    names: Vec<String>,
}

#[pymethods]
impl Names {
    #[new]
    fn new() -> Self {
        Names { names: vec![] }
    }
    fn merge(&mut self, other: &mut Names) {
        self.names.append(&mut other.names)
    }
}
# Python::attach(|py| {
#     let names = Py::new(py, Names::new()).unwrap();
#     pyo3::py_run!(py, names, r"
#     try:
#        names.merge(names)
#        assert False, 'Unreachable'
#     except RuntimeError as e:
#        assert str(e) == 'Already borrowed'
#     ");
# })
```

`Names` has a `merge` method, which takes `&mut self` and another argument of type `&mut Self`.
Given this `#[pyclass]`, calling `names.merge(names)` in Python raises a [`PyBorrowMutError`] exception, since it requires two mutable borrows of `names`.

However, for `#[pyproto]` and some functions, you need to manually fix the code.

#### Object creation

In 0.8 object creation was done with `PyRef::new` and `PyRefMut::new`.
In 0.9 these have both been removed.
To upgrade code, please use `PyCell::new` instead.
If you need [`PyRef`] or [`PyRefMut`], just call `.borrow()` or `.borrow_mut()` on the newly-created `PyCell`.

Before:

```rust,compile_fail
# use pyo3::prelude::*;
# #[pyclass]
# struct MyClass {}
# Python::with_gil(|py| {
let obj_ref = PyRef::new(py, MyClass {}).unwrap();
# })
```

After:

```rust,ignore
# use pyo3::prelude::*;
# #[pyclass]
# struct MyClass {}
# Python::with_gil(|py| {
let obj = PyCell::new(py, MyClass {}).unwrap();
let obj_ref = obj.borrow();
# })
```

#### Object extraction

For `PyClass` types `T`, `&T` and `&mut T` no longer have [`FromPyObject`] implementations.
Instead you should extract `PyRef<T>` or `PyRefMut<T>`, respectively.
If `T` implements `Clone`, you can extract `T` itself.
In addition, you can also extract `&PyCell<T>`, though you rarely need it.

Before:

```compile_fail
let obj: &PyAny = create_obj();
let obj_ref: &MyClass = obj.extract().unwrap();
let obj_ref_mut: &mut MyClass = obj.extract().unwrap();
```

After:

```rust,ignore
# use pyo3::prelude::*;
# use pyo3::types::IntoPyDict;
# #[pyclass] #[derive(Clone)] struct MyClass {}
# #[pymethods] impl MyClass { #[new]fn new() -> Self { MyClass {} }}
# Python::with_gil(|py| {
# let typeobj = py.get_type::<MyClass>();
# let d = [("c", typeobj)].into_py_dict(py);
# let create_obj = || py.eval("c()", None, Some(d)).unwrap();
let obj: &PyAny = create_obj();
let obj_cell: &PyCell<MyClass> = obj.extract().unwrap();
let obj_cloned: MyClass = obj.extract().unwrap(); // extracted by cloning the object
{
    let obj_ref: PyRef<'_, MyClass> = obj.extract().unwrap();
    // we need to drop obj_ref before we can extract a PyRefMut due to Rust's rules of references
}
let obj_ref_mut: PyRefMut<'_, MyClass> = obj.extract().unwrap();
# })
```

#### `#[pyproto]`

Most of the arguments to methods in `#[pyproto]` impls require a [`FromPyObject`] implementation.
So if your protocol methods take `&T` or `&mut T` (where `T: PyClass`), please use [`PyRef`] or [`PyRefMut`] instead.

Before:

```rust,compile_fail
# use pyo3::prelude::*;
# use pyo3::class::PySequenceProtocol;
#[pyclass]
struct ByteSequence {
    elements: Vec<u8>,
}
#[pyproto]
impl PySequenceProtocol for ByteSequence {
    fn __concat__(&self, other: &Self) -> PyResult<Self> {
        let mut elements = self.elements.clone();
        elements.extend_from_slice(&other.elements);
        Ok(Self { elements })
    }
}
```

After:

```rust,compile_fail
# use pyo3::prelude::*;
# use pyo3::class::PySequenceProtocol;
#[pyclass]
struct ByteSequence {
    elements: Vec<u8>,
}
#[pyproto]
impl PySequenceProtocol for ByteSequence {
    fn __concat__(&self, other: PyRef<'p, Self>) -> PyResult<Self> {
        let mut elements = self.elements.clone();
        elements.extend_from_slice(&other.elements);
        Ok(Self { elements })
    }
}
```

</details>

<style>
    /* render details immediately below h3 headers */

```text
h3:has(+ details) {
margin-bottom: 0;
}
```

```text
/* make summary text hint that it's clickable and increase the
size of the clickable area by padding downwards */
details > summary {
cursor: pointer;
padding-bottom: 0.5em;
}
```

```text
/* reduce margin from paragraph directly below the clickable space
to avoid large gap */
details > summary + p {
margin-block-start: 0.5em;
}
```

```text
/* pack headings that aren't expanded slightly closer together */
h3 + details:not([open]) + h3 {
margin-top: 1.5em;
}
```

</style>

[`FromPyObject`]: {{#PYO3_DOCS_URL}}/pyo3/conversion/trait.FromPyObject.html
[`PyAny`]: {{#PYO3_DOCS_URL}}/pyo3/types/struct.PyAny.html
[`PyBorrowMutError`]: {{#PYO3_DOCS_URL}}/pyo3/pycell/struct.PyBorrowMutError.html
[`PyRef`]: {{#PYO3_DOCS_URL}}/pyo3/pycell/struct.PyRef.html
[`PyRefMut`]: {{#PYO3_DOCS_URL}}/pyo3/pycell/struct.PyRef.html

[`RefCell`]: https://doc.rust-lang.org/std/cell/struct.RefCell.html<|MERGE_RESOLUTION|>--- conflicted
+++ resolved
@@ -5,25 +5,12 @@
 
 ## from 0.27.* to 0.28
 
-<<<<<<< HEAD
-### Internal change to use multi-phase initialization
-
-[PEP 489](https://peps.python.org/pep-0489/) introduced "multi-phase initialization" for extension modules which provides ways to allocate and clean up per-module state.
-This is a necessary step towards supporting Python "subinterpreters" which run on their own copy of state.
-
-Starting in PyO3 0.28, the `#[pymodule]` macro machinery has been reworked to use multi-phase initialization.
-The possibility of creating and consuming per-module state (and supporting subinterpreters) is left for a future PyO3 version.
-This should not require migration, nor is there expected to be breakage caused by the change.
-
-Nevertheless, this affects the order of initialization and seemed prudent to flag in this guide.
-=======
 ### Default to supporting free-threaded Python
 
 When PyO3 0.23 added support for free-threaded Python, this was as an opt-in feature for modules by annotating with `#[pymodule(gil_used = false)]`.
 
 As the support has matured and PyO3's own API has evolved to remove reliance on the GIL, the time is right to switch the default.
 Modules now automatically allow use on free-threaded Python, unless they directly state they require the GIL with `#[pymodule(gil_used = true)]`.
->>>>>>> 22a1846e
 
 ### Deprecation of automatic `FromPyObject` for `#[pyclass]` types which implement `Clone`
 
@@ -71,6 +58,17 @@
 let _: Bound<'_, PyNone> = unsafe { Bound::from_owned_ptr(py, raw_ptr).cast_into_unchecked() };
 # })
 ```
+
+### Internal change to use multi-phase initialization
+
+[PEP 489](https://peps.python.org/pep-0489/) introduced "multi-phase initialization" for extension modules which provides ways to allocate and clean up per-module state.
+This is a necessary step towards supporting Python "subinterpreters" which run on their own copy of state.
+
+Starting in PyO3 0.28, the `#[pymodule]` macro machinery has been reworked to use multi-phase initialization.
+The possibility of creating and consuming per-module state (and supporting subinterpreters) is left for a future PyO3 version.
+This should not require migration, nor is there expected to be breakage caused by the change.
+
+Nevertheless, this affects the order of initialization so seemed worth noting in this guide.
 
 ## from 0.26.* to 0.27
 
