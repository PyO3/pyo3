# Installation

To get started using PyO3 you will need three things: a Rust toolchain, a Python environment, and a way to build.
We'll cover each of these below.

> If you'd like to chat to the PyO3 maintainers and other PyO3 users, consider joining the [PyO3 Discord server](https://discord.gg/33kcChzH7f). We're keen to hear about your experience getting started, so we can make PyO3 as accessible as possible for everyone!

## Rust

<<<<<<< HEAD
First, make sure you have Rust installed on your system.
If you haven't already done so, try following the instructions [here](https://www.rust-lang.org/tools/install).
PyO3 runs on both the `stable` and `nightly` versions so you can choose whichever one fits you best.
The minimum required Rust version is 1.74.
=======
First, make sure you have Rust installed on your system. If you haven't already done so, try following the instructions [here](https://www.rust-lang.org/tools/install). PyO3 runs on both the `stable` and `nightly` versions so you can choose whichever one fits you best. The minimum required Rust version is 1.83.
>>>>>>> d15a14ad

If you can run `rustc --version` and the version is new enough you're good to go!

## Python

To use PyO3, you need at least Python 3.7.
While you can simply use the default Python interpreter on your system, it is recommended to use a virtual environment.

## Virtualenvs

While you can use any virtualenv manager you like, we recommend the use of `pyenv` in particular if you want to develop or test for multiple different Python versions, so that is what the examples in this book will use.
The installation instructions for `pyenv` can be found [here](https://github.com/pyenv/pyenv#a-getting-pyenv). (Note: To get the `pyenv activate` and `pyenv virtualenv` commands, you will also need to install the [`pyenv-virtualenv`](https://github.com/pyenv/pyenv-virtualenv) plugin.
The [pyenv installer](https://github.com/pyenv/pyenv-installer#installation--update--uninstallation) will install both together.)

It can be useful to keep the sources used when installing using `pyenv` so that future debugging can see the original source files.
This can be done by passing the `--keep` flag as part of the `pyenv install` command.

For example:

```bash
pyenv install 3.12 --keep
```

### Building

There are a number of build and Python package management systems such as [`setuptools-rust`](https://github.com/PyO3/setuptools-rust) or [manually](./building-and-distribution.md#manual-builds).
We recommend the use of `maturin`, which you can install [here](https://maturin.rs/installation.html).
It is developed to work with PyO3 and provides the most "batteries included" experience, especially if you are aiming to publish to PyPI. `maturin` is just a Python package, so you can add it in the same way you already install Python packages.

System Python:

```bash
pip install maturin --user
```

pipx:

```bash
pipx install maturin
```

pyenv:

```bash
pyenv activate pyo3
pip install maturin
```

poetry:

```bash
poetry add -G dev maturin
```

After installation, you can run `maturin --version` to check that you have correctly installed it.

## Starting a new project

First you should create the folder and virtual environment that are going to contain your new project.
Here we will use the recommended `pyenv`:

```bash
mkdir pyo3-example
cd pyo3-example
pyenv virtualenv pyo3
pyenv local pyo3
```

After this, you should install your build manager.
In this example, we will use `maturin`.
After you've activated your virtualenv, add `maturin` to it:

```bash
pip install maturin
```

Now you can initialize the new project:

```bash
maturin init
```

If `maturin` is already installed, you can create a new project using that directly as well:

```bash
maturin new -b pyo3 pyo3-example
cd pyo3-example
pyenv virtualenv pyo3
pyenv local pyo3
```

## Adding to an existing project

Sadly, `maturin` cannot currently be run in existing projects, so if you want to use Python in an existing project you basically have two options:

1. Create a new project as above and move your existing code into that project
2. Manually edit your project configuration as necessary

If you opt for the second option, here are the things you need to pay attention to:

## Cargo.toml

Make sure that the Rust crate you want to be able to access from Python is compiled into a library.
You can have a binary output as well, but the code you want to access from Python has to be in the library part.
Also, make sure that the crate type is `cdylib` and add PyO3 as a dependency as so:

```toml
# If you already have [package] information in `Cargo.toml`, you can ignore
# this section!
[package]
# `name` here is name of the package.
name = "pyo3_start"
# these are good defaults:
version = "0.1.0"
edition = "2021"

[lib]
# The name of the native library. This is the name which will be used in Python to import the
# library (i.e. `import string_sum`). If you change this, you must also change the name of the
# `#[pymodule]` in `src/lib.rs`.
name = "pyo3_example"

# "cdylib" is necessary to produce a shared library for Python to import from.
crate-type = ["cdylib"]

[dependencies]
pyo3 = { {{#PYO3_CRATE_VERSION}}, features = ["extension-module"] }
```

## pyproject.toml

You should also create a `pyproject.toml` with the following contents:

```toml
[build-system]
requires = ["maturin>=1,<2"]
build-backend = "maturin"

[project]
name = "pyo3_example"
requires-python = ">=3.7"
classifiers = [
    "Programming Language :: Rust",
    "Programming Language :: Python :: Implementation :: CPython",
    "Programming Language :: Python :: Implementation :: PyPy",
]
```

## Running code

After this you can setup Rust code to be available in Python as below; for example, you can place this code in `src/lib.rs`:

```rust,no_run
/// A Python module implemented in Rust. The name of this function must match
/// the `lib.name` setting in the `Cargo.toml`, else Python will not be able to
/// import the module.
#[pyo3::pymodule]
mod pyo3_example {
    use pyo3::prelude::*;

    /// Formats the sum of two numbers as string.
    #[pyfunction]
    fn sum_as_string(a: usize, b: usize) -> PyResult<String> {
        Ok((a + b).to_string())
    }
}
```

Now you can run `maturin develop` to prepare the Python package, after which you can use it like so:

```bash
$ maturin develop
# lots of progress output as maturin runs the compilation...
$ python
>>> import pyo3_example
>>> pyo3_example.sum_as_string(5, 20)
'25'
```

For more instructions on how to use Python code from Rust, see the [Python from Rust](python-from-rust.md) page.

## Maturin Import Hook

In development, any changes in the code would require running `maturin develop` before testing.
To streamline the development process, you may want to install [Maturin Import Hook](https://github.com/PyO3/maturin-import-hook) which will run `maturin develop` automatically when the library with code changes is being imported.<|MERGE_RESOLUTION|>--- conflicted
+++ resolved
@@ -7,14 +7,10 @@
 
 ## Rust
 
-<<<<<<< HEAD
 First, make sure you have Rust installed on your system.
 If you haven't already done so, try following the instructions [here](https://www.rust-lang.org/tools/install).
 PyO3 runs on both the `stable` and `nightly` versions so you can choose whichever one fits you best.
-The minimum required Rust version is 1.74.
-=======
-First, make sure you have Rust installed on your system. If you haven't already done so, try following the instructions [here](https://www.rust-lang.org/tools/install). PyO3 runs on both the `stable` and `nightly` versions so you can choose whichever one fits you best. The minimum required Rust version is 1.83.
->>>>>>> d15a14ad
+The minimum required Rust version is 1.83.
 
 If you can run `rustc --version` and the version is new enough you're good to go!
 
