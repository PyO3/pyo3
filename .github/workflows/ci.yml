--- conflicted
+++ resolved
@@ -313,7 +313,6 @@
                 rust-target: "x86_64-unknown-linux-gnu",
               }
 
-<<<<<<< HEAD
           # arm64 macOS Python not available on GitHub Actions until 3.10, test older versions on x64
           - rust: stable
             python-version: "3.7"
@@ -339,21 +338,7 @@
                 python-architecture: "x64",
                 rust-target: "x86_64-apple-darwin",
               }
-          # arm64 Linux runner is in public preview, so test 3.13 on it
-=======
-          # arm64 macOS Python not available on GitHub Actions until 3.10,
-          # and 3.7 & 3.8 not available to install from uv, but can backfill 3.9 with x64 from uv
-          # FIXME: setup-uv issue prevents this from working, https://github.com/astral-sh/setup-uv/issues/554
-          # - rust: stable
-          #   python-version: "3.9"
-          #   platform:
-          #     {
-          #       os: "macos-latest",
-          #       python-architecture: "x64",
-          #       rust-target: "x86_64-apple-darwin",
-          #     }
           # test latest Python on arm64 linux & windows runners
->>>>>>> 99aa9bd7
           - rust: stable
             python-version: "3.14"
             platform:
