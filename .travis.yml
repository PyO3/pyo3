--- conflicted
+++ resolved
@@ -22,15 +22,11 @@
     - name: Minimum nightly
       python: "3.7"
       # Keep this synced up with build.rs
-<<<<<<< HEAD
-      env: FEATURES=python3 TRAVIS_RUST_VERSION=nightly-2019-02-07
+      env: TRAVIS_RUST_VERSION=nightly-2019-02-07
       # Tested via anaconda PyPy (since travis's PyPy version is too old)
     - name: PyPy3.5 7.0
       python: "3.7"
-      env: FEATURES="python3 pypy" PATH="$PATH:/opt/anaconda/envs/pypy3/bin"
-=======
-      env: TRAVIS_RUST_VERSION=nightly-2019-02-07
->>>>>>> 9f2afbc3
+      env: FEATURES="pypy" PATH="$PATH:/opt/anaconda/envs/pypy3/bin"
   allow_failures:
     - python: "3.8-dev"
 
