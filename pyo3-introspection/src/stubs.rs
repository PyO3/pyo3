use crate::model::{Argument, Class, Function, Module, VariableLengthArgument};
use std::collections::{BTreeSet, HashMap};
use std::path::{Path, PathBuf};

/// Generates the [type stubs](https://typing.readthedocs.io/en/latest/source/stubs.html) of a given module.
/// It returns a map between the file name and the file content.
/// The root module stubs will be in the `__init__.pyi` file and the submodules directory
/// in files with a relevant name.
pub fn module_stub_files(module: &Module) -> HashMap<PathBuf, String> {
    let mut output_files = HashMap::new();
    add_module_stub_files(module, Path::new(""), &mut output_files);
    output_files
}

fn add_module_stub_files(
    module: &Module,
    module_path: &Path,
    output_files: &mut HashMap<PathBuf, String>,
) {
    output_files.insert(module_path.join("__init__.pyi"), module_stubs(module));
    for submodule in &module.modules {
        if submodule.modules.is_empty() {
            output_files.insert(
                module_path.join(format!("{}.pyi", submodule.name)),
                module_stubs(submodule),
            );
        } else {
            add_module_stub_files(submodule, &module_path.join(&submodule.name), output_files);
        }
    }
}

/// Generates the module stubs to a String, not including submodules
fn module_stubs(module: &Module) -> String {
    let mut modules_to_import = BTreeSet::new();
    let mut elements = Vec::new();
    for class in &module.classes {
        elements.push(class_stubs(class));
    }
    for function in &module.functions {
        elements.push(function_stubs(function, &mut modules_to_import));
    }
<<<<<<< HEAD
    elements.push(String::new()); // last line jump

    let mut final_elements = Vec::new();
    for module_to_import in &modules_to_import {
        final_elements.push(format!("import {module_to_import}"));
    }
    final_elements.extend(elements);
    final_elements.join("\n")
=======

    // We insert two line jumps (i.e. empty strings) only above and below multiple line elements (classes with methods, functions with decorators)
    let mut output = String::new();
    for element in elements {
        let is_multiline = element.contains('\n');
        if is_multiline && !output.is_empty() && !output.ends_with("\n\n") {
            output.push('\n');
        }
        output.push_str(&element);
        output.push('\n');
        if is_multiline {
            output.push('\n');
        }
    }
    // We remove a line jump at the end if they are two
    if output.ends_with("\n\n") {
        output.pop();
    }
    output
>>>>>>> 0e298e5d
}

fn class_stubs(class: &Class) -> String {
    let mut buffer = format!("class {}:", class.name);
    if class.methods.is_empty() {
        buffer.push_str(" ...");
        return buffer;
    }
    for method in &class.methods {
        // We do the indentation
        buffer.push_str("\n    ");
        buffer.push_str(&function_stubs(method).replace('\n', "\n    "));
    }
    buffer
}

fn function_stubs(function: &Function, modules_to_import: &mut BTreeSet<String>) -> String {
    // Signature
    let mut parameters = Vec::new();
    for argument in &function.arguments.positional_only_arguments {
        parameters.push(argument_stub(argument, modules_to_import));
    }
    if !function.arguments.positional_only_arguments.is_empty() {
        parameters.push("/".into());
    }
    for argument in &function.arguments.arguments {
        parameters.push(argument_stub(argument, modules_to_import));
    }
    if let Some(argument) = &function.arguments.vararg {
        parameters.push(format!("*{}", variable_length_argument_stub(argument)));
    } else if !function.arguments.keyword_only_arguments.is_empty() {
        parameters.push("*".into());
    }
    for argument in &function.arguments.keyword_only_arguments {
        parameters.push(argument_stub(argument, modules_to_import));
    }
    if let Some(argument) = &function.arguments.kwarg {
        parameters.push(format!("**{}", variable_length_argument_stub(argument)));
    }
    let output = format!("def {}({}): ...", function.name, parameters.join(", "));
    if function.decorators.is_empty() {
        return output;
    }
    let mut buffer = String::new();
    for decorator in &function.decorators {
        buffer.push('@');
        buffer.push_str(decorator);
        buffer.push('\n');
    }
    buffer.push_str(&output);
    buffer
}

fn argument_stub(argument: &Argument, modules_to_import: &mut BTreeSet<String>) -> String {
    let mut output = argument.name.clone();
    if let Some(annotation) = &argument.annotation {
        output.push_str(": ");
        output.push_str(annotation);
        if let Some((module, _)) = annotation.rsplit_once('.') {
            // TODO: this is very naive
            modules_to_import.insert(module.into());
        }
    }
    if let Some(default_value) = &argument.default_value {
        output.push_str(if argument.annotation.is_some() {
            " = "
        } else {
            "="
        });
        output.push_str(default_value);
    }
    output
}

fn variable_length_argument_stub(argument: &VariableLengthArgument) -> String {
    argument.name.clone()
}

#[cfg(test)]
mod tests {
    use super::*;
    use crate::model::Arguments;

    #[test]
    fn function_stubs_with_variable_length() {
        let function = Function {
            name: "func".into(),
            decorators: Vec::new(),
            arguments: Arguments {
                positional_only_arguments: vec![Argument {
                    name: "posonly".into(),
                    default_value: None,
                    annotation: None,
                }],
                arguments: vec![Argument {
                    name: "arg".into(),
                    default_value: None,
                    annotation: None,
                }],
                vararg: Some(VariableLengthArgument {
                    name: "varargs".into(),
                }),
                keyword_only_arguments: vec![Argument {
                    name: "karg".into(),
                    default_value: None,
                    annotation: Some("str".into()),
                }],
                kwarg: Some(VariableLengthArgument {
                    name: "kwarg".into(),
                }),
            },
        };
        assert_eq!(
            "def func(posonly, /, arg, *varargs, karg: str, **kwarg): ...",
            function_stubs(&function, &mut BTreeSet::new())
        )
    }

    #[test]
    fn function_stubs_without_variable_length() {
        let function = Function {
            name: "afunc".into(),
            decorators: Vec::new(),
            arguments: Arguments {
                positional_only_arguments: vec![Argument {
                    name: "posonly".into(),
                    default_value: Some("1".into()),
                    annotation: None,
                }],
                arguments: vec![Argument {
                    name: "arg".into(),
                    default_value: Some("True".into()),
                    annotation: None,
                }],
                vararg: None,
                keyword_only_arguments: vec![Argument {
                    name: "karg".into(),
                    default_value: Some("\"foo\"".into()),
                    annotation: Some("str".into()),
                }],
                kwarg: None,
            },
        };
        assert_eq!(
            "def afunc(posonly=1, /, arg=True, *, karg: str = \"foo\"): ...",
            function_stubs(&function, &mut BTreeSet::new())
        )
    }
}<|MERGE_RESOLUTION|>--- conflicted
+++ resolved
@@ -35,25 +35,20 @@
     let mut modules_to_import = BTreeSet::new();
     let mut elements = Vec::new();
     for class in &module.classes {
-        elements.push(class_stubs(class));
+        elements.push(class_stubs(class, &mut modules_to_import));
     }
     for function in &module.functions {
         elements.push(function_stubs(function, &mut modules_to_import));
     }
-<<<<<<< HEAD
-    elements.push(String::new()); // last line jump
-
     let mut final_elements = Vec::new();
     for module_to_import in &modules_to_import {
         final_elements.push(format!("import {module_to_import}"));
     }
     final_elements.extend(elements);
-    final_elements.join("\n")
-=======
 
     // We insert two line jumps (i.e. empty strings) only above and below multiple line elements (classes with methods, functions with decorators)
     let mut output = String::new();
-    for element in elements {
+    for element in final_elements {
         let is_multiline = element.contains('\n');
         if is_multiline && !output.is_empty() && !output.ends_with("\n\n") {
             output.push('\n');
@@ -69,10 +64,9 @@
         output.pop();
     }
     output
->>>>>>> 0e298e5d
-}
-
-fn class_stubs(class: &Class) -> String {
+}
+
+fn class_stubs(class: &Class, modules_to_import: &mut BTreeSet<String>) -> String {
     let mut buffer = format!("class {}:", class.name);
     if class.methods.is_empty() {
         buffer.push_str(" ...");
@@ -81,7 +75,7 @@
     for method in &class.methods {
         // We do the indentation
         buffer.push_str("\n    ");
-        buffer.push_str(&function_stubs(method).replace('\n', "\n    "));
+        buffer.push_str(&function_stubs(method, modules_to_import).replace('\n', "\n    "));
     }
     buffer
 }
