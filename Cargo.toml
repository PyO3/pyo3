--- conflicted
+++ resolved
@@ -144,11 +144,8 @@
     "num-bigint",
     "num-complex",
     "num-rational",
-<<<<<<< HEAD
+    "ordered-float",
     "parking_lot",
-=======
-    "ordered-float",
->>>>>>> 5807d805
     "py-clone",
     "rust_decimal",
     "serde",
