[package]
name = "pyo3"
version = "0.5.0"
description = "Bindings to Python interpreter"
authors = ["PyO3 Project and Contributors <https://github.com/PyO3>"]
readme = "README.md"
keywords = ["pyo3", "python", "cpython", "ffi"]
homepage = "https://github.com/pyo3/pyo3"
repository = "https://github.com/pyo3/pyo3"
documentation = "https://docs.rs/crate/pyo3/"
categories = ["api-bindings", "development-tools::ffi"]
license = "Apache-2.0"
exclude = ["/.gitignore", ".travis.yml", ".cargo/config", "appveyor.yml"]
build = "build.rs"

[badges]
travis-ci = { repository = "PyO3/pyo3", branch = "master" }
appveyor = { repository = "fafhrd91/pyo3" }
codecov = { repository = "PyO3/pyo3", branch = "master", service = "github" }

[dependencies]
<<<<<<< HEAD
log = "0.4"
pretty_assertions = "0.5.1"
libc = "0.2"
spin = "0.4.6"
num-traits = "0.2"
pyo3cls = { version = "^0.2.1" }
=======
libc = "0.2.43"
num-traits = "0.2.6"
spin = "0.4.9"
pyo3cls = { path = "pyo3cls", version = "=0.5.0" }
num-complex = { version = "0.2.1", optional = true }
mashup = "0.1.9"
>>>>>>> 2b7c1e1f

[build-dependencies]
version_check = "0.1.5"
pretty_assertions = "0.5.1"
pyo3-build-utils = {version = "*", path="pyo3build"}
regex = "1.0.5"

[dev-dependencies]
pretty_assertions = "0.5.1"
docmatic = "^0.1.2"
assert_approx_eq = "1.0.0"
indoc = "0.3.1"

[features]
default = []

# Use this feature when building python2 binding.
 python2 = []

# Use this feature when building python3 binding.
#python3 = []

# Use this feature when building pypy binding.
<<<<<<< HEAD
 pypy = []

# Enable additional features that require nightly rust
 nightly = []

=======
# pypy = []
>>>>>>> 2b7c1e1f
# Use this feature when building an extension module.
# It tells the linker to keep the python symbols unresolved,
# so that the module can also be used with statically linked python interpreters.
extension-module = []

# The stable cpython abi as defined in PEP 384. Currently broken with
# many compilation errors. Pull Requests working towards fixing that
# are welcome.
# abi3 = []

[workspace]
members = [
    "pyo3cls",
    "pyo3-derive-backend",
    "pyo3build",
    "examples/*"
]<|MERGE_RESOLUTION|>--- conflicted
+++ resolved
@@ -19,21 +19,14 @@
 codecov = { repository = "PyO3/pyo3", branch = "master", service = "github" }
 
 [dependencies]
-<<<<<<< HEAD
+libc = "0.2.43"
 log = "0.4"
+num-traits = "0.2.6"
 pretty_assertions = "0.5.1"
-libc = "0.2"
-spin = "0.4.6"
-num-traits = "0.2"
-pyo3cls = { version = "^0.2.1" }
-=======
-libc = "0.2.43"
-num-traits = "0.2.6"
 spin = "0.4.9"
 pyo3cls = { path = "pyo3cls", version = "=0.5.0" }
 num-complex = { version = "0.2.1", optional = true }
 mashup = "0.1.9"
->>>>>>> 2b7c1e1f
 
 [build-dependencies]
 version_check = "0.1.5"
@@ -57,15 +50,7 @@
 #python3 = []
 
 # Use this feature when building pypy binding.
-<<<<<<< HEAD
  pypy = []
-
-# Enable additional features that require nightly rust
- nightly = []
-
-=======
-# pypy = []
->>>>>>> 2b7c1e1f
 # Use this feature when building an extension module.
 # It tells the linker to keep the python symbols unresolved,
 # so that the module can also be used with statically linked python interpreters.
