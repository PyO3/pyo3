--- conflicted
+++ resolved
@@ -1,10 +1,6 @@
 [package]
 name = "pyo3"
-<<<<<<< HEAD
 version = "0.24.0"
-=======
-version = "0.23.3"
->>>>>>> 992865b2
 description = "Bindings to Python interpreter"
 authors = ["PyO3 Project and Contributors <https://github.com/PyO3>"]
 readme = "README.md"
