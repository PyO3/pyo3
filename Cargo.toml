[package]
name = "pyo3"
version = "0.2.5"
description = "Bindings to Python interpreter"
authors = ["PyO3 Project and Contributors"]
readme = "README.md"
keywords = ["pyo3", "python", "cpython"]
homepage = "https://github.com/pyo3/pyo3"
repository = "https://github.com/pyo3/pyo3.git"
documentation = "https://pyo3.github.io/pyo3/pyo3/"
categories = ["api-bindings", "development-tools::ffi"]
license = "Apache-2.0"
exclude = [".gitignore", ".travis.yml", ".cargo/config", "appveyor.yml"]
build = "build.rs"

[lib]
doctest = false

[badges]
travis-ci = { repository = "PyO3/pyo3", branch = "master" }
appveyor = { repository = "PyO3/pyo3" }
codecov = { repository = "PyO3/pyo3", branch = "master", service = "github" }

[dependencies]
log = "0.4"
libc = "0.2"
spin = "0.4.6"
num-traits = "0.2"
<<<<<<< HEAD
pyo3cls = { version = "^0.2.1" }
=======
pyo3cls = { path = "pyo3cls", version = "^0.2.1" }

[dev-dependencies]
docmatic = "^0.1.2"

[build-dependencies]
>>>>>>> 9dc76610
regex = "0.2"
version_check = "0.1"
pretty_assertions = "0.5.1"

[dev-dependencies]
pretty_assertions = "0.5.1"

[build-dependencies]
pyo3-build-utils = {version = "*", path="pyo3build"}

[features]
default = []

# Use this feature when building python2 binding.
python2 = []

# Use this feature when building python3 binding.
python3 = []

# Use this feature when building pypy binding.
pypy = []

# Enable additional features that require nightly rust
nightly = []

# Use this feature when building an extension module.
# It tells the linker to keep the python symbols unresolved,
# so that the module can also be used with statically linked python interpreters.
extension-module = []<|MERGE_RESOLUTION|>--- conflicted
+++ resolved
@@ -26,22 +26,16 @@
 libc = "0.2"
 spin = "0.4.6"
 num-traits = "0.2"
-<<<<<<< HEAD
 pyo3cls = { version = "^0.2.1" }
-=======
-pyo3cls = { path = "pyo3cls", version = "^0.2.1" }
-
-[dev-dependencies]
-docmatic = "^0.1.2"
 
 [build-dependencies]
->>>>>>> 9dc76610
 regex = "0.2"
 version_check = "0.1"
 pretty_assertions = "0.5.1"
 
 [dev-dependencies]
 pretty_assertions = "0.5.1"
+docmatic = "^0.1.2"
 
 [build-dependencies]
 pyo3-build-utils = {version = "*", path="pyo3build"}
