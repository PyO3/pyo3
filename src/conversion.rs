//! Defines conversions between Rust and Python types.
use crate::err::PyResult;
use crate::impl_::pyclass::ExtractPyClassWithClone;
#[cfg(feature = "experimental-inspect")]
use crate::inspect::types::TypeInfo;
#[cfg(feature = "experimental-inspect")]
use crate::inspect::{type_hint_identifier, type_hint_subscript, PyStaticExpr};
use crate::pyclass::boolean_struct::False;
use crate::pyclass::{PyClassGuardError, PyClassGuardMutError};
#[cfg(feature = "experimental-inspect")]
use crate::types::PyList;
use crate::types::PyTuple;
use crate::{
    Borrowed, Bound, BoundObject, Py, PyAny, PyClass, PyClassGuard, PyErr, PyRef, PyRefMut,
    PyTypeCheck, Python,
};
use std::convert::Infallible;
use std::marker::PhantomData;

/// Defines a conversion from a Rust type to a Python object, which may fail.
///
/// This trait has `#[derive(IntoPyObject)]` to automatically implement it for simple types and
/// `#[derive(IntoPyObjectRef)]` to implement the same for references.
///
/// It functions similarly to std's [`TryInto`] trait, but requires a [`Python<'py>`] token
/// as an argument.
///
/// The [`into_pyobject`][IntoPyObject::into_pyobject] method is designed for maximum flexibility and efficiency; it
///  - allows for a concrete Python type to be returned (the [`Target`][IntoPyObject::Target] associated type)
///  - allows for the smart pointer containing the Python object to be either `Bound<'py, Self::Target>` or `Borrowed<'a, 'py, Self::Target>`
///    to avoid unnecessary reference counting overhead
///  - allows for a custom error type to be returned in the event of a conversion error to avoid
///    unnecessarily creating a Python exception
///
/// # See also
///
/// - The [`IntoPyObjectExt`] trait, which provides convenience methods for common usages of
///   `IntoPyObject` which erase type information and convert errors to `PyErr`.
#[diagnostic::on_unimplemented(
    message = "`{Self}` cannot be converted to a Python object",
    note = "`IntoPyObject` is automatically implemented by the `#[pyclass]` macro",
    note = "if you do not wish to have a corresponding Python type, implement it manually",
    note = "if you do not own `{Self}` you can perform a manual conversion to one of the types in `pyo3::types::*`"
)]
pub trait IntoPyObject<'py>: Sized {
    /// The Python output type
    type Target;
    /// The smart pointer type to use.
    ///
    /// This will usually be [`Bound<'py, Target>`], but in special cases [`Borrowed<'a, 'py, Target>`] can be
    /// used to minimize reference counting overhead.
    type Output: BoundObject<'py, Self::Target>;
    /// The type returned in the event of a conversion error.
    type Error: Into<PyErr>;

    /// Extracts the type hint information for this type when it appears as a return value.
    ///
    /// For example, `Vec<u32>` would return `List[int]`.
    /// The default implementation returns `Any`, which is correct for any type.
    ///
    /// For most types, the return value for this method will be identical to that of [`FromPyObject::INPUT_TYPE`].
    /// It may be different for some types, such as `Dict`, to allow duck-typing: functions return `Dict` but take `Mapping` as argument.
    #[cfg(feature = "experimental-inspect")]
    const OUTPUT_TYPE: PyStaticExpr = type_hint_identifier!("typing", "Any");

    /// Performs the conversion.
    fn into_pyobject(self, py: Python<'py>) -> Result<Self::Output, Self::Error>;

    /// Extracts the type hint information for this type when it appears as a return value.
    ///
    /// For example, `Vec<u32>` would return `List[int]`.
    /// The default implementation returns `Any`, which is correct for any type.
    ///
    /// For most types, the return value for this method will be identical to that of [`FromPyObject::type_input`].
    /// It may be different for some types, such as `Dict`, to allow duck-typing: functions return `Dict` but take `Mapping` as argument.
    #[cfg(feature = "experimental-inspect")]
    fn type_output() -> TypeInfo {
        TypeInfo::Any
    }

    /// Converts sequence of Self into a Python object. Used to specialize `Vec<u8>`, `[u8; N]`
    /// and `SmallVec<[u8; N]>` as a sequence of bytes into a `bytes` object.
    #[doc(hidden)]
    fn owned_sequence_into_pyobject<I>(
        iter: I,
        py: Python<'py>,
        _: private::Token,
    ) -> Result<Bound<'py, PyAny>, PyErr>
    where
        I: IntoIterator<Item = Self> + AsRef<[Self]>,
        I::IntoIter: ExactSizeIterator<Item = Self>,
    {
        let mut iter = iter.into_iter().map(|e| e.into_bound_py_any(py));
        let list = crate::types::list::try_new_from_iter(py, &mut iter);
        list.map(Bound::into_any)
    }

    /// Converts sequence of Self into a Python object. Used to specialize `&[u8]` and `Cow<[u8]>`
    /// as a sequence of bytes into a `bytes` object.
    #[doc(hidden)]
    fn borrowed_sequence_into_pyobject<I>(
        iter: I,
        py: Python<'py>,
        _: private::Token,
    ) -> Result<Bound<'py, PyAny>, PyErr>
    where
        Self: private::Reference,
        I: IntoIterator<Item = Self> + AsRef<[<Self as private::Reference>::BaseType]>,
        I::IntoIter: ExactSizeIterator<Item = Self>,
    {
        let mut iter = iter.into_iter().map(|e| e.into_bound_py_any(py));
        let list = crate::types::list::try_new_from_iter(py, &mut iter);
        list.map(Bound::into_any)
    }

    /// The output type of [`IntoPyObject::owned_sequence_into_pyobject`] and [`IntoPyObject::borrowed_sequence_into_pyobject`]
    #[cfg(feature = "experimental-inspect")]
    #[doc(hidden)]
    const SEQUENCE_OUTPUT_TYPE: PyStaticExpr =
        type_hint_subscript!(PyList::TYPE_HINT, Self::OUTPUT_TYPE);
}

pub(crate) mod private {
    pub struct Token;

    pub trait Reference {
        type BaseType;
    }

    impl<T> Reference for &'_ T {
        type BaseType = T;
    }
}

impl<'py, T: PyTypeCheck> IntoPyObject<'py> for Bound<'py, T> {
    type Target = T;
    type Output = Bound<'py, Self::Target>;
    type Error = Infallible;

    #[cfg(feature = "experimental-inspect")]
    const OUTPUT_TYPE: PyStaticExpr = T::TYPE_HINT;

    fn into_pyobject(self, _py: Python<'py>) -> Result<Self::Output, Self::Error> {
        Ok(self)
    }
}

impl<'a, 'py, T: PyTypeCheck> IntoPyObject<'py> for &'a Bound<'py, T> {
    type Target = T;
    type Output = Borrowed<'a, 'py, Self::Target>;
    type Error = Infallible;

    #[cfg(feature = "experimental-inspect")]
    const OUTPUT_TYPE: PyStaticExpr = T::TYPE_HINT;

    fn into_pyobject(self, _py: Python<'py>) -> Result<Self::Output, Self::Error> {
        Ok(self.as_borrowed())
    }
}

impl<'a, 'py, T: PyTypeCheck> IntoPyObject<'py> for Borrowed<'a, 'py, T> {
    type Target = T;
    type Output = Borrowed<'a, 'py, Self::Target>;
    type Error = Infallible;

    #[cfg(feature = "experimental-inspect")]
    const OUTPUT_TYPE: PyStaticExpr = T::TYPE_HINT;

    fn into_pyobject(self, _py: Python<'py>) -> Result<Self::Output, Self::Error> {
        Ok(self)
    }
}

impl<'a, 'py, T: PyTypeCheck> IntoPyObject<'py> for &Borrowed<'a, 'py, T> {
    type Target = T;
    type Output = Borrowed<'a, 'py, Self::Target>;
    type Error = Infallible;

    #[cfg(feature = "experimental-inspect")]
    const OUTPUT_TYPE: PyStaticExpr = T::TYPE_HINT;

    fn into_pyobject(self, _py: Python<'py>) -> Result<Self::Output, Self::Error> {
        Ok(*self)
    }
}

impl<'py, T: PyTypeCheck> IntoPyObject<'py> for Py<T> {
    type Target = T;
    type Output = Bound<'py, Self::Target>;
    type Error = Infallible;

    #[cfg(feature = "experimental-inspect")]
    const OUTPUT_TYPE: PyStaticExpr = T::TYPE_HINT;

    fn into_pyobject(self, py: Python<'py>) -> Result<Self::Output, Self::Error> {
        Ok(self.into_bound(py))
    }
}

impl<'a, 'py, T: PyTypeCheck> IntoPyObject<'py> for &'a Py<T> {
    type Target = T;
    type Output = Borrowed<'a, 'py, Self::Target>;
    type Error = Infallible;

    #[cfg(feature = "experimental-inspect")]
    const OUTPUT_TYPE: PyStaticExpr = T::TYPE_HINT;

    fn into_pyobject(self, py: Python<'py>) -> Result<Self::Output, Self::Error> {
        Ok(self.bind_borrowed(py))
    }
}

impl<'a, 'py, T> IntoPyObject<'py> for &&'a T
where
    &'a T: IntoPyObject<'py>,
{
    type Target = <&'a T as IntoPyObject<'py>>::Target;
    type Output = <&'a T as IntoPyObject<'py>>::Output;
    type Error = <&'a T as IntoPyObject<'py>>::Error;

    #[cfg(feature = "experimental-inspect")]
    const OUTPUT_TYPE: PyStaticExpr = <&'a T as IntoPyObject<'py>>::OUTPUT_TYPE;

    #[inline]
    fn into_pyobject(self, py: Python<'py>) -> Result<Self::Output, Self::Error> {
        (*self).into_pyobject(py)
    }
}

mod into_pyobject_ext {
    pub trait Sealed {}
    impl<'py, T> Sealed for T where T: super::IntoPyObject<'py> {}
}

/// Convenience methods for common usages of [`IntoPyObject`]. Every type that implements
/// [`IntoPyObject`] also implements this trait.
///
/// These methods:
///   - Drop type information from the output, returning a `PyAny` object.
///   - Always convert the `Error` type to `PyErr`, which may incur a performance penalty but it
///     more convenient in contexts where the `?` operator would produce a `PyErr` anyway.
pub trait IntoPyObjectExt<'py>: IntoPyObject<'py> + into_pyobject_ext::Sealed {
    /// Converts `self` into an owned Python object, dropping type information.
    #[inline]
    fn into_bound_py_any(self, py: Python<'py>) -> PyResult<Bound<'py, PyAny>> {
        match self.into_pyobject(py) {
            Ok(obj) => Ok(obj.into_any().into_bound()),
            Err(err) => Err(err.into()),
        }
    }

    /// Converts `self` into an owned Python object, dropping type information and unbinding it
    /// from the `'py` lifetime.
    #[inline]
    fn into_py_any(self, py: Python<'py>) -> PyResult<Py<PyAny>> {
        match self.into_pyobject(py) {
            Ok(obj) => Ok(obj.into_any().unbind()),
            Err(err) => Err(err.into()),
        }
    }

    /// Converts `self` into a Python object.
    ///
    /// This is equivalent to calling [`into_pyobject`][IntoPyObject::into_pyobject] followed
    /// with `.map_err(Into::into)` to convert the error type to [`PyErr`]. This is helpful
    /// for generic code which wants to make use of the `?` operator.
    #[inline]
    fn into_pyobject_or_pyerr(self, py: Python<'py>) -> PyResult<Self::Output> {
        match self.into_pyobject(py) {
            Ok(obj) => Ok(obj),
            Err(err) => Err(err.into()),
        }
    }
}

impl<'py, T> IntoPyObjectExt<'py> for T where T: IntoPyObject<'py> {}

/// Extract a type from a Python object.
///
///
/// Normal usage is through the `extract` methods on [`Bound`], [`Borrowed`] and [`Py`], which
/// forward to this trait.
///
/// # Examples
///
/// ```rust
/// use pyo3::prelude::*;
/// use pyo3::types::PyString;
///
/// # fn main() -> PyResult<()> {
/// Python::attach(|py| {
///     // Calling `.extract()` on a `Bound` smart pointer
///     let obj: Bound<'_, PyString> = PyString::new(py, "blah");
///     let s: String = obj.extract()?;
/// #   assert_eq!(s, "blah");
///
///     // Calling `.extract(py)` on a `Py` smart pointer
///     let obj: Py<PyString> = obj.unbind();
///     let s: String = obj.extract(py)?;
/// #   assert_eq!(s, "blah");
/// #   Ok(())
/// })
/// # }
/// ```
///
/// Note: Depending on the Python version and implementation, some [`FromPyObject`] implementations
/// may produce a result that borrows into the Python type. This is described by the input lifetime
/// `'a` of `obj`.
///
/// Types that must not borrow from the input can use [`FromPyObjectOwned`] as a restriction. This
/// is most often the case for collection types. See its documentation for more details.
///
/// # How to implement [`FromPyObject`]?
/// ## `#[derive(FromPyObject)]`
/// The simplest way to implement [`FromPyObject`] for a custom type is to make use of our derive
/// macro.
/// ```rust,no_run
/// # #![allow(dead_code)]
/// use pyo3::prelude::*;
///
/// #[derive(FromPyObject)]
/// struct MyObject {
///     msg: String,
///     list: Vec<u32>
/// }
/// # fn main() {}
/// ```
/// By default this will try to extract each field from the Python object by attribute access, but
/// this can be customized. For more information about the derive macro, its configuration as well
/// as its working principle for other types, take a look at the [guide].
///
/// In case the derive macro is not sufficient or can not be used for some other reason,
/// [`FromPyObject`] can be implemented manually. In the following types without lifetime parameters
/// are handled first, because they are a little bit simpler. Types with lifetime parameters are
/// explained below.
///
/// ## Manual implementation for types without lifetime
/// Types that do not contain lifetime parameters are unable to borrow from the Python object, so
/// the lifetimes of [`FromPyObject`] can be elided:
/// ```rust,no_run
/// # #![allow(dead_code)]
/// use pyo3::prelude::*;
///
/// struct MyObject {
///     msg: String,
///     list: Vec<u32>
/// }
///
/// impl FromPyObject<'_, '_> for MyObject {
///     type Error = PyErr;
///
///     fn extract(obj: Borrowed<'_, '_, PyAny>) -> Result<Self, Self::Error> {
///         Ok(MyObject {
///             msg: obj.getattr("msg")?.extract()?,
///             list: obj.getattr("list")?.extract()?,
///         })
///     }
/// }
///
/// # fn main() {}
/// ```
/// This is basically what the derive macro above expands to.
///
/// ## Manual implementation for types with lifetime parameters
/// For types that contain lifetimes, these lifetimes need to be bound to the corresponding
/// [`FromPyObject`] lifetime. This is roughly how the extraction of a typed [`Bound`] is
/// implemented within PyO3.
///
/// ```rust,no_run
/// # #![allow(dead_code)]
/// use pyo3::prelude::*;
/// use pyo3::types::PyString;
///
/// struct MyObject<'py>(Bound<'py, PyString>);
///
/// impl<'py> FromPyObject<'_, 'py> for MyObject<'py> {
///     type Error = PyErr;
///
///     fn extract(obj: Borrowed<'_, 'py, PyAny>) -> Result<Self, Self::Error> {
///         Ok(MyObject(obj.cast()?.to_owned()))
///     }
/// }
///
/// # fn main() {}
/// ```
///
/// # Details
/// [`Cow<'a, str>`] is an example of an output type that may or may not borrow from the input
/// lifetime `'a`. Which variant will be produced depends on the runtime type of the Python object.
/// For a Python byte string, the existing string data can be borrowed for `'a` into a
/// [`Cow::Borrowed`]. For a Python Unicode string, the data may have to be reencoded to UTF-8, and
/// copied into a [`Cow::Owned`]. It does _not_ depend on the Python lifetime `'py`.
///
/// The output type may also depend on the Python lifetime `'py`. This allows the output type to
/// keep interacting with the Python interpreter. See also [`Bound<'py, T>`].
///
/// [`Cow<'a, str>`]: std::borrow::Cow
/// [`Cow::Borrowed`]: std::borrow::Cow::Borrowed
/// [`Cow::Owned`]: std::borrow::Cow::Owned
/// [guide]: https://pyo3.rs/latest/conversions/traits.html#deriving-frompyobject
pub trait FromPyObject<'a, 'py>: Sized {
    /// The type returned in the event of a conversion error.
    ///
    /// For most use cases defaulting to [PyErr] here is perfectly acceptable. Using a custom error
    /// type can be used to avoid having to create a Python exception object in the case where that
    /// exception never reaches Python. This may lead to slightly better performance under certain
    /// conditions.
    ///
    /// # Note
    /// Unfortunately `Try` and thus `?` is based on [`From`], not [`Into`], so implementations may
    /// need to use `.map_err(Into::into)` sometimes to convert a generic `Error` into a [`PyErr`].
    type Error: Into<PyErr>;

    /// Provides the type hint information for this type when it appears as an argument.
    ///
    /// For example, `Vec<u32>` would be `collections.abc.Sequence[int]`.
    /// The default value is `typing.Any`, which is correct for any type.
    #[cfg(feature = "experimental-inspect")]
    const INPUT_TYPE: PyStaticExpr = type_hint_identifier!("typing", "Any");

    /// Extracts `Self` from the bound smart pointer `obj`.
    ///
    /// Users are advised against calling this method directly: instead, use this via
    /// [`Bound<'_, PyAny>::extract`](crate::types::any::PyAnyMethods::extract) or [`Py::extract`].
    fn extract(obj: Borrowed<'a, 'py, PyAny>) -> Result<Self, Self::Error>;

    /// Extracts the type hint information for this type when it appears as an argument.
    ///
    /// For example, `Vec<u32>` would return `Sequence[int]`.
    /// The default implementation returns `Any`, which is correct for any type.
    ///
    /// For most types, the return value for this method will be identical to that of
    /// [`IntoPyObject::type_output`]. It may be different for some types, such as `Dict`,
    /// to allow duck-typing: functions return `Dict` but take `Mapping` as argument.
    #[cfg(feature = "experimental-inspect")]
    fn type_input() -> TypeInfo {
        TypeInfo::Any
    }

    /// Specialization hook for extracting sequences for types like `Vec<u8>` and `[u8; N]`,
    /// where the bytes can be directly copied from some python objects without going through
    /// iteration.
    #[doc(hidden)]
    #[inline(always)]
    fn sequence_extractor(
        _obj: Borrowed<'_, 'py, PyAny>,
        _: private::Token,
    ) -> Option<impl FromPyObjectSequence<Target = Self>> {
        struct NeverASequence<T>(PhantomData<T>);

        impl<T> FromPyObjectSequence for NeverASequence<T> {
            type Target = T;

            fn to_vec(&self) -> Vec<Self::Target> {
                unreachable!()
            }

            fn to_array<const N: usize>(&self) -> PyResult<[Self::Target; N]> {
                unreachable!()
            }
        }

        Option::<NeverASequence<Self>>::None
    }

<<<<<<< HEAD
    /// The union of Sequence[Self::INPUT_TYPE] and the input sequence extraction function [`FromPyObject::sequence_extractor`] if it's defined
    #[cfg(feature = "experimental-inspect")]
    #[doc(hidden)]
    const SEQUENCE_INPUT_TYPE: PyStaticExpr =
        type_hint_subscript!(PySequence::TYPE_HINT, Self::INPUT_TYPE);

=======
>>>>>>> af7a8202
    /// Helper used to make a specialized path in extracting `DateTime<Tz>` where `Tz` is
    /// `chrono::Local`, which will accept "naive" datetime objects as being in the local timezone.
    #[cfg(feature = "chrono-local")]
    #[inline]
    fn as_local_tz(_: private::Token) -> Option<Self> {
        None
    }
}

mod from_py_object_sequence {
    use crate::PyResult;

    /// Private trait for implementing specialized sequence extraction for `Vec<u8>` and `[u8; N]`
    #[doc(hidden)]
    pub trait FromPyObjectSequence {
        type Target;

        fn to_vec(&self) -> Vec<Self::Target>;

        fn to_array<const N: usize>(&self) -> PyResult<[Self::Target; N]>;
    }
}

// Only reachable / implementable inside PyO3 itself.
pub(crate) use from_py_object_sequence::FromPyObjectSequence;

/// A data structure that can be extracted without borrowing any data from the input.
///
/// This is primarily useful for trait bounds. For example a [`FromPyObject`] implementation of a
/// wrapper type may be able to borrow data from the input, but a [`FromPyObject`] implementation of
/// a collection type may only extract owned data.
///
/// For example [`PyList`] will not hand out references tied to its own lifetime, but "owned"
/// references independent of it. (Similar to [`Vec<Arc<T>>`] where you clone the [`Arc<T>`] out).
/// This makes it impossible to collect borrowed types in a collection, since they would not borrow
/// from the original [`PyList`], but the much shorter lived element reference. See the example
/// below.
///
/// ```,no_run
/// # use pyo3::prelude::*;
/// # #[allow(dead_code)]
/// pub struct MyWrapper<T>(T);
///
/// impl<'a, 'py, T> FromPyObject<'a, 'py> for MyWrapper<T>
/// where
///     T: FromPyObject<'a, 'py>
/// {
///     type Error = T::Error;
///
///     fn extract(obj: Borrowed<'a, 'py, PyAny>) -> Result<Self, Self::Error> {
///         obj.extract().map(MyWrapper)
///     }
/// }
///
/// # #[allow(dead_code)]
/// pub struct MyVec<T>(Vec<T>);
///
/// impl<'py, T> FromPyObject<'_, 'py> for MyVec<T>
/// where
///     T: FromPyObjectOwned<'py> // 👈 can only extract owned values, because each `item` below
///                               //    is a temporary short lived owned reference
/// {
///     type Error = PyErr;
///
///     fn extract(obj: Borrowed<'_, 'py, PyAny>) -> Result<Self, Self::Error> {
///         let mut v = MyVec(Vec::new());
///         for item in obj.try_iter()? {
///             v.0.push(item?.extract::<T>().map_err(Into::into)?);
///         }
///         Ok(v)
///     }
/// }
/// ```
///
/// [`PyList`]: crate::types::PyList
/// [`Arc<T>`]: std::sync::Arc
pub trait FromPyObjectOwned<'py>: for<'a> FromPyObject<'a, 'py> {}
impl<'py, T> FromPyObjectOwned<'py> for T where T: for<'a> FromPyObject<'a, 'py> {}

impl<'a, 'py, T> FromPyObject<'a, 'py> for T
where
    T: PyClass + Clone + ExtractPyClassWithClone,
{
    type Error = PyClassGuardError<'a, 'py>;

    #[cfg(feature = "experimental-inspect")]
    const INPUT_TYPE: PyStaticExpr = <T as crate::PyTypeInfo>::TYPE_HINT;

    fn extract(obj: Borrowed<'a, 'py, PyAny>) -> Result<Self, Self::Error> {
        Ok(obj.extract::<PyClassGuard<'_, T>>()?.clone())
    }
}

impl<'a, 'py, T> FromPyObject<'a, 'py> for PyRef<'py, T>
where
    T: PyClass,
{
    type Error = PyClassGuardError<'a, 'py>;

    #[cfg(feature = "experimental-inspect")]
    const INPUT_TYPE: PyStaticExpr = <T as crate::PyTypeInfo>::TYPE_HINT;

    fn extract(obj: Borrowed<'a, 'py, PyAny>) -> Result<Self, Self::Error> {
        obj.cast::<T>()
            .map_err(|e| PyClassGuardError(Some(e)))?
            .try_borrow()
            .map_err(|_| PyClassGuardError(None))
    }
}

impl<'a, 'py, T> FromPyObject<'a, 'py> for PyRefMut<'py, T>
where
    T: PyClass<Frozen = False>,
{
    type Error = PyClassGuardMutError<'a, 'py>;

    #[cfg(feature = "experimental-inspect")]
    const INPUT_TYPE: PyStaticExpr = <T as crate::PyTypeInfo>::TYPE_HINT;

    fn extract(obj: Borrowed<'a, 'py, PyAny>) -> Result<Self, Self::Error> {
        obj.cast::<T>()
            .map_err(|e| PyClassGuardMutError(Some(e)))?
            .try_borrow_mut()
            .map_err(|_| PyClassGuardMutError(None))
    }
}

impl<'py> IntoPyObject<'py> for () {
    type Target = PyTuple;
    type Output = Bound<'py, Self::Target>;
    type Error = Infallible;

    fn into_pyobject(self, py: Python<'py>) -> Result<Self::Output, Self::Error> {
        Ok(PyTuple::empty(py))
    }
}

/// ```rust,compile_fail
/// use pyo3::prelude::*;
///
/// #[pyclass]
/// struct TestClass {
///     num: u32,
/// }
///
/// let t = TestClass { num: 10 };
///
/// Python::attach(|py| {
///     let pyvalue = Py::new(py, t).unwrap().to_object(py);
///     let t: TestClass = pyvalue.extract(py).unwrap();
/// })
/// ```
mod test_no_clone {}

#[cfg(test)]
mod tests {
    #[test]
    #[cfg(feature = "macros")]
    fn test_pyclass_skip_from_py_object() {
        use crate::{types::PyAnyMethods, FromPyObject, IntoPyObject, PyErr, Python};

        #[crate::pyclass(crate = "crate", skip_from_py_object)]
        #[derive(Clone)]
        struct Foo(i32);

        impl<'py> FromPyObject<'_, 'py> for Foo {
            type Error = PyErr;

            fn extract(obj: crate::Borrowed<'_, 'py, crate::PyAny>) -> Result<Self, Self::Error> {
                if let Ok(obj) = obj.cast::<Self>() {
                    Ok(obj.borrow().clone())
                } else {
                    obj.extract::<i32>().map(Self)
                }
            }
        }
        Python::attach(|py| {
            let foo1 = 42i32.into_pyobject(py)?;
            assert_eq!(foo1.extract::<Foo>()?.0, 42);

            let foo2 = Foo(0).into_pyobject(py)?;
            assert_eq!(foo2.extract::<Foo>()?.0, 0);

            Ok::<_, PyErr>(())
        })
        .unwrap();
    }

    #[test]
    #[cfg(feature = "macros")]
    fn test_pyclass_from_py_object() {
        use crate::{types::PyAnyMethods, IntoPyObject, PyErr, Python};

        #[crate::pyclass(crate = "crate", from_py_object)]
        #[derive(Clone)]
        struct Foo(i32);

        Python::attach(|py| {
            let foo1 = 42i32.into_pyobject(py)?;
            assert!(foo1.extract::<Foo>().is_err());

            let foo2 = Foo(0).into_pyobject(py)?;
            assert_eq!(foo2.extract::<Foo>()?.0, 0);

            Ok::<_, PyErr>(())
        })
        .unwrap();
    }
}<|MERGE_RESOLUTION|>--- conflicted
+++ resolved
@@ -463,15 +463,6 @@
         Option::<NeverASequence<Self>>::None
     }
 
-<<<<<<< HEAD
-    /// The union of Sequence[Self::INPUT_TYPE] and the input sequence extraction function [`FromPyObject::sequence_extractor`] if it's defined
-    #[cfg(feature = "experimental-inspect")]
-    #[doc(hidden)]
-    const SEQUENCE_INPUT_TYPE: PyStaticExpr =
-        type_hint_subscript!(PySequence::TYPE_HINT, Self::INPUT_TYPE);
-
-=======
->>>>>>> af7a8202
     /// Helper used to make a specialized path in extracting `DateTime<Tz>` where `Tz` is
     /// `chrono::Local`, which will accept "naive" datetime objects as being in the local timezone.
     #[cfg(feature = "chrono-local")]
