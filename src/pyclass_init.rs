//! Contains initialization utilities for `#[pyclass]`.
//!
//! # Background
//!
//! Initialization of a regular empty python class `class MyClass: pass`
//! - `MyClass(*args, **kwargs) == MyClass.__call__(*args, **kwargs) == type.__call__(*args, **kwargs)`
//!   - `MyClass.tp_call` is NULL but `obj.__call__` uses `Py_TYPE(obj)->tp_call` ([ffi::_PyObject_MakeTpCall])
//!     - so `__call__` is inherited from the metaclass which is `type` in this case.
//!   - `type.__call__` calls `obj = MyClass.__new__(MyClass, *args, **kwargs) == object.__new__(MyClass, *args, **kwargs)`
//!     - `MyClass.tp_new` is inherited from the base class which is `object` in this case.
//!     - Allocates a new object and does some basic initialization
//!   - `type.__call__` calls `MyClass.__init__(obj, *args, **kwargs) == object.__init__(obj, *args, **kwargs)`
//!     - `MyClass.tp_init` is inherited from the base class which is `object` in this case.
//!     - Does some checks but is essentially a no-op
//!
//! So in general for `class MyClass(BaseClass, metaclass=MetaClass): pass`
//! - `MyClass(*args, **kwargs)`
//!   - `Metaclass.__call__(*args, **kwargs)`
//!     - `BaseClass.__new__(*args, **kwargs)`
//!     - `BaseClass.__init__(*args, **kwargs)`
//!
//! - If `MyClass` defines `__new__` then it must delegate to `super(MyClass, cls).__new__(cls, *args, **kwargs)` to
//!   allocate the object.
//!   - is is the responsibility of `MyClass` to call `super().__new__()` with the correct arguments.
//!     `object.__new__()` does not accept any arguments for example.
//! - If `MyClass` defines `__init__` then it should call `super().__init__()` to recursively initialize
//!   the base classes. Again, passing arguments is the responsibility of MyClass.
//!
//! Initialization of a pyo3 `#[pyclass] struct MyClass;`
//! - `MyClass(*args, **kwargs) == MyClass.__call__(*args, **kwargs) == type.__call__(*args, **kwargs)`
//!   - Calls `obj = MyClass.__new__(MyClass, *args, **kwargs)`
//!     - Calls user defined `#[new]` function, returning a [`IntoPyCallbackOutput<PyClassInitializer>`] which has
//!       instances of each user defined struct in the inheritance hierarchy.
//!     - Calls `PyClassInitializer::create_class_object_of_type`
//!       - Recursively calls back to the base native type.
//!       - At the base native type, [PyObjectInit::into_new_object] calls `__new__` for the base native type
//!         (passing the [ffi::PyTypeObject] of the most derived type)
//!         - Allocates a new python object with enough space to fit the user structs and the native base type data.
//!         - Initializes the native base type part of the new object.
//!       - Moves the data for the user structs into the appropriate locations in the new python object.
//!   - Calls `MyClass.__init__(obj, *args, **kwargs)`
//!     - Inherited from native base class
//!
//! ## Notes:
//! - pyo3 classes annotated with `#[pyclass(dict)]` have a `__dict__` attribute. When using the `tp_dictoffset`
//!   mechanism instead of `Py_TPFLAGS_MANAGED_DICT` to enable this, the dict is stored in the `PyClassObjectContents`
//!   of the most derived type and is set to NULL at construction and initialized to a new dictionary by
//!   [ffi::PyObject_GenericGetDict] when first accessed.
//! - The python documentation also mentions 'static' classes which define their [ffi::PyTypeObject] in static/global
//!   memory. Builtins like `dict` (`PyDict_Type`) are defined this way but classes defined in python and pyo3 are
//!   'heap' types where the [ffi::PyTypeObject] objects are allocated at runtime.
//!
use crate::ffi_ptr_ext::FfiPtrExt;
use crate::impl_::callback::IntoPyCallbackOutput;
use crate::impl_::pyclass::{PyClassBaseType, PyClassDict, PyClassThreadChecker, PyClassWeakRef};
use crate::impl_::pyclass_init::{PyNativeTypeInitializer, PyObjectInit};
use crate::types::{PyAnyMethods, PyDict, PyTuple};
use crate::{ffi, Bound, Py, PyClass, PyResult, Python};
use crate::{
    ffi::PyTypeObject,
    pycell::impl_::{PyClassBorrowChecker, PyClassMutability, PyClassObjectContents},
};
use std::{
    cell::UnsafeCell,
    marker::PhantomData,
    mem::{ManuallyDrop, MaybeUninit},
};

/// Initializer for our `#[pyclass]` system.
///
/// You can use this type to initialize complicatedly nested `#[pyclass]`.
///
/// # Examples
///
/// ```
/// # use pyo3::prelude::*;
/// # use pyo3::py_run;
/// #[pyclass(subclass)]
/// struct BaseClass {
///     #[pyo3(get)]
///     basename: &'static str,
/// }
/// #[pyclass(extends=BaseClass, subclass)]
/// struct SubClass {
///     #[pyo3(get)]
///     subname: &'static str,
/// }
/// #[pyclass(extends=SubClass)]
/// struct SubSubClass {
///     #[pyo3(get)]
///     subsubname: &'static str,
/// }
///
/// #[pymethods]
/// impl SubSubClass {
///     #[new]
///     fn new() -> PyClassInitializer<Self> {
///         PyClassInitializer::from(BaseClass { basename: "base" })
///             .add_subclass(SubClass { subname: "sub" })
///             .add_subclass(SubSubClass {
///                 subsubname: "subsub",
///             })
///     }
/// }
/// Python::with_gil(|py| {
///     let typeobj = py.get_type::<SubSubClass>();
///     let sub_sub_class = typeobj.call((), None).unwrap();
///     py_run!(
///         py,
///         sub_sub_class,
///         r#"
///  assert sub_sub_class.basename == 'base'
///  assert sub_sub_class.subname == 'sub'
///  assert sub_sub_class.subsubname == 'subsub'"#
///     );
/// });
/// ```
pub struct PyClassInitializer<T: PyClass>(PyClassInitializerImpl<T>);

enum PyClassInitializerImpl<T: PyClass> {
    Existing(Py<T>),
    New {
        init: T,
        super_init: <T::BaseType as PyClassBaseType>::Initializer,
    },
}

impl<T: PyClass> PyClassInitializer<T> {
    /// Constructs a new initializer from value `T` and base class' initializer.
    ///
    /// It is recommended to use `add_subclass` instead of this method for most usage.
    #[track_caller]
    #[inline]
    pub fn new(init: T, super_init: <T::BaseType as PyClassBaseType>::Initializer) -> Self {
        // This is unsound; see https://github.com/PyO3/pyo3/issues/4452.
        assert!(
            super_init.can_be_subclassed(),
            "you cannot add a subclass to an existing value",
        );
        Self(PyClassInitializerImpl::New { init, super_init })
    }

    /// Constructs a new initializer from an initializer for the base class.
    ///
    /// # Examples
    /// ```
    /// use pyo3::prelude::*;
    ///
    /// #[pyclass(subclass)]
    /// struct BaseClass {
    ///     #[pyo3(get)]
    ///     value: i32,
    /// }
    ///
    /// impl BaseClass {
    ///     fn new(value: i32) -> PyResult<Self> {
    ///         Ok(Self { value })
    ///     }
    /// }
    ///
    /// #[pyclass(extends=BaseClass)]
    /// struct SubClass {}
    ///
    /// #[pymethods]
    /// impl SubClass {
    ///     #[new]
    ///     fn new(value: i32) -> PyResult<PyClassInitializer<Self>> {
    ///         let base_init = PyClassInitializer::from(BaseClass::new(value)?);
    ///         Ok(base_init.add_subclass(SubClass {}))
    ///     }
    /// }
    ///
    /// fn main() -> PyResult<()> {
    ///     Python::with_gil(|py| {
    ///         let m = PyModule::new(py, "example")?;
    ///         m.add_class::<SubClass>()?;
    ///         m.add_class::<BaseClass>()?;
    ///
    ///         let instance = m.getattr("SubClass")?.call1((92,))?;
    ///
    ///         // `SubClass` does not have a `value` attribute, but `BaseClass` does.
    ///         let n = instance.getattr("value")?.extract::<i32>()?;
    ///         assert_eq!(n, 92);
    ///
    ///         Ok(())
    ///     })
    /// }
    /// ```
    #[track_caller]
    #[inline]
    pub fn add_subclass<S>(self, subclass_value: S) -> PyClassInitializer<S>
    where
        S: PyClass<BaseType = T>,
        S::BaseType: PyClassBaseType<Initializer = Self>,
    {
        PyClassInitializer::new(subclass_value, self)
    }

    /// Creates a new PyCell and initializes it.
    pub(crate) fn create_class_object(self, py: Python<'_>) -> PyResult<Bound<'_, T>>
    where
        T: PyClass,
    {
        unsafe {
            self.create_class_object_of_type(py, T::type_object_raw(py), &PyTuple::empty(py), None)
        }
    }

    /// Creates a new class object and initializes it given a typeobject `subtype`.
    ///
    /// # Safety
    /// `subtype` must be a valid pointer to the type object of T or a subclass.
    pub(crate) unsafe fn create_class_object_of_type<'py>(
        self,
        py: Python<'py>,
        target_type: *mut crate::ffi::PyTypeObject,
        args: &Bound<'py, PyTuple>,
        kwargs: Option<&Bound<'py, PyDict>>,
    ) -> PyResult<Bound<'py, T>>
    where
        T: PyClass,
    {
        /// Layout of a PyClassObject after base new has been called, but the contents have not yet been
        /// written.
        #[repr(C)]
        struct PartiallyInitializedClassObject<T: PyClass> {
            _ob_base: <T::BaseType as PyClassBaseType>::LayoutAsBase,
            contents: MaybeUninit<PyClassObjectContents<T>>,
        }

        let (init, super_init) = match self.0 {
            PyClassInitializerImpl::Existing(value) => return Ok(value.into_bound(py)),
            PyClassInitializerImpl::New { init, super_init } => (init, super_init),
        };

<<<<<<< HEAD
        let obj = super_init.into_new_object(py, target_type, args, kwargs)?;
=======
        let obj = unsafe { super_init.into_new_object(py, target_type)? };
>>>>>>> 73136ea9

        let part_init: *mut PartiallyInitializedClassObject<T> = obj.cast();
        unsafe {
            std::ptr::write(
                (*part_init).contents.as_mut_ptr(),
                PyClassObjectContents {
                    value: ManuallyDrop::new(UnsafeCell::new(init)),
                    borrow_checker: <T::PyClassMutability as PyClassMutability>::Storage::new(),
                    thread_checker: T::ThreadChecker::new(),
                    dict: T::Dict::INIT,
                    weakref: T::WeakRef::INIT,
                },
            );
        }

        // Safety: obj is a valid pointer to an object of type `target_type`, which` is a known
        // subclass of `T`
        Ok(unsafe { obj.assume_owned(py).downcast_into_unchecked() })
    }
}

impl<T: PyClass> PyObjectInit<T> for PyClassInitializer<T> {
    unsafe fn into_new_object(
        self,
        py: Python<'_>,
        subtype: *mut PyTypeObject,
        args: &Bound<'_, PyTuple>,
        kwargs: Option<&Bound<'_, PyDict>>,
    ) -> PyResult<*mut ffi::PyObject> {
<<<<<<< HEAD
        self.create_class_object_of_type(py, subtype, args, kwargs)
            .map(Bound::into_ptr)
=======
        unsafe {
            self.create_class_object_of_type(py, subtype)
                .map(Bound::into_ptr)
        }
>>>>>>> 73136ea9
    }

    #[inline]
    fn can_be_subclassed(&self) -> bool {
        !matches!(self.0, PyClassInitializerImpl::Existing(..))
    }
}

impl<T> From<T> for PyClassInitializer<T>
where
    T: PyClass,
    T::BaseType: PyClassBaseType<Initializer = PyNativeTypeInitializer<T::BaseType>>,
{
    #[inline]
    fn from(value: T) -> PyClassInitializer<T> {
        Self::new(value, PyNativeTypeInitializer(PhantomData))
    }
}

impl<S, B> From<(S, B)> for PyClassInitializer<S>
where
    S: PyClass<BaseType = B>,
    B: PyClass + PyClassBaseType<Initializer = PyClassInitializer<B>>,
    B::BaseType: PyClassBaseType<Initializer = PyNativeTypeInitializer<B::BaseType>>,
{
    #[track_caller]
    #[inline]
    fn from(sub_and_base: (S, B)) -> PyClassInitializer<S> {
        let (sub, base) = sub_and_base;
        PyClassInitializer::from(base).add_subclass(sub)
    }
}

impl<T: PyClass> From<Py<T>> for PyClassInitializer<T> {
    #[inline]
    fn from(value: Py<T>) -> PyClassInitializer<T> {
        PyClassInitializer(PyClassInitializerImpl::Existing(value))
    }
}

impl<'py, T: PyClass> From<Bound<'py, T>> for PyClassInitializer<T> {
    #[inline]
    fn from(value: Bound<'py, T>) -> PyClassInitializer<T> {
        PyClassInitializer::from(value.unbind())
    }
}

// Implementation used by proc macros to allow anything convertible to PyClassInitializer<T> to be
// the return value of pyclass #[new] method (optionally wrapped in `Result<U, E>`).
impl<T, U> IntoPyCallbackOutput<'_, PyClassInitializer<T>> for U
where
    T: PyClass,
    U: Into<PyClassInitializer<T>>,
{
    #[inline]
    fn convert(self, _py: Python<'_>) -> PyResult<PyClassInitializer<T>> {
        Ok(self.into())
    }
}

#[cfg(all(test, feature = "macros"))]
mod tests {
    use crate::{
        ffi,
        prelude::*,
        types::{PyDict, PyType},
        PyTypeInfo,
    };

    #[pyclass(crate = "crate", subclass)]
    struct BaseClass {}

    #[pyclass(crate = "crate", extends=BaseClass)]
    struct SubClass {
        _data: i32,
    }

    /// See https://github.com/PyO3/pyo3/issues/4452.
    #[test]
    #[should_panic(expected = "you cannot add a subclass to an existing value")]
    fn add_subclass_to_py_is_unsound() {
        Python::with_gil(|py| {
            let base = Py::new(py, BaseClass {}).unwrap();
            let _subclass = PyClassInitializer::from(base).add_subclass(SubClass { _data: 42 });
        });
    }

    /// Verify the correctness of the documentation describing class initialization.
    #[test]
    fn empty_class_inherits_expected_slots() {
        Python::with_gil(|py| {
            let namespace = PyDict::new(py);
            py.run(
                ffi::c_str!("class EmptyClass: pass"),
                Some(&namespace),
                Some(&namespace),
            )
            .unwrap();
            let empty_class = namespace
                .get_item("EmptyClass")
                .unwrap()
                .unwrap()
                .downcast::<PyType>()
                .unwrap()
                .as_type_ptr();

            let object_type = PyAny::type_object(py).as_type_ptr();
            unsafe {
                assert_eq!(
                    ffi::PyType_GetSlot(empty_class, ffi::Py_tp_new),
                    ffi::PyType_GetSlot(object_type, ffi::Py_tp_new)
                );
                assert_eq!(
                    ffi::PyType_GetSlot(empty_class, ffi::Py_tp_init),
                    ffi::PyType_GetSlot(object_type, ffi::Py_tp_init)
                );
                assert!(ffi::PyType_GetSlot(empty_class, ffi::Py_tp_call).is_null());
            }

            let base_class = BaseClass::type_object_raw(py);
            unsafe {
                // tp_new is always set for pyclasses, not inherited
                assert_ne!(
                    ffi::PyType_GetSlot(base_class, ffi::Py_tp_new),
                    ffi::PyType_GetSlot(object_type, ffi::Py_tp_new)
                );
                assert_eq!(
                    ffi::PyType_GetSlot(base_class, ffi::Py_tp_init),
                    ffi::PyType_GetSlot(object_type, ffi::Py_tp_init)
                );
                assert!(ffi::PyType_GetSlot(base_class, ffi::Py_tp_call).is_null());
            }
        });
    }

    /// Verify the correctness of the documentation describing class initialization.
    #[test]
    #[cfg(all(Py_3_10, not(Py_LIMITED_API)))]
    fn managed_dict_initialized_as_expected() {
        use crate::{impl_::pyclass::PyClassImpl, types::PyFloat};

        unsafe fn get_dict<T: PyClassImpl>(obj: *mut ffi::PyObject) -> *mut *mut ffi::PyObject {
            let dict_offset = T::dict_offset().unwrap();
            (obj as *mut u8).add(usize::try_from(dict_offset).unwrap()) as *mut *mut ffi::PyObject
        }

        #[pyclass(crate = "crate", dict)]
        struct ClassWithDict {}

        Python::with_gil(|py| {
            let obj = Py::new(py, ClassWithDict {}).unwrap();
            unsafe {
                let obj_dict = get_dict::<ClassWithDict>(obj.as_ptr());
                assert!((*obj_dict).is_null());
                crate::py_run!(py, obj, "obj.__dict__");
                assert!(!(*obj_dict).is_null());
            }
        });

        #[pyclass(crate = "crate", dict, extends=PyFloat)]
        struct ExtendedClassWithDict {}

        Python::with_gil(|py| {
            let obj = Py::new(py, ExtendedClassWithDict {}).unwrap();
            unsafe {
                let obj_dict = get_dict::<ExtendedClassWithDict>(obj.as_ptr());
                assert!((*obj_dict).is_null());
                crate::py_run!(py, obj, "obj.__dict__");
                assert!(!(*obj_dict).is_null());
            }
        });
    }
}<|MERGE_RESOLUTION|>--- conflicted
+++ resolved
@@ -233,11 +233,7 @@
             PyClassInitializerImpl::New { init, super_init } => (init, super_init),
         };
 
-<<<<<<< HEAD
-        let obj = super_init.into_new_object(py, target_type, args, kwargs)?;
-=======
-        let obj = unsafe { super_init.into_new_object(py, target_type)? };
->>>>>>> 73136ea9
+        let obj = unsafe { super_init.into_new_object(py, target_type, kwargs)? };
 
         let part_init: *mut PartiallyInitializedClassObject<T> = obj.cast();
         unsafe {
@@ -267,15 +263,10 @@
         args: &Bound<'_, PyTuple>,
         kwargs: Option<&Bound<'_, PyDict>>,
     ) -> PyResult<*mut ffi::PyObject> {
-<<<<<<< HEAD
-        self.create_class_object_of_type(py, subtype, args, kwargs)
-            .map(Bound::into_ptr)
-=======
         unsafe {
-            self.create_class_object_of_type(py, subtype)
+            self.create_class_object_of_type(py, subtype, args, kwargs)
                 .map(Bound::into_ptr)
         }
->>>>>>> 73136ea9
     }
 
     #[inline]
