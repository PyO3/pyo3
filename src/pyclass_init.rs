--- conflicted
+++ resolved
@@ -166,26 +166,10 @@
 
         let obj = unsafe { super_init.into_new_object(py, target_type)? };
 
-<<<<<<< HEAD
         std::ptr::write(
             PyObjectLayout::get_contents_ptr::<T>(obj, TypeObjectStrategy::lazy(py)),
             PyClassObjectContents::new(init),
         );
-=======
-        let part_init: *mut PartiallyInitializedClassObject<T> = obj.cast();
-        unsafe {
-            std::ptr::write(
-                (*part_init).contents.as_mut_ptr(),
-                PyClassObjectContents {
-                    value: ManuallyDrop::new(UnsafeCell::new(init)),
-                    borrow_checker: <T::PyClassMutability as PyClassMutability>::Storage::new(),
-                    thread_checker: T::ThreadChecker::new(),
-                    dict: T::Dict::INIT,
-                    weakref: T::WeakRef::INIT,
-                },
-            );
-        }
->>>>>>> 73136ea9
 
         // Safety: obj is a valid pointer to an object of type `target_type`, which` is a known
         // subclass of `T`
