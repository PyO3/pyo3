#![warn(clippy::undocumented_unsafe_blocks)] // TODO: remove this when the top-level is "warn" - https://github.com/PyO3/pyo3/issues/5487

use crate::call::PyCallArgs;
use crate::conversion::IntoPyObject;
use crate::err::{PyErr, PyResult};
use crate::impl_::pycell::PyClassObject;
use crate::internal_tricks::ptr_from_ref;
use crate::pycell::{PyBorrowError, PyBorrowMutError};
use crate::pyclass::boolean_struct::{False, True};
use crate::types::{any::PyAnyMethods, string::PyStringMethods, typeobject::PyTypeMethods};
use crate::types::{DerefToPyAny, PyDict, PyString};
use crate::{
    ffi, CastError, CastIntoError, FromPyObject, PyAny, PyClass, PyClassInitializer, PyRef,
    PyRefMut, PyTypeInfo, Python,
};
use crate::{internal::state, PyTypeCheck};
use std::marker::PhantomData;
use std::mem::ManuallyDrop;
use std::ops::Deref;
use std::ptr;
use std::ptr::NonNull;

/// Owned or borrowed gil-bound Python smart pointer
///
/// This is implemented for [`Bound`] and [`Borrowed`].
pub trait BoundObject<'py, T>: bound_object_sealed::Sealed {
    /// Type erased version of `Self`
    type Any: BoundObject<'py, PyAny>;
    /// Borrow this smart pointer.
    fn as_borrowed(&self) -> Borrowed<'_, 'py, T>;
    /// Turns this smart pointer into an owned [`Bound<'py, T>`]
    fn into_bound(self) -> Bound<'py, T>;
    /// Upcast the target type of this smart pointer
    fn into_any(self) -> Self::Any;
    /// Turn this smart pointer into a strong reference pointer
    fn into_ptr(self) -> *mut ffi::PyObject;
    /// Turn this smart pointer into a borrowed reference pointer
    fn as_ptr(&self) -> *mut ffi::PyObject;
    /// Turn this smart pointer into an owned [`Py<T>`]
    fn unbind(self) -> Py<T>;
}

mod bound_object_sealed {
    /// # Safety
    ///
    /// Type must be layout-compatible with `*mut ffi::PyObject`.
    pub unsafe trait Sealed {}

    // SAFETY: `Bound` is layout-compatible with `*mut ffi::PyObject`.
    unsafe impl<T> Sealed for super::Bound<'_, T> {}
    // SAFETY: `Borrowed` is layout-compatible with `*mut ffi::PyObject`.
    unsafe impl<T> Sealed for super::Borrowed<'_, '_, T> {}
}

/// A GIL-attached equivalent to [`Py<T>`].
///
/// This type can be thought of as equivalent to the tuple `(Py<T>, Python<'py>)`. By having the `'py`
/// lifetime of the [`Python<'py>`] token, this ties the lifetime of the [`Bound<'py, T>`] smart pointer
/// to the lifetime of the GIL and allows PyO3 to call Python APIs at maximum efficiency.
///
/// To access the object in situations where the GIL is not held, convert it to [`Py<T>`]
/// using [`.unbind()`][Bound::unbind]. This includes situations where the GIL is temporarily
/// released, such as [`Python::detach`](crate::Python::detach)'s closure.
///
/// See
#[doc = concat!("[the guide](https://pyo3.rs/v", env!("CARGO_PKG_VERSION"), "/types.html#boundpy-t)")]
/// for more detail.
#[repr(transparent)]
pub struct Bound<'py, T>(Python<'py>, ManuallyDrop<Py<T>>);

impl<'py, T> Bound<'py, T>
where
    T: PyClass,
{
    /// Creates a new instance `Bound<T>` of a `#[pyclass]` on the Python heap.
    ///
    /// # Examples
    ///
    /// ```rust
    /// use pyo3::prelude::*;
    ///
    /// #[pyclass]
    /// struct Foo {/* fields omitted */}
    ///
    /// # fn main() -> PyResult<()> {
    /// let foo: Py<Foo> = Python::attach(|py| -> PyResult<_> {
    ///     let foo: Bound<'_, Foo> = Bound::new(py, Foo {})?;
    ///     Ok(foo.into())
    /// })?;
    /// # Python::attach(move |_py| drop(foo));
    /// # Ok(())
    /// # }
    /// ```
    pub fn new(
        py: Python<'py>,
        value: impl Into<PyClassInitializer<T>>,
    ) -> PyResult<Bound<'py, T>> {
        value.into().create_class_object(py)
    }
}

impl<'py, T> Bound<'py, T> {
    /// Cast this to a concrete Python type or pyclass.
    ///
    /// Note that you can often avoid casting yourself by just specifying the desired type in
    /// function or method signatures. However, manual casting is sometimes necessary.
    ///
    /// For extracting a Rust-only type, see [`extract`](PyAnyMethods::extract).
    ///
    /// This performs a runtime type check using the equivalent of Python's
    /// `isinstance(self, U)`.
    ///
    /// # Example: Casting to a specific Python object
    ///
    /// ```rust
    /// use pyo3::prelude::*;
    /// use pyo3::types::{PyDict, PyList};
    ///
    /// Python::attach(|py| {
    ///     let dict = PyDict::new(py);
    ///     assert!(dict.is_instance_of::<PyAny>());
    ///     let any = dict.as_any();
    ///
    ///     assert!(any.cast::<PyDict>().is_ok());
    ///     assert!(any.cast::<PyList>().is_err());
    /// });
    /// ```
    ///
    /// # Example: Getting a reference to a pyclass
    ///
    /// This is useful if you want to mutate a `Py<PyAny>` that might actually be a pyclass.
    ///
    /// ```rust
    /// # fn main() -> Result<(), pyo3::PyErr> {
    /// use pyo3::prelude::*;
    ///
    /// #[pyclass]
    /// struct Class {
    ///     i: i32,
    /// }
    ///
    /// Python::attach(|py| {
    ///     let class = Bound::new(py, Class { i: 0 })?.into_any();
    ///
    ///     let class_bound: &Bound<'_, Class> = class.cast()?;
    ///
    ///     class_bound.borrow_mut().i += 1;
    ///
    ///     // Alternatively you can get a `PyRefMut` directly
    ///     let class_ref: PyRefMut<'_, Class> = class.extract()?;
    ///     assert_eq!(class_ref.i, 1);
    ///     Ok(())
    /// })
    /// # }
    /// ```
    #[inline]
    pub fn cast<U>(&self) -> Result<&Bound<'py, U>, CastError<'_, 'py>>
    where
        U: PyTypeCheck,
    {
        #[inline]
        fn inner<'a, 'py, U>(
            any: &'a Bound<'py, PyAny>,
        ) -> Result<&'a Bound<'py, U>, CastError<'a, 'py>>
        where
            U: PyTypeCheck,
        {
            if U::type_check(any) {
                // Safety: type_check is responsible for ensuring that the type is correct
                Ok(unsafe { any.cast_unchecked() })
            } else {
                Err(CastError::new(
                    any.as_borrowed(),
                    U::classinfo_object(any.py()),
                ))
            }
        }

        inner(self.as_any())
    }

    /// Like [`cast`](Self::cast) but takes ownership of `self`.
    ///
    /// In case of an error, it is possible to retrieve `self` again via
    /// [`CastIntoError::into_inner`].
    ///
    /// # Example
    ///
    /// ```rust
    /// use pyo3::prelude::*;
    /// use pyo3::types::{PyDict, PyList};
    ///
    /// Python::attach(|py| {
    ///     let obj: Bound<'_, PyAny> = PyDict::new(py).into_any();
    ///
    ///     let obj: Bound<'_, PyAny> = match obj.cast_into::<PyList>() {
    ///         Ok(_) => panic!("obj should not be a list"),
    ///         Err(err) => err.into_inner(),
    ///     };
    ///
    ///     // obj is a dictionary
    ///     assert!(obj.cast_into::<PyDict>().is_ok());
    /// })
    /// ```
    #[inline]
    pub fn cast_into<U>(self) -> Result<Bound<'py, U>, CastIntoError<'py>>
    where
        U: PyTypeCheck,
    {
        #[inline]
        fn inner<U>(any: Bound<'_, PyAny>) -> Result<Bound<'_, U>, CastIntoError<'_>>
        where
            U: PyTypeCheck,
        {
            if U::type_check(&any) {
                // Safety: type_check is responsible for ensuring that the type is correct
                Ok(unsafe { any.cast_into_unchecked() })
            } else {
                let to = U::classinfo_object(any.py());
                Err(CastIntoError::new(any, to))
            }
        }

        inner(self.into_any())
    }

    /// Cast this to a concrete Python type or pyclass (but not a subclass of it).
    ///
    /// It is almost always better to use [`cast`](Self::cast) because it accounts for Python
    /// subtyping. Use this method only when you do not want to allow subtypes.
    ///
    /// The advantage of this method over [`cast`](Self::cast) is that it is faster. The
    /// implementation of `cast_exact` uses the equivalent of the Python expression `type(self) is
    /// U`, whereas `cast` uses `isinstance(self, U)`.
    ///
    /// For extracting a Rust-only type, see [`extract`](PyAnyMethods::extract).
    ///
    /// # Example: Casting to a specific Python object but not a subtype
    ///
    /// ```rust
    /// use pyo3::prelude::*;
    /// use pyo3::types::{PyBool, PyInt};
    ///
    /// Python::attach(|py| {
    ///     let b = PyBool::new(py, true);
    ///     assert!(b.is_instance_of::<PyBool>());
    ///     let any: &Bound<'_, PyAny> = b.as_any();
    ///
    ///     // `bool` is a subtype of `int`, so `cast` will accept a `bool` as an `int`
    ///     // but `cast_exact` will not.
    ///     assert!(any.cast::<PyInt>().is_ok());
    ///     assert!(any.cast_exact::<PyInt>().is_err());
    ///
    ///     assert!(any.cast_exact::<PyBool>().is_ok());
    /// });
    /// ```
    #[inline]
    pub fn cast_exact<U>(&self) -> Result<&Bound<'py, U>, CastError<'_, 'py>>
    where
        U: PyTypeInfo,
    {
        #[inline]
        fn inner<'a, 'py, U>(
            any: &'a Bound<'py, PyAny>,
        ) -> Result<&'a Bound<'py, U>, CastError<'a, 'py>>
        where
            U: PyTypeInfo,
        {
            if any.is_exact_instance_of::<U>() {
                // Safety: is_exact_instance_of is responsible for ensuring that the type is correct
                Ok(unsafe { any.cast_unchecked() })
            } else {
                Err(CastError::new(
                    any.as_borrowed(),
                    U::type_object(any.py()).into_any(),
                ))
            }
        }

        inner(self.as_any())
    }

    /// Like [`cast_exact`](Self::cast_exact) but takes ownership of `self`.
    #[inline]
    pub fn cast_into_exact<U>(self) -> Result<Bound<'py, U>, CastIntoError<'py>>
    where
        U: PyTypeInfo,
    {
        #[inline]
        fn inner<U>(any: Bound<'_, PyAny>) -> Result<Bound<'_, U>, CastIntoError<'_>>
        where
            U: PyTypeInfo,
        {
            if any.is_exact_instance_of::<U>() {
                // Safety: is_exact_instance_of is responsible for ensuring that the type is correct
                Ok(unsafe { any.cast_into_unchecked() })
            } else {
                let to = U::type_object(any.py()).into_any();
                Err(CastIntoError::new(any, to))
            }
        }

        inner(self.into_any())
    }

    /// Converts this to a concrete Python type without checking validity.
    ///
    /// # Safety
    ///
    /// Callers must ensure that the type is valid or risk type confusion.
    #[inline]
    pub unsafe fn cast_unchecked<U>(&self) -> &Bound<'py, U> {
        // SAFETY: caller has upheld the safety contract, all `Bound` have the same layout
        unsafe { NonNull::from(self).cast().as_ref() }
    }

    /// Like [`cast_unchecked`](Self::cast_unchecked) but takes ownership of `self`.
    ///
    /// # Safety
    ///
    /// Callers must ensure that the type is valid or risk type confusion.
    #[inline]
    pub unsafe fn cast_into_unchecked<U>(self) -> Bound<'py, U> {
        // SAFETY: caller has upheld the safety contract, all `Bound` have the same layout
        unsafe { std::mem::transmute(self) }
    }
}

impl<'py> Bound<'py, PyAny> {
    /// Constructs a new `Bound<'py, PyAny>` from a pointer. Panics if `ptr` is null.
    ///
    /// # Safety
    ///
    /// - `ptr` must be a valid pointer to a Python object
    /// - `ptr` must be an owned Python reference, as the `Bound<'py, PyAny>` will assume ownership
    #[inline]
    #[track_caller]
    pub unsafe fn from_owned_ptr(py: Python<'py>, ptr: *mut ffi::PyObject) -> Self {
        // SAFETY: caller has upheld the safety contract
        unsafe { Py::from_owned_ptr(py, ptr) }.into_bound(py)
    }

    /// Constructs a new `Bound<'py, PyAny>` from a pointer. Returns `None` if `ptr` is null.
    ///
    /// # Safety
    ///
    /// - `ptr` must be a valid pointer to a Python object, or null
    /// - `ptr` must be an owned Python reference, as the `Bound<'py, PyAny>` will assume ownership
    #[inline]
    pub unsafe fn from_owned_ptr_or_opt(py: Python<'py>, ptr: *mut ffi::PyObject) -> Option<Self> {
        // SAFETY: caller has upheld the safety contract
        unsafe { Py::from_owned_ptr_or_opt(py, ptr) }.map(|obj| obj.into_bound(py))
    }

    /// Constructs a new `Bound<'py, PyAny>` from a pointer. Returns an `Err` by calling `PyErr::fetch`
    /// if `ptr` is null.
    ///
    /// # Safety
    ///
    /// - `ptr` must be a valid pointer to a Python object, or null
    /// - `ptr` must be an owned Python reference, as the `Bound<'py, PyAny>` will assume ownership
    #[inline]
    pub unsafe fn from_owned_ptr_or_err(
        py: Python<'py>,
        ptr: *mut ffi::PyObject,
    ) -> PyResult<Self> {
        // SAFETY: caller has upheld the safety contract
        unsafe { Py::from_owned_ptr_or_err(py, ptr) }.map(|obj| obj.into_bound(py))
    }

    /// Constructs a new `Bound<'py, PyAny>` from a pointer without checking for null.
    ///
    /// # Safety
    ///
    /// - `ptr` must be a valid pointer to a Python object
    /// - `ptr` must be a strong/owned reference
    pub(crate) unsafe fn from_owned_ptr_unchecked(
        py: Python<'py>,
        ptr: *mut ffi::PyObject,
    ) -> Self {
        // SAFETY: caller has upheld the safety contract
        unsafe { Py::from_owned_ptr_unchecked(ptr) }.into_bound(py)
    }

    /// Constructs a new `Bound<'py, PyAny>` from a pointer by creating a new Python reference.
    /// Panics if `ptr` is null.
    ///
    /// # Safety
    ///
    /// - `ptr` must be a valid pointer to a Python object
    #[inline]
    #[track_caller]
    pub unsafe fn from_borrowed_ptr(py: Python<'py>, ptr: *mut ffi::PyObject) -> Self {
        // SAFETY: caller has upheld the safety contract
        unsafe { Py::from_borrowed_ptr(py, ptr) }.into_bound(py)
    }

    /// Constructs a new `Bound<'py, PyAny>` from a pointer by creating a new Python reference.
    /// Returns `None` if `ptr` is null.
    ///
    /// # Safety
    ///
    /// - `ptr` must be a valid pointer to a Python object, or null
    #[inline]
    pub unsafe fn from_borrowed_ptr_or_opt(
        py: Python<'py>,
        ptr: *mut ffi::PyObject,
    ) -> Option<Self> {
        // SAFETY: caller has upheld the safety contract
        unsafe { Py::from_borrowed_ptr_or_opt(py, ptr) }.map(|obj| obj.into_bound(py))
    }

    /// Constructs a new `Bound<'py, PyAny>` from a pointer by creating a new Python reference.
    /// Returns an `Err` by calling `PyErr::fetch` if `ptr` is null.
    ///
    /// # Safety
    ///
    /// - `ptr` must be a valid pointer to a Python object, or null
    #[inline]
    pub unsafe fn from_borrowed_ptr_or_err(
        py: Python<'py>,
        ptr: *mut ffi::PyObject,
    ) -> PyResult<Self> {
        // SAFETY: caller has upheld the safety contract
        unsafe { Py::from_borrowed_ptr_or_err(py, ptr) }.map(|obj| obj.into_bound(py))
    }

    /// This slightly strange method is used to obtain `&Bound<PyAny>` from a pointer in macro code
    /// where we need to constrain the lifetime `'a` safely.
    ///
    /// Note that `'py` is required to outlive `'a` implicitly by the nature of the fact that
    /// `&'a Bound<'py>` means that `Bound<'py>` exists for at least the lifetime `'a`.
    ///
    /// # Safety
    /// - `ptr` must be a valid pointer to a Python object for the lifetime `'a`. The `ptr` can
    ///   be either a borrowed reference or an owned reference, it does not matter, as this is
    ///   just `&Bound` there will never be any ownership transfer.
    #[inline]
    pub(crate) unsafe fn ref_from_ptr<'a>(
        _py: Python<'py>,
        ptr: &'a *mut ffi::PyObject,
    ) -> &'a Self {
        // SAFETY: caller has upheld the safety contract,
        // and `Bound<PyAny>` is layout-compatible with `*mut ffi::PyObject`.
        unsafe { &*ptr_from_ref(ptr).cast::<Bound<'py, PyAny>>() }
    }

    /// Variant of the above which returns `None` for null pointers.
    ///
    /// # Safety
    /// - `ptr` must be a valid pointer to a Python object for the lifetime `'a, or null.
    #[inline]
    pub(crate) unsafe fn ref_from_ptr_or_opt<'a>(
        _py: Python<'py>,
        ptr: &'a *mut ffi::PyObject,
    ) -> &'a Option<Self> {
        // SAFETY: caller has upheld the safety contract,
        // and `Option<Bound<PyAny>>` is layout-compatible with `*mut ffi::PyObject`.
        unsafe { &*ptr_from_ref(ptr).cast::<Option<Bound<'py, PyAny>>>() }
    }

    /// This slightly strange method is used to obtain `&Bound<PyAny>` from a [`NonNull`] in macro
    /// code where we need to constrain the lifetime `'a` safely.
    ///
    /// Note that `'py` is required to outlive `'a` implicitly by the nature of the fact that `&'a
    /// Bound<'py>` means that `Bound<'py>` exists for at least the lifetime `'a`.
    ///
    /// # Safety
    /// - `ptr` must be a valid pointer to a Python object for the lifetime `'a`. The `ptr` can be
    ///   either a borrowed reference or an owned reference, it does not matter, as this is just
    ///   `&Bound` there will never be any ownership transfer.
    pub(crate) unsafe fn ref_from_non_null<'a>(
        _py: Python<'py>,
        ptr: &'a NonNull<ffi::PyObject>,
    ) -> &'a Self {
        // SAFETY: caller has upheld the safety contract,
        // and `Bound<PyAny>` is layout-compatible with `NonNull<ffi::PyObject>`.
        unsafe { NonNull::from(ptr).cast().as_ref() }
    }
}

impl<'py, T> Bound<'py, T>
where
    T: PyClass,
{
    /// Immutably borrows the value `T`.
    ///
    /// This borrow lasts while the returned [`PyRef`] exists.
    /// Multiple immutable borrows can be taken out at the same time.
    ///
    /// For frozen classes, the simpler [`get`][Self::get] is available.
    ///
    /// # Examples
    ///
    /// ```rust
    /// # use pyo3::prelude::*;
    /// #
    /// #[pyclass]
    /// struct Foo {
    ///     inner: u8,
    /// }
    ///
    /// # fn main() -> PyResult<()> {
    /// Python::attach(|py| -> PyResult<()> {
    ///     let foo: Bound<'_, Foo> = Bound::new(py, Foo { inner: 73 })?;
    ///     let inner: &u8 = &foo.borrow().inner;
    ///
    ///     assert_eq!(*inner, 73);
    ///     Ok(())
    /// })?;
    /// # Ok(())
    /// # }
    /// ```
    ///
    /// # Panics
    ///
    /// Panics if the value is currently mutably borrowed. For a non-panicking variant, use
    /// [`try_borrow`](#method.try_borrow).
    #[inline]
    #[track_caller]
    pub fn borrow(&self) -> PyRef<'py, T> {
        PyRef::borrow(self)
    }

    /// Mutably borrows the value `T`.
    ///
    /// This borrow lasts while the returned [`PyRefMut`] exists.
    ///
    /// # Examples
    ///
    /// ```
    /// # use pyo3::prelude::*;
    /// #
    /// #[pyclass]
    /// struct Foo {
    ///     inner: u8,
    /// }
    ///
    /// # fn main() -> PyResult<()> {
    /// Python::attach(|py| -> PyResult<()> {
    ///     let foo: Bound<'_, Foo> = Bound::new(py, Foo { inner: 73 })?;
    ///     foo.borrow_mut().inner = 35;
    ///
    ///     assert_eq!(foo.borrow().inner, 35);
    ///     Ok(())
    /// })?;
    /// # Ok(())
    /// # }
    ///  ```
    ///
    /// # Panics
    /// Panics if the value is currently borrowed. For a non-panicking variant, use
    /// [`try_borrow_mut`](#method.try_borrow_mut).
    #[inline]
    #[track_caller]
    pub fn borrow_mut(&self) -> PyRefMut<'py, T>
    where
        T: PyClass<Frozen = False>,
    {
        PyRefMut::borrow(self)
    }

    /// Attempts to immutably borrow the value `T`, returning an error if the value is currently mutably borrowed.
    ///
    /// The borrow lasts while the returned [`PyRef`] exists.
    ///
    /// This is the non-panicking variant of [`borrow`](#method.borrow).
    ///
    /// For frozen classes, the simpler [`get`][Self::get] is available.
    #[inline]
    pub fn try_borrow(&self) -> Result<PyRef<'py, T>, PyBorrowError> {
        PyRef::try_borrow(self)
    }

    /// Attempts to mutably borrow the value `T`, returning an error if the value is currently borrowed.
    ///
    /// The borrow lasts while the returned [`PyRefMut`] exists.
    ///
    /// This is the non-panicking variant of [`borrow_mut`](#method.borrow_mut).
    #[inline]
    pub fn try_borrow_mut(&self) -> Result<PyRefMut<'py, T>, PyBorrowMutError>
    where
        T: PyClass<Frozen = False>,
    {
        PyRefMut::try_borrow(self)
    }

    /// Provide an immutable borrow of the value `T` without acquiring the GIL.
    ///
    /// This is available if the class is [`frozen`][macro@crate::pyclass] and [`Sync`].
    ///
    /// # Examples
    ///
    /// ```
    /// use std::sync::atomic::{AtomicUsize, Ordering};
    /// # use pyo3::prelude::*;
    ///
    /// #[pyclass(frozen)]
    /// struct FrozenCounter {
    ///     value: AtomicUsize,
    /// }
    ///
    /// Python::attach(|py| {
    ///     let counter = FrozenCounter { value: AtomicUsize::new(0) };
    ///
    ///     let py_counter = Bound::new(py, counter).unwrap();
    ///
    ///     py_counter.get().value.fetch_add(1, Ordering::Relaxed);
    /// });
    /// ```
    #[inline]
    pub fn get(&self) -> &T
    where
        T: PyClass<Frozen = True> + Sync,
    {
        self.1.get()
    }

    /// Upcast this `Bound<PyClass>` to its base type by reference.
    ///
    /// If this type defined an explicit base class in its `pyclass` declaration
    /// (e.g. `#[pyclass(extends = BaseType)]`), the returned type will be
    /// `&Bound<BaseType>`. If an explicit base class was _not_ declared, the
    /// return value will be `&Bound<PyAny>` (making this method equivalent
    /// to [`as_any`]).
    ///
    /// This method is particularly useful for calling methods defined in an
    /// extension trait that has been implemented for `Bound<BaseType>`.
    ///
    /// See also the [`into_super`] method to upcast by value, and the
    /// [`PyRef::as_super`]/[`PyRefMut::as_super`] methods for upcasting a pyclass
    /// that has already been [`borrow`]ed.
    ///
    /// # Example: Calling a method defined on the `Bound` base type
    ///
    /// ```rust
    /// # fn main() {
    /// use pyo3::prelude::*;
    ///
    /// #[pyclass(subclass)]
    /// struct BaseClass;
    ///
    /// trait MyClassMethods<'py> {
    ///     fn pyrepr(&self) -> PyResult<String>;
    /// }
    /// impl<'py> MyClassMethods<'py> for Bound<'py, BaseClass> {
    ///     fn pyrepr(&self) -> PyResult<String> {
    ///         self.call_method0("__repr__")?.extract()
    ///     }
    /// }
    ///
    /// #[pyclass(extends = BaseClass)]
    /// struct SubClass;
    ///
    /// Python::attach(|py| {
    ///     let obj = Bound::new(py, (SubClass, BaseClass)).unwrap();
    ///     assert!(obj.as_super().pyrepr().is_ok());
    /// })
    /// # }
    /// ```
    ///
    /// [`as_any`]: Bound::as_any
    /// [`into_super`]: Bound::into_super
    /// [`borrow`]: Bound::borrow
    #[inline]
    pub fn as_super(&self) -> &Bound<'py, T::BaseType> {
        // SAFETY: a pyclass can always be safely "cast" to its base type
        unsafe { self.cast_unchecked() }
    }

    /// Upcast this `Bound<PyClass>` to its base type by value.
    ///
    /// If this type defined an explicit base class in its `pyclass` declaration
    /// (e.g. `#[pyclass(extends = BaseType)]`), the returned type will be
    /// `Bound<BaseType>`. If an explicit base class was _not_ declared, the
    /// return value will be `Bound<PyAny>` (making this method equivalent
    /// to [`into_any`]).
    ///
    /// This method is particularly useful for calling methods defined in an
    /// extension trait that has been implemented for `Bound<BaseType>`.
    ///
    /// See also the [`as_super`] method to upcast by reference, and the
    /// [`PyRef::into_super`]/[`PyRefMut::into_super`] methods for upcasting a pyclass
    /// that has already been [`borrow`]ed.
    ///
    /// # Example: Calling a method defined on the `Bound` base type
    ///
    /// ```rust
    /// # fn main() {
    /// use pyo3::prelude::*;
    ///
    /// #[pyclass(subclass)]
    /// struct BaseClass;
    ///
    /// trait MyClassMethods<'py> {
    ///     fn pyrepr(self) -> PyResult<String>;
    /// }
    /// impl<'py> MyClassMethods<'py> for Bound<'py, BaseClass> {
    ///     fn pyrepr(self) -> PyResult<String> {
    ///         self.call_method0("__repr__")?.extract()
    ///     }
    /// }
    ///
    /// #[pyclass(extends = BaseClass)]
    /// struct SubClass;
    ///
    /// Python::attach(|py| {
    ///     let obj = Bound::new(py, (SubClass, BaseClass)).unwrap();
    ///     assert!(obj.into_super().pyrepr().is_ok());
    /// })
    /// # }
    /// ```
    ///
    /// [`into_any`]: Bound::into_any
    /// [`as_super`]: Bound::as_super
    /// [`borrow`]: Bound::borrow
    #[inline]
    pub fn into_super(self) -> Bound<'py, T::BaseType> {
        // SAFETY: a pyclass can always be safely "cast" to its base type
        unsafe { self.cast_into_unchecked() }
    }

    #[inline]
    pub(crate) fn get_class_object(&self) -> &PyClassObject<T> {
        self.1.get_class_object()
    }
}

impl<T> std::fmt::Debug for Bound<'_, T> {
    fn fmt(&self, f: &mut std::fmt::Formatter<'_>) -> Result<(), std::fmt::Error> {
        let any = self.as_any();
        python_format(any, any.repr(), f)
    }
}

impl<T> std::fmt::Display for Bound<'_, T> {
    fn fmt(&self, f: &mut std::fmt::Formatter<'_>) -> Result<(), std::fmt::Error> {
        let any = self.as_any();
        python_format(any, any.str(), f)
    }
}

fn python_format(
    any: &Bound<'_, PyAny>,
    format_result: PyResult<Bound<'_, PyString>>,
    f: &mut std::fmt::Formatter<'_>,
) -> Result<(), std::fmt::Error> {
    match format_result {
        Result::Ok(s) => return f.write_str(&s.to_string_lossy()),
        Result::Err(err) => err.write_unraisable(any.py(), Some(any)),
    }

    match any.get_type().name() {
        Result::Ok(name) => std::write!(f, "<unprintable {name} object>"),
        Result::Err(_err) => f.write_str("<unprintable object>"),
    }
}

// The trait bound is needed to avoid running into the auto-deref recursion
// limit (error[E0055]), because `Bound<PyAny>` would deref into itself. See:
// https://github.com/rust-lang/rust/issues/19509
impl<'py, T> Deref for Bound<'py, T>
where
    T: DerefToPyAny,
{
    type Target = Bound<'py, PyAny>;

    #[inline]
    fn deref(&self) -> &Bound<'py, PyAny> {
        self.as_any()
    }
}

impl<'py, T> AsRef<Bound<'py, PyAny>> for Bound<'py, T> {
    #[inline]
    fn as_ref(&self) -> &Bound<'py, PyAny> {
        self.as_any()
    }
}

impl<T> AsRef<Py<PyAny>> for Bound<'_, T> {
    #[inline]
    fn as_ref(&self) -> &Py<PyAny> {
        self.as_any().as_unbound()
    }
}

impl<T> Clone for Bound<'_, T> {
    #[inline]
    fn clone(&self) -> Self {
        Self(self.0, ManuallyDrop::new(self.1.clone_ref(self.0)))
    }
}

impl<T> Drop for Bound<'_, T> {
    #[inline]
    fn drop(&mut self) {
        // SAFETY: self is an owned reference and the `Bound` implies the thread
        // is attached to the interpreter
        unsafe { ffi::Py_DECREF(self.as_ptr()) }
    }
}

impl<'py, T> Bound<'py, T> {
    /// Returns the [`Python``] token associated with this object.
    #[inline]
    pub fn py(&self) -> Python<'py> {
        self.0
    }

    /// Returns the raw FFI pointer represented by self.
    ///
    /// # Safety
    ///
    /// Callers are responsible for ensuring that the pointer does not outlive self.
    ///
    /// The reference is borrowed; callers should not decrease the reference count
    /// when they are finished with the pointer.
    #[inline]
    pub fn as_ptr(&self) -> *mut ffi::PyObject {
        self.1.as_ptr()
    }

    /// Returns an owned raw FFI pointer represented by self.
    ///
    /// # Safety
    ///
    /// The reference is owned; when finished the caller should either transfer ownership
    /// of the pointer or decrease the reference count (e.g. with [`pyo3::ffi::Py_DecRef`](crate::ffi::Py_DecRef)).
    #[inline]
    pub fn into_ptr(self) -> *mut ffi::PyObject {
        ManuallyDrop::new(self).as_ptr()
    }

    /// Helper to cast to `Bound<'py, PyAny>`.
    #[inline]
    pub fn as_any(&self) -> &Bound<'py, PyAny> {
        // Safety: all Bound<T> have the same memory layout, and all Bound<T> are valid
        // Bound<PyAny>, so pointer casting is valid.
        unsafe { &*ptr_from_ref(self).cast::<Bound<'py, PyAny>>() }
    }

    /// Helper to cast to `Bound<'py, PyAny>`, transferring ownership.
    #[inline]
    pub fn into_any(self) -> Bound<'py, PyAny> {
        // Safety: all Bound<T> are valid Bound<PyAny>
        Bound(self.0, ManuallyDrop::new(self.unbind().into_any()))
    }

    /// Casts this `Bound<T>` to a `Borrowed<T>` smart pointer.
    #[inline]
    pub fn as_borrowed<'a>(&'a self) -> Borrowed<'a, 'py, T> {
        // SAFETY: self is known to be a valid pointer to T and will be borrowed from the lifetime 'a
        unsafe { Borrowed::from_non_null(self.py(), (self.1).0).cast_unchecked() }
    }

    /// Removes the connection for this `Bound<T>` from the GIL, allowing
    /// it to cross thread boundaries.
    #[inline]
    pub fn unbind(self) -> Py<T> {
        let non_null = (ManuallyDrop::new(self).1).0;
        // SAFETY: the type T is known to be correct and the `ManuallyDrop` ensures
        // the ownership of the reference is transferred into the `Py<T>`.
        unsafe { Py::from_non_null(non_null) }
    }

    /// Removes the connection for this `Bound<T>` from the GIL, allowing
    /// it to cross thread boundaries, without transferring ownership.
    #[inline]
    pub fn as_unbound(&self) -> &Py<T> {
        &self.1
    }
}

impl<'py, T> BoundObject<'py, T> for Bound<'py, T> {
    type Any = Bound<'py, PyAny>;

    fn as_borrowed(&self) -> Borrowed<'_, 'py, T> {
        Bound::as_borrowed(self)
    }

    fn into_bound(self) -> Bound<'py, T> {
        self
    }

    fn into_any(self) -> Self::Any {
        self.into_any()
    }

    fn into_ptr(self) -> *mut ffi::PyObject {
        self.into_ptr()
    }

    fn as_ptr(&self) -> *mut ffi::PyObject {
        self.as_ptr()
    }

    fn unbind(self) -> Py<T> {
        self.unbind()
    }
}

/// A borrowed equivalent to [`Bound`].
///
/// [`Borrowed<'a, 'py, T>`] is an advanced type used just occasionally at the edge of interaction
/// with the Python interpreter. It can be thought of as analogous to the shared reference `&'a
/// Bound<'py, T>`, similarly this type is `Copy` and `Clone`. The difference is that [`Borrowed<'a,
/// 'py, T>`] is just a smart pointer rather than a reference-to-a-smart-pointer. For one this
/// reduces one level of pointer indirection, but additionally it removes the implicit lifetime
/// relation that `'py` has to outlive `'a` (`'py: 'a`). This opens the possibility to borrow from
/// the underlying Python object without necessarily requiring attachment to the interpreter for
/// that duration. Within PyO3 this is used for example for the byte slice (`&[u8]`) extraction.
///
/// [`Borrowed<'a, 'py, T>`] dereferences to [`Bound<'py, T>`], so all methods on [`Bound<'py, T>`]
/// are available on [`Borrowed<'a, 'py, T>`].
///
/// Some Python C APIs also return "borrowed" pointers, which need to be increfd by the caller to
/// keep them alive. This can also be modelled using [`Borrowed`]. However with free-threading these
/// APIs are gradually replaced, because in absense of the GIL it is very hard to guarantee that the
/// referred to object is not deallocated between receiving the pointer and incrementing the
/// reference count. When possible APIs which return a "strong" reference (modelled by [`Bound`])
/// should be using instead and otherwise great care needs to be taken to ensure safety.
#[repr(transparent)]
pub struct Borrowed<'a, 'py, T>(NonNull<ffi::PyObject>, PhantomData<&'a Py<T>>, Python<'py>);

impl<'a, 'py, T> Borrowed<'a, 'py, T> {
    /// Creates a new owned [`Bound<T>`] from this borrowed reference by
    /// increasing the reference count.
    ///
    /// # Example
    /// ```
    /// use pyo3::{prelude::*, types::PyTuple};
    ///
    /// # fn main() -> PyResult<()> {
    /// Python::attach(|py| -> PyResult<()> {
    ///     let tuple = PyTuple::new(py, [1, 2, 3])?;
    ///
    ///     // borrows from `tuple`, so can only be
    ///     // used while `tuple` stays alive
    ///     let borrowed = tuple.get_borrowed_item(0)?;
    ///
    ///     // creates a new owned reference, which
    ///     // can be used indendently of `tuple`
    ///     let bound = borrowed.to_owned();
    ///     drop(tuple);
    ///
    ///     assert_eq!(bound.extract::<i32>().unwrap(), 1);
    ///     Ok(())
    /// })
    /// # }
    pub fn to_owned(self) -> Bound<'py, T> {
        (*self).clone()
    }

    /// Returns the raw FFI pointer represented by self.
    ///
    /// # Safety
    ///
    /// Callers are responsible for ensuring that the pointer does not outlive self.
    ///
    /// The reference is borrowed; callers should not decrease the reference count
    /// when they are finished with the pointer.
    #[inline]
    pub fn as_ptr(self) -> *mut ffi::PyObject {
        self.0.as_ptr()
    }

    pub(crate) fn to_any(self) -> Borrowed<'a, 'py, PyAny> {
        Borrowed(self.0, PhantomData, self.2)
    }

    /// Extracts some type from the Python object.
    ///
    /// This is a wrapper function around [`FromPyObject::extract()`](crate::FromPyObject::extract).
    pub fn extract<O>(self) -> Result<O, O::Error>
    where
        O: FromPyObject<'a, 'py>,
    {
        FromPyObject::extract(self.to_any())
    }

    /// Cast this to a concrete Python type or pyclass.
    ///
    /// This performs a runtime type check using the equivalent of Python's
    /// `isinstance(self, U)`.
    #[inline]
    pub fn cast<U>(self) -> Result<Borrowed<'a, 'py, U>, DowncastError<'a, 'py>>
    where
        U: PyTypeCheck,
    {
        fn inner<'a, 'py, U>(
            any: Borrowed<'a, 'py, PyAny>,
        ) -> Result<Borrowed<'a, 'py, U>, DowncastError<'a, 'py>>
        where
            U: PyTypeCheck,
        {
            if U::type_check(&any) {
                // Safety: type_check is responsible for ensuring that the type is correct
                Ok(unsafe { any.cast_unchecked() })
            } else {
                Err(DowncastError::new_from_type(
                    any,
                    U::classinfo_object(any.py()),
                ))
            }
        }
        inner(self.to_any())
    }

    /// Cast this to a concrete Python type or pyclass (but not a subclass of it).
    ///
    /// It is almost always better to use [`cast`](Self::cast) because it accounts for Python
    /// subtyping. Use this method only when you do not want to allow subtypes.
    ///
    /// The advantage of this method over [`cast`](Self::cast) is that it is faster. The
    /// implementation of `cast_exact` uses the equivalent of the Python expression `type(self) is
    /// U`, whereas `cast` uses `isinstance(self, U)`.
    #[inline]
    pub fn cast_exact<U>(self) -> Result<Borrowed<'a, 'py, U>, DowncastError<'a, 'py>>
    where
        U: PyTypeInfo,
    {
        fn inner<'a, 'py, U>(
            any: Borrowed<'a, 'py, PyAny>,
        ) -> Result<Borrowed<'a, 'py, U>, DowncastError<'a, 'py>>
        where
            U: PyTypeInfo,
        {
            if any.is_exact_instance_of::<U>() {
                // Safety: is_exact_instance_of is responsible for ensuring that the type is correct
                Ok(unsafe { any.cast_unchecked() })
            } else {
                Err(DowncastError::new_from_type(
                    any,
                    U::classinfo_object(any.py()),
                ))
            }
        }
        inner(self.to_any())
    }

    /// Converts this to a concrete Python type without checking validity.
    ///
    /// # Safety
    /// Callers must ensure that the type is valid or risk type confusion.
    #[inline]
    pub unsafe fn cast_unchecked<U>(self) -> Borrowed<'a, 'py, U> {
        Borrowed(self.0, PhantomData, self.2)
    }
}

impl<'a, T: PyClass> Borrowed<'a, '_, T> {
    /// Get a view on the underlying `PyClass` contents.
    #[inline]
    pub(crate) fn get_class_object(self) -> &'a PyClassObject<T> {
        // Safety: Borrowed<'a, '_, T: PyClass> is known to contain an object
        // which is laid out in memory as a PyClassObject<T> and lives for at
        // least 'a.
        unsafe { &*self.as_ptr().cast::<PyClassObject<T>>() }
    }
}

impl<'a, 'py> Borrowed<'a, 'py, PyAny> {
    /// Constructs a new `Borrowed<'a, 'py, PyAny>` from a pointer. Panics if `ptr` is null.
    ///
    /// Prefer to use [`Bound::from_borrowed_ptr`], as that avoids the major safety risk
    /// of needing to precisely define the lifetime `'a` for which the borrow is valid.
    ///
    /// # Safety
    ///
    /// - `ptr` must be a valid pointer to a Python object
    /// - similar to `std::slice::from_raw_parts`, the lifetime `'a` is completely defined by
    ///   the caller and it is the caller's responsibility to ensure that the reference this is
    ///   derived from is valid for the lifetime `'a`.
    #[inline]
    #[track_caller]
    pub unsafe fn from_ptr(py: Python<'py>, ptr: *mut ffi::PyObject) -> Self {
        let non_null = NonNull::new(ptr).unwrap_or_else(|| crate::err::panic_after_error(py));
        // SAFETY: caller has upheld the safety contract
        unsafe { Self::from_non_null(py, non_null) }
    }

    /// Constructs a new `Borrowed<'a, 'py, PyAny>` from a pointer. Returns `None` if `ptr` is null.
    ///
    /// Prefer to use [`Bound::from_borrowed_ptr_or_opt`], as that avoids the major safety risk
    /// of needing to precisely define the lifetime `'a` for which the borrow is valid.
    ///
    /// # Safety
    ///
    /// - `ptr` must be a valid pointer to a Python object, or null
    /// - similar to `std::slice::from_raw_parts`, the lifetime `'a` is completely defined by
    ///   the caller and it is the caller's responsibility to ensure that the reference this is
    ///   derived from is valid for the lifetime `'a`.
    #[inline]
    pub unsafe fn from_ptr_or_opt(py: Python<'py>, ptr: *mut ffi::PyObject) -> Option<Self> {
        NonNull::new(ptr).map(|ptr|
            // SAFETY: caller has upheld the safety contract
            unsafe { Self::from_non_null(py, ptr) })
    }

    /// Constructs a new `Borrowed<'a, 'py, PyAny>` from a pointer. Returns an `Err` by calling `PyErr::fetch`
    /// if `ptr` is null.
    ///
    /// Prefer to use [`Bound::from_borrowed_ptr_or_err`], as that avoids the major safety risk
    /// of needing to precisely define the lifetime `'a` for which the borrow is valid.
    ///
    /// # Safety
    ///
    /// - `ptr` must be a valid pointer to a Python object, or null
    /// - similar to `std::slice::from_raw_parts`, the lifetime `'a` is completely defined by
    ///   the caller and it is the caller's responsibility to ensure that the reference this is
    ///   derived from is valid for the lifetime `'a`.
    #[inline]
    pub unsafe fn from_ptr_or_err(py: Python<'py>, ptr: *mut ffi::PyObject) -> PyResult<Self> {
        NonNull::new(ptr).map_or_else(
            || Err(PyErr::fetch(py)),
            |ptr| {
                Ok(
                    // SAFETY: ptr is known to be non-null, caller has upheld the safety contract
                    unsafe { Self::from_non_null(py, ptr) },
                )
            },
        )
    }

    /// # Safety
    ///
    /// - `ptr` must be a valid pointer to a Python object. It must not be null.
    /// - similar to `std::slice::from_raw_parts`, the lifetime `'a` is completely defined by
    ///   the caller and it is the caller's responsibility to ensure that the reference this is
    ///   derived from is valid for the lifetime `'a`.
    #[inline]
    pub(crate) unsafe fn from_ptr_unchecked(py: Python<'py>, ptr: *mut ffi::PyObject) -> Self {
        // SAFETY: caller has upheld the safety contract
        unsafe { Self::from_non_null(py, NonNull::new_unchecked(ptr)) }
    }

    /// # Safety
<<<<<<< HEAD
    /// This similar to `std::slice::from_raw_parts`, the lifetime `'a` is
    /// completely defined by the caller and it is the caller's responsibility
    /// to ensure that the reference this is derived from is valid for the
    /// lifetime `'a`.
    pub(crate) unsafe fn from_non_null(py: Python<'py>, ptr: NonNull<ffi::PyObject>) -> Self {
        Self(ptr, PhantomData, py)
    }

    #[inline]
    pub(crate) fn cast<T>(self) -> Result<Borrowed<'a, 'py, T>, CastError<'a, 'py>>
    where
        T: PyTypeCheck,
    {
        if T::type_check(&self) {
            // Safety: type_check is responsible for ensuring that the type is correct
            Ok(unsafe { self.cast_unchecked() })
        } else {
            Err(CastError::new(self, T::classinfo_object(self.py())))
        }
    }

    /// Converts this `PyAny` to a concrete Python type without checking validity.
=======
>>>>>>> 4906a617
    ///
    /// - `ptr` must be a valid pointer to a Python object.
    /// - similar to `std::slice::from_raw_parts`, the lifetime `'a` is completely defined by
    ///   the caller and it is the caller's responsibility to ensure that the reference this is
    ///   derived from is valid for the lifetime `'a`.
    #[inline]
    pub(crate) unsafe fn from_non_null(py: Python<'py>, ptr: NonNull<ffi::PyObject>) -> Self {
        Self(ptr, PhantomData, py)
    }
}

impl<'a, 'py, T> From<&'a Bound<'py, T>> for Borrowed<'a, 'py, T> {
    /// Create borrow on a Bound
    #[inline]
    fn from(instance: &'a Bound<'py, T>) -> Self {
        instance.as_borrowed()
    }
}

impl<T> AsRef<Py<PyAny>> for Borrowed<'_, '_, T> {
    #[inline]
    fn as_ref(&self) -> &Py<PyAny> {
        self.as_any().as_unbound()
    }
}

impl<T> std::fmt::Debug for Borrowed<'_, '_, T> {
    fn fmt(&self, f: &mut std::fmt::Formatter<'_>) -> std::fmt::Result {
        Bound::fmt(self, f)
    }
}

impl<'py, T> Deref for Borrowed<'_, 'py, T> {
    type Target = Bound<'py, T>;

    #[inline]
    fn deref(&self) -> &Bound<'py, T> {
        // safety: Bound has the same layout as NonNull<ffi::PyObject>
        unsafe { &*ptr_from_ref(&self.0).cast() }
    }
}

impl<T> Clone for Borrowed<'_, '_, T> {
    #[inline]
    fn clone(&self) -> Self {
        *self
    }
}

impl<T> Copy for Borrowed<'_, '_, T> {}

impl<'a, 'py, T> BoundObject<'py, T> for Borrowed<'a, 'py, T> {
    type Any = Borrowed<'a, 'py, PyAny>;

    fn as_borrowed(&self) -> Borrowed<'a, 'py, T> {
        *self
    }

    fn into_bound(self) -> Bound<'py, T> {
        (*self).to_owned()
    }

    fn into_any(self) -> Self::Any {
        self.to_any()
    }

    fn into_ptr(self) -> *mut ffi::PyObject {
        (*self).to_owned().into_ptr()
    }

    fn as_ptr(&self) -> *mut ffi::PyObject {
        (*self).as_ptr()
    }

    fn unbind(self) -> Py<T> {
        (*self).to_owned().unbind()
    }
}

/// A GIL-independent reference to an object allocated on the Python heap.
///
/// This type does not auto-dereference to the inner object because you must prove you hold the GIL to access it.
/// Instead, call one of its methods to access the inner object:
///  - [`Py::bind`] or [`Py::into_bound`], to borrow a GIL-bound reference to the contained object.
///  - [`Py::borrow`], [`Py::try_borrow`], [`Py::borrow_mut`], or [`Py::try_borrow_mut`],
///
/// to get a (mutable) reference to a contained pyclass, using a scheme similar to std's [`RefCell`].
/// See the
#[doc = concat!("[guide entry](https://pyo3.rs/v", env!("CARGO_PKG_VERSION"), "/class.html#bound-and-interior-mutability)")]
/// for more information.
///  - You can call methods directly on `Py` with [`Py::call`], [`Py::call_method`] and friends.
///
/// These require passing in the [`Python<'py>`](crate::Python) token but are otherwise similar to the corresponding
/// methods on [`PyAny`].
///
/// # Example: Storing Python objects in `#[pyclass]` structs
///
/// Usually `Bound<'py, T>` is recommended for interacting with Python objects as its lifetime `'py`
/// is an association to the GIL and that enables many operations to be done as efficiently as possible.
///
/// However, `#[pyclass]` structs cannot carry a lifetime, so `Py<T>` is the only way to store
/// a Python object in a `#[pyclass]` struct.
///
/// For example, this won't compile:
///
/// ```compile_fail
/// # use pyo3::prelude::*;
/// # use pyo3::types::PyDict;
/// #
/// #[pyclass]
/// struct Foo<'py> {
///     inner: Bound<'py, PyDict>,
/// }
///
/// impl Foo {
///     fn new() -> Foo {
///         let foo = Python::attach(|py| {
///             // `py` will only last for this scope.
///
///             // `Bound<'py, PyDict>` inherits the GIL lifetime from `py` and
///             // so won't be able to outlive this closure.
///             let dict: Bound<'_, PyDict> = PyDict::new(py);
///
///             // because `Foo` contains `dict` its lifetime
///             // is now also tied to `py`.
///             Foo { inner: dict }
///         });
///         // Foo is no longer valid.
///         // Returning it from this function is a 💥 compiler error 💥
///         foo
///     }
/// }
/// ```
///
/// [`Py`]`<T>` can be used to get around this by converting `dict` into a GIL-independent reference:
///
/// ```rust
/// use pyo3::prelude::*;
/// use pyo3::types::PyDict;
///
/// #[pyclass]
/// struct Foo {
///     inner: Py<PyDict>,
/// }
///
/// #[pymethods]
/// impl Foo {
///     #[new]
///     fn __new__() -> Foo {
///         Python::attach(|py| {
///             let dict: Py<PyDict> = PyDict::new(py).unbind();
///             Foo { inner: dict }
///         })
///     }
/// }
/// #
/// # fn main() -> PyResult<()> {
/// #     Python::attach(|py| {
/// #         let m = pyo3::types::PyModule::new(py, "test")?;
/// #         m.add_class::<Foo>()?;
/// #
/// #         let foo: Bound<'_, Foo> = m.getattr("Foo")?.call0()?.cast_into()?;
/// #         let dict = &foo.borrow().inner;
/// #         let dict: &Bound<'_, PyDict> = dict.bind(py);
/// #
/// #         Ok(())
/// #     })
/// # }
/// ```
///
/// This can also be done with other pyclasses:
/// ```rust
/// use pyo3::prelude::*;
///
/// #[pyclass]
/// struct Bar {/* ... */}
///
/// #[pyclass]
/// struct Foo {
///     inner: Py<Bar>,
/// }
///
/// #[pymethods]
/// impl Foo {
///     #[new]
///     fn __new__() -> PyResult<Foo> {
///         Python::attach(|py| {
///             let bar: Py<Bar> = Py::new(py, Bar {})?;
///             Ok(Foo { inner: bar })
///         })
///     }
/// }
/// #
/// # fn main() -> PyResult<()> {
/// #     Python::attach(|py| {
/// #         let m = pyo3::types::PyModule::new(py, "test")?;
/// #         m.add_class::<Foo>()?;
/// #
/// #         let foo: Bound<'_, Foo> = m.getattr("Foo")?.call0()?.cast_into()?;
/// #         let bar = &foo.borrow().inner;
/// #         let bar: &Bar = &*bar.borrow(py);
/// #
/// #         Ok(())
/// #     })
/// # }
/// ```
///
/// # Example: Shared ownership of Python objects
///
/// `Py<T>` can be used to share ownership of a Python object, similar to std's [`Rc`]`<T>`.
/// As with [`Rc`]`<T>`, cloning it increases its reference count rather than duplicating
/// the underlying object.
///
/// This can be done using either [`Py::clone_ref`] or [`Py`]`<T>`'s [`Clone`] trait implementation.
/// [`Py::clone_ref`] will be faster if you happen to be already holding the GIL.
///
/// ```rust
/// use pyo3::prelude::*;
/// use pyo3::types::PyDict;
///
/// # fn main() {
/// Python::attach(|py| {
///     let first: Py<PyDict> = PyDict::new(py).unbind();
///
///     // All of these are valid syntax
///     let second = Py::clone_ref(&first, py);
///     let third = first.clone_ref(py);
///     #[cfg(feature = "py-clone")]
///     let fourth = Py::clone(&first);
///     #[cfg(feature = "py-clone")]
///     let fifth = first.clone();
///
///     // Disposing of our original `Py<PyDict>` just decrements the reference count.
///     drop(first);
///
///     // They all point to the same object
///     assert!(second.is(&third));
///     #[cfg(feature = "py-clone")]
///     assert!(fourth.is(&fifth));
///     #[cfg(feature = "py-clone")]
///     assert!(second.is(&fourth));
/// });
/// # }
/// ```
///
/// # Preventing reference cycles
///
/// It is easy to accidentally create reference cycles using [`Py`]`<T>`.
/// The Python interpreter can break these reference cycles within pyclasses if they
/// [integrate with the garbage collector][gc]. If your pyclass contains other Python
/// objects you should implement it to avoid leaking memory.
///
/// # A note on Python reference counts
///
/// Dropping a [`Py`]`<T>` will eventually decrease Python's reference count
/// of the pointed-to variable, allowing Python's garbage collector to free
/// the associated memory, but this may not happen immediately.  This is
/// because a [`Py`]`<T>` can be dropped at any time, but the Python reference
/// count can only be modified when the GIL is held.
///
/// If a [`Py`]`<T>` is dropped while its thread happens to be holding the
/// GIL then the Python reference count will be decreased immediately.
/// Otherwise, the reference count will be decreased the next time the GIL is
/// reacquired.
///
/// If you happen to be already holding the GIL, [`Py::drop_ref`] will decrease
/// the Python reference count immediately and will execute slightly faster than
/// relying on implicit [`Drop`]s.
///
/// # A note on `Send` and `Sync`
///
/// Accessing this object is thread-safe, since any access to its API requires a [`Python<'py>`](crate::Python) token.
/// As you can only get this by acquiring the GIL, `Py<...>` implements [`Send`] and [`Sync`].
///
/// [`Rc`]: std::rc::Rc
/// [`RefCell`]: std::cell::RefCell
/// [gc]: https://pyo3.rs/main/class/protocols.html#garbage-collector-integration
#[repr(transparent)]
pub struct Py<T>(NonNull<ffi::PyObject>, PhantomData<T>);

// The inner value is only accessed through ways that require proving the gil is held
#[cfg(feature = "nightly")]
unsafe impl<T> crate::marker::Ungil for Py<T> {}
// SAFETY: Python objects can be sent between threads
unsafe impl<T> Send for Py<T> {}
// SAFETY: Python objects can be shared between threads. Any thread safety is
// implemented in the object type itself; `Py<T>` only allows synchronized access
// to `T` through:
// - `borrow`/`borrow_mut` for `#[pyclass]` types
// - `get()` for frozen `#[pyclass(frozen)]` types
// - Python native types have their own thread safety mechanisms
unsafe impl<T> Sync for Py<T> {}

impl<T> Py<T>
where
    T: PyClass,
{
    /// Creates a new instance `Py<T>` of a `#[pyclass]` on the Python heap.
    ///
    /// # Examples
    ///
    /// ```rust
    /// use pyo3::prelude::*;
    ///
    /// #[pyclass]
    /// struct Foo {/* fields omitted */}
    ///
    /// # fn main() -> PyResult<()> {
    /// let foo = Python::attach(|py| -> PyResult<_> {
    ///     let foo: Py<Foo> = Py::new(py, Foo {})?;
    ///     Ok(foo)
    /// })?;
    /// # Python::attach(move |_py| drop(foo));
    /// # Ok(())
    /// # }
    /// ```
    pub fn new(py: Python<'_>, value: impl Into<PyClassInitializer<T>>) -> PyResult<Py<T>> {
        Bound::new(py, value).map(Bound::unbind)
    }
}

impl<T> Py<T> {
    /// Returns the raw FFI pointer represented by self.
    ///
    /// # Safety
    ///
    /// Callers are responsible for ensuring that the pointer does not outlive self.
    ///
    /// The reference is borrowed; callers should not decrease the reference count
    /// when they are finished with the pointer.
    #[inline]
    pub fn as_ptr(&self) -> *mut ffi::PyObject {
        self.0.as_ptr()
    }

    /// Returns an owned raw FFI pointer represented by self.
    ///
    /// # Safety
    ///
    /// The reference is owned; when finished the caller should either transfer ownership
    /// of the pointer or decrease the reference count (e.g. with [`pyo3::ffi::Py_DecRef`](crate::ffi::Py_DecRef)).
    #[inline]
    pub fn into_ptr(self) -> *mut ffi::PyObject {
        ManuallyDrop::new(self).0.as_ptr()
    }

    /// Helper to cast to `Py<PyAny>`.
    #[inline]
    pub fn as_any(&self) -> &Py<PyAny> {
        // Safety: all Py<T> have the same memory layout, and all Py<T> are valid
        // Py<PyAny>, so pointer casting is valid.
        unsafe { &*ptr_from_ref(self).cast::<Py<PyAny>>() }
    }

    /// Helper to cast to `Py<PyAny>`, transferring ownership.
    #[inline]
    pub fn into_any(self) -> Py<PyAny> {
        // Safety: all Py<T> are valid Py<PyAny>
        unsafe { Py::from_non_null(ManuallyDrop::new(self).0) }
    }
}

impl<T> Py<T>
where
    T: PyClass,
{
    /// Immutably borrows the value `T`.
    ///
    /// This borrow lasts while the returned [`PyRef`] exists.
    /// Multiple immutable borrows can be taken out at the same time.
    ///
    /// For frozen classes, the simpler [`get`][Self::get] is available.
    ///
    /// Equivalent to `self.bind(py).borrow()` - see [`Bound::borrow`].
    ///
    /// # Examples
    ///
    /// ```rust
    /// # use pyo3::prelude::*;
    /// #
    /// #[pyclass]
    /// struct Foo {
    ///     inner: u8,
    /// }
    ///
    /// # fn main() -> PyResult<()> {
    /// Python::attach(|py| -> PyResult<()> {
    ///     let foo: Py<Foo> = Py::new(py, Foo { inner: 73 })?;
    ///     let inner: &u8 = &foo.borrow(py).inner;
    ///
    ///     assert_eq!(*inner, 73);
    ///     Ok(())
    /// })?;
    /// # Ok(())
    /// # }
    /// ```
    ///
    /// # Panics
    ///
    /// Panics if the value is currently mutably borrowed. For a non-panicking variant, use
    /// [`try_borrow`](#method.try_borrow).
    #[inline]
    #[track_caller]
    pub fn borrow<'py>(&'py self, py: Python<'py>) -> PyRef<'py, T> {
        self.bind(py).borrow()
    }

    /// Mutably borrows the value `T`.
    ///
    /// This borrow lasts while the returned [`PyRefMut`] exists.
    ///
    /// Equivalent to `self.bind(py).borrow_mut()` - see [`Bound::borrow_mut`].
    ///
    /// # Examples
    ///
    /// ```
    /// # use pyo3::prelude::*;
    /// #
    /// #[pyclass]
    /// struct Foo {
    ///     inner: u8,
    /// }
    ///
    /// # fn main() -> PyResult<()> {
    /// Python::attach(|py| -> PyResult<()> {
    ///     let foo: Py<Foo> = Py::new(py, Foo { inner: 73 })?;
    ///     foo.borrow_mut(py).inner = 35;
    ///
    ///     assert_eq!(foo.borrow(py).inner, 35);
    ///     Ok(())
    /// })?;
    /// # Ok(())
    /// # }
    ///  ```
    ///
    /// # Panics
    /// Panics if the value is currently borrowed. For a non-panicking variant, use
    /// [`try_borrow_mut`](#method.try_borrow_mut).
    #[inline]
    #[track_caller]
    pub fn borrow_mut<'py>(&'py self, py: Python<'py>) -> PyRefMut<'py, T>
    where
        T: PyClass<Frozen = False>,
    {
        self.bind(py).borrow_mut()
    }

    /// Attempts to immutably borrow the value `T`, returning an error if the value is currently mutably borrowed.
    ///
    /// The borrow lasts while the returned [`PyRef`] exists.
    ///
    /// This is the non-panicking variant of [`borrow`](#method.borrow).
    ///
    /// For frozen classes, the simpler [`get`][Self::get] is available.
    ///
    /// Equivalent to `self.bind(py).try_borrow()` - see [`Bound::try_borrow`].
    #[inline]
    pub fn try_borrow<'py>(&'py self, py: Python<'py>) -> Result<PyRef<'py, T>, PyBorrowError> {
        self.bind(py).try_borrow()
    }

    /// Attempts to mutably borrow the value `T`, returning an error if the value is currently borrowed.
    ///
    /// The borrow lasts while the returned [`PyRefMut`] exists.
    ///
    /// This is the non-panicking variant of [`borrow_mut`](#method.borrow_mut).
    ///
    /// Equivalent to `self.bind(py).try_borrow_mut()` - see [`Bound::try_borrow_mut`].
    #[inline]
    pub fn try_borrow_mut<'py>(
        &'py self,
        py: Python<'py>,
    ) -> Result<PyRefMut<'py, T>, PyBorrowMutError>
    where
        T: PyClass<Frozen = False>,
    {
        self.bind(py).try_borrow_mut()
    }

    /// Provide an immutable borrow of the value `T` without acquiring the GIL.
    ///
    /// This is available if the class is [`frozen`][macro@crate::pyclass] and [`Sync`].
    ///
    /// # Examples
    ///
    /// ```
    /// use std::sync::atomic::{AtomicUsize, Ordering};
    /// # use pyo3::prelude::*;
    ///
    /// #[pyclass(frozen)]
    /// struct FrozenCounter {
    ///     value: AtomicUsize,
    /// }
    ///
    /// let cell  = Python::attach(|py| {
    ///     let counter = FrozenCounter { value: AtomicUsize::new(0) };
    ///
    ///     Py::new(py, counter).unwrap()
    /// });
    ///
    /// cell.get().value.fetch_add(1, Ordering::Relaxed);
    /// # Python::attach(move |_py| drop(cell));
    /// ```
    #[inline]
    pub fn get(&self) -> &T
    where
        T: PyClass<Frozen = True> + Sync,
    {
        // Safety: The class itself is frozen and `Sync`
        unsafe { &*self.get_class_object().get_ptr() }
    }

    /// Get a view on the underlying `PyClass` contents.
    #[inline]
    pub(crate) fn get_class_object(&self) -> &PyClassObject<T> {
        let class_object = self.as_ptr().cast::<PyClassObject<T>>();
        // Safety: Bound<T: PyClass> is known to contain an object which is laid out in memory as a
        // PyClassObject<T>.
        unsafe { &*class_object }
    }
}

impl<T> Py<T> {
    /// Attaches this `Py` to the given Python context, allowing access to further Python APIs.
    #[inline]
    pub fn bind<'py>(&self, _py: Python<'py>) -> &Bound<'py, T> {
        // SAFETY: `Bound` has the same layout as `Py`
        unsafe { NonNull::from(self).cast().as_ref() }
    }

    /// Same as `bind` but takes ownership of `self`.
    #[inline]
    pub fn into_bound(self, py: Python<'_>) -> Bound<'_, T> {
        Bound(py, ManuallyDrop::new(self))
    }

    /// Same as `bind` but produces a `Borrowed<T>` instead of a `Bound<T>`.
    #[inline]
    pub fn bind_borrowed<'a, 'py>(&'a self, py: Python<'py>) -> Borrowed<'a, 'py, T> {
        // NB cannot go via `self.bind(py)` because the `&Bound` would imply `'a: 'py`

        // SAFETY: `self.0` is a valid pointer to a PyObject for the lifetime 'a
        let borrowed = unsafe { Borrowed::from_non_null(py, self.0) };
        // SAFETY: object is known to be of type T
        unsafe { borrowed.cast_unchecked() }
    }

    /// Returns whether `self` and `other` point to the same object. To compare
    /// the equality of two objects (the `==` operator), use [`eq`](PyAnyMethods::eq).
    ///
    /// This is equivalent to the Python expression `self is other`.
    #[inline]
    pub fn is<U: AsRef<Py<PyAny>>>(&self, o: U) -> bool {
        ptr::eq(self.as_ptr(), o.as_ref().as_ptr())
    }

    /// Gets the reference count of the `ffi::PyObject` pointer.
    #[inline]
    pub fn get_refcnt(&self, _py: Python<'_>) -> isize {
        // SAFETY: Self is a valid pointer to a PyObject
        unsafe { ffi::Py_REFCNT(self.0.as_ptr()) }
    }

    /// Makes a clone of `self`.
    ///
    /// This creates another pointer to the same object, increasing its reference count.
    ///
    /// You should prefer using this method over [`Clone`] if you happen to be holding the GIL already.
    ///
    /// # Examples
    ///
    /// ```rust
    /// use pyo3::prelude::*;
    /// use pyo3::types::PyDict;
    ///
    /// # fn main() {
    /// Python::attach(|py| {
    ///     let first: Py<PyDict> = PyDict::new(py).unbind();
    ///     let second = Py::clone_ref(&first, py);
    ///
    ///     // Both point to the same object
    ///     assert!(first.is(&second));
    /// });
    /// # }
    /// ```
    #[inline]
    pub fn clone_ref(&self, _py: Python<'_>) -> Py<T> {
        // NB cannot use self.bind(py) because Bound::clone is implemented using Py::clone_ref
        // (infinite recursion)

        // SAFETY: object is known to be valid
        unsafe { ffi::Py_INCREF(self.0.as_ptr()) };
        // SAFETY: newly created reference is transferred to the new Py<T>
        unsafe { Self::from_non_null(self.0) }
    }

    /// Drops `self` and immediately decreases its reference count.
    ///
    /// This method is a micro-optimisation over [`Drop`] if you happen to be holding the GIL
    /// already.
    ///
    /// Note that if you are using [`Bound`], you do not need to use [`Self::drop_ref`] since
    /// [`Bound`] guarantees that the GIL is held.
    ///
    /// # Examples
    ///
    /// ```rust
    /// use pyo3::prelude::*;
    /// use pyo3::types::PyDict;
    ///
    /// # fn main() {
    /// Python::attach(|py| {
    ///     let object: Py<PyDict> = PyDict::new(py).unbind();
    ///
    ///     // some usage of object
    ///
    ///     object.drop_ref(py);
    /// });
    /// # }
    /// ```
    #[inline]
    pub fn drop_ref(self, py: Python<'_>) {
        let _ = self.into_bound(py);
    }

    /// Returns whether the object is considered to be None.
    ///
    /// This is equivalent to the Python expression `self is None`.
    pub fn is_none(&self, py: Python<'_>) -> bool {
        self.bind(py).as_any().is_none()
    }

    /// Returns whether the object is considered to be true.
    ///
    /// This applies truth value testing equivalent to the Python expression `bool(self)`.
    pub fn is_truthy(&self, py: Python<'_>) -> PyResult<bool> {
        self.bind(py).as_any().is_truthy()
    }

    /// Extracts some type from the Python object.
    ///
    /// This is a wrapper function around `FromPyObject::extract()`.
    pub fn extract<'a, 'py, D>(&'a self, py: Python<'py>) -> Result<D, D::Error>
    where
        D: FromPyObject<'a, 'py>,
        // TODO it might be possible to relax this bound in future, to allow
        // e.g. `.extract::<&str>(py)` where `py` is short-lived.
        'py: 'a,
    {
        self.bind(py).as_any().extract()
    }

    /// Retrieves an attribute value.
    ///
    /// This is equivalent to the Python expression `self.attr_name`.
    ///
    /// If calling this method becomes performance-critical, the [`intern!`](crate::intern) macro
    /// can be used to intern `attr_name`, thereby avoiding repeated temporary allocations of
    /// Python strings.
    ///
    /// # Example: `intern!`ing the attribute name
    ///
    /// ```
    /// # use pyo3::{prelude::*, intern};
    /// #
    /// #[pyfunction]
    /// fn version(sys: Py<PyModule>, py: Python<'_>) -> PyResult<Py<PyAny>> {
    ///     sys.getattr(py, intern!(py, "version"))
    /// }
    /// #
    /// # Python::attach(|py| {
    /// #    let sys = py.import("sys").unwrap().unbind();
    /// #    version(sys, py).unwrap();
    /// # });
    /// ```
    pub fn getattr<'py, N>(&self, py: Python<'py>, attr_name: N) -> PyResult<Py<PyAny>>
    where
        N: IntoPyObject<'py, Target = PyString>,
    {
        self.bind(py).as_any().getattr(attr_name).map(Bound::unbind)
    }

    /// Sets an attribute value.
    ///
    /// This is equivalent to the Python expression `self.attr_name = value`.
    ///
    /// To avoid repeated temporary allocations of Python strings, the [`intern!`](crate::intern)
    /// macro can be used to intern `attr_name`.
    ///
    /// # Example: `intern!`ing the attribute name
    ///
    /// ```
    /// # use pyo3::{intern, pyfunction, types::PyModule, IntoPyObjectExt, Py, PyAny, Python, PyResult};
    /// #
    /// #[pyfunction]
    /// fn set_answer(ob: Py<PyAny>, py: Python<'_>) -> PyResult<()> {
    ///     ob.setattr(py, intern!(py, "answer"), 42)
    /// }
    /// #
    /// # Python::attach(|py| {
    /// #    let ob = PyModule::new(py, "empty").unwrap().into_py_any(py).unwrap();
    /// #    set_answer(ob, py).unwrap();
    /// # });
    /// ```
    pub fn setattr<'py, N, V>(&self, py: Python<'py>, attr_name: N, value: V) -> PyResult<()>
    where
        N: IntoPyObject<'py, Target = PyString>,
        V: IntoPyObject<'py>,
    {
        self.bind(py).as_any().setattr(attr_name, value)
    }

    /// Calls the object.
    ///
    /// This is equivalent to the Python expression `self(*args, **kwargs)`.
    pub fn call<'py, A>(
        &self,
        py: Python<'py>,
        args: A,
        kwargs: Option<&Bound<'py, PyDict>>,
    ) -> PyResult<Py<PyAny>>
    where
        A: PyCallArgs<'py>,
    {
        self.bind(py).as_any().call(args, kwargs).map(Bound::unbind)
    }

    /// Calls the object with only positional arguments.
    ///
    /// This is equivalent to the Python expression `self(*args)`.
    pub fn call1<'py, A>(&self, py: Python<'py>, args: A) -> PyResult<Py<PyAny>>
    where
        A: PyCallArgs<'py>,
    {
        self.bind(py).as_any().call1(args).map(Bound::unbind)
    }

    /// Calls the object without arguments.
    ///
    /// This is equivalent to the Python expression `self()`.
    pub fn call0(&self, py: Python<'_>) -> PyResult<Py<PyAny>> {
        self.bind(py).as_any().call0().map(Bound::unbind)
    }

    /// Calls a method on the object.
    ///
    /// This is equivalent to the Python expression `self.name(*args, **kwargs)`.
    ///
    /// To avoid repeated temporary allocations of Python strings, the [`intern!`](crate::intern)
    /// macro can be used to intern `name`.
    pub fn call_method<'py, N, A>(
        &self,
        py: Python<'py>,
        name: N,
        args: A,
        kwargs: Option<&Bound<'py, PyDict>>,
    ) -> PyResult<Py<PyAny>>
    where
        N: IntoPyObject<'py, Target = PyString>,
        A: PyCallArgs<'py>,
    {
        self.bind(py)
            .as_any()
            .call_method(name, args, kwargs)
            .map(Bound::unbind)
    }

    /// Calls a method on the object with only positional arguments.
    ///
    /// This is equivalent to the Python expression `self.name(*args)`.
    ///
    /// To avoid repeated temporary allocations of Python strings, the [`intern!`](crate::intern)
    /// macro can be used to intern `name`.
    pub fn call_method1<'py, N, A>(&self, py: Python<'py>, name: N, args: A) -> PyResult<Py<PyAny>>
    where
        N: IntoPyObject<'py, Target = PyString>,
        A: PyCallArgs<'py>,
    {
        self.bind(py)
            .as_any()
            .call_method1(name, args)
            .map(Bound::unbind)
    }

    /// Calls a method on the object with no arguments.
    ///
    /// This is equivalent to the Python expression `self.name()`.
    ///
    /// To avoid repeated temporary allocations of Python strings, the [`intern!`](crate::intern)
    /// macro can be used to intern `name`.
    pub fn call_method0<'py, N>(&self, py: Python<'py>, name: N) -> PyResult<Py<PyAny>>
    where
        N: IntoPyObject<'py, Target = PyString>,
    {
        self.bind(py).as_any().call_method0(name).map(Bound::unbind)
    }

    /// Create a `Py<T>` instance by taking ownership of the given FFI pointer.
    ///
    /// # Safety
    /// `ptr` must be a pointer to a Python object of type T.
    ///
    /// Callers must own the object referred to by `ptr`, as this function
    /// implicitly takes ownership of that object.
    ///
    /// # Panics
    /// Panics if `ptr` is null.
    #[inline]
    #[track_caller]
    pub unsafe fn from_owned_ptr(py: Python<'_>, ptr: *mut ffi::PyObject) -> Py<T> {
        match NonNull::new(ptr) {
            Some(nonnull_ptr) => {
                // SAFETY: caller has upheld the safety contract, ptr is known to be non-null
                unsafe { Self::from_non_null(nonnull_ptr) }
            }
            None => crate::err::panic_after_error(py),
        }
    }

    /// Create a `Py<T>` instance by taking ownership of the given FFI pointer.
    ///
    /// If `ptr` is null then the current Python exception is fetched as a [`PyErr`].
    ///
    /// # Safety
    /// If non-null, `ptr` must be a pointer to a Python object of type T.
    #[inline]
    pub unsafe fn from_owned_ptr_or_err(
        py: Python<'_>,
        ptr: *mut ffi::PyObject,
    ) -> PyResult<Py<T>> {
        match NonNull::new(ptr) {
            Some(nonnull_ptr) => Ok(
                // SAFETY: caller has upheld the safety contract, ptr is known to be non-null
                unsafe { Self::from_non_null(nonnull_ptr) },
            ),
            None => Err(PyErr::fetch(py)),
        }
    }

    /// Create a `Py<T>` instance by taking ownership of the given FFI pointer.
    ///
    /// If `ptr` is null then `None` is returned.
    ///
    /// # Safety
    /// If non-null, `ptr` must be a pointer to a Python object of type T.
    #[inline]
    pub unsafe fn from_owned_ptr_or_opt(_py: Python<'_>, ptr: *mut ffi::PyObject) -> Option<Self> {
        NonNull::new(ptr).map(|nonnull_ptr| {
            // SAFETY: caller has upheld the safety contract
            unsafe { Self::from_non_null(nonnull_ptr) }
        })
    }

    /// Constructs a new `Py<T>` instance by taking ownership of the given FFI pointer.
    ///
    /// # Safety
    ///
    /// - `ptr` must be a non-null pointer to a Python object of type `T`.
    pub(crate) unsafe fn from_owned_ptr_unchecked(ptr: *mut ffi::PyObject) -> Self {
        // SAFETY: caller has upheld the safety contract
        unsafe { Self::from_non_null(NonNull::new_unchecked(ptr)) }
    }

    /// Create a `Py<T>` instance by creating a new reference from the given FFI pointer.
    ///
    /// # Safety
    /// `ptr` must be a pointer to a Python object of type T.
    ///
    /// # Panics
    /// Panics if `ptr` is null.
    #[inline]
    #[track_caller]
    pub unsafe fn from_borrowed_ptr(py: Python<'_>, ptr: *mut ffi::PyObject) -> Py<T> {
        // SAFETY: caller has upheld the safety contract
        unsafe { Self::from_borrowed_ptr_or_opt(py, ptr) }
            .unwrap_or_else(|| crate::err::panic_after_error(py))
    }

    /// Create a `Py<T>` instance by creating a new reference from the given FFI pointer.
    ///
    /// If `ptr` is null then the current Python exception is fetched as a `PyErr`.
    ///
    /// # Safety
    /// `ptr` must be a pointer to a Python object of type T.
    #[inline]
    pub unsafe fn from_borrowed_ptr_or_err(
        py: Python<'_>,
        ptr: *mut ffi::PyObject,
    ) -> PyResult<Self> {
        // SAFETY: caller has upheld the safety contract
        unsafe { Self::from_borrowed_ptr_or_opt(py, ptr) }.ok_or_else(|| PyErr::fetch(py))
    }

    /// Create a `Py<T>` instance by creating a new reference from the given FFI pointer.
    ///
    /// If `ptr` is null then `None` is returned.
    ///
    /// # Safety
    /// `ptr` must be a pointer to a Python object of type T, or null.
    #[inline]
    pub unsafe fn from_borrowed_ptr_or_opt(
        _py: Python<'_>,
        ptr: *mut ffi::PyObject,
    ) -> Option<Self> {
        NonNull::new(ptr).map(|nonnull_ptr| {
            // SAFETY: ptr is a valid python object, thread is attached to the interpreter
            unsafe { ffi::Py_INCREF(ptr) };
            // SAFETY: caller has upheld the safety contract, and object was just made owned
            unsafe { Self::from_non_null(nonnull_ptr) }
        })
    }

    /// For internal conversions.
    ///
    /// # Safety
    ///
    /// `ptr` must point to an owned Python object type T.
    #[inline(always)]
    unsafe fn from_non_null(ptr: NonNull<ffi::PyObject>) -> Self {
        Self(ptr, PhantomData)
    }
}

impl<T> AsRef<Py<PyAny>> for Py<T> {
    #[inline]
    fn as_ref(&self) -> &Py<PyAny> {
        self.as_any()
    }
}

impl<T> std::convert::From<Py<T>> for Py<PyAny>
where
    T: DerefToPyAny,
{
    #[inline]
    fn from(other: Py<T>) -> Self {
        other.into_any()
    }
}

impl<T> std::convert::From<Bound<'_, T>> for Py<PyAny>
where
    T: DerefToPyAny,
{
    #[inline]
    fn from(other: Bound<'_, T>) -> Self {
        other.into_any().unbind()
    }
}

impl<T> std::convert::From<Bound<'_, T>> for Py<T> {
    #[inline]
    fn from(other: Bound<'_, T>) -> Self {
        other.unbind()
    }
}

impl<T> std::convert::From<Borrowed<'_, '_, T>> for Py<T> {
    fn from(value: Borrowed<'_, '_, T>) -> Self {
        value.unbind()
    }
}

impl<'py, T> std::convert::From<PyRef<'py, T>> for Py<T>
where
    T: PyClass,
{
    fn from(pyref: PyRef<'py, T>) -> Self {
        // SAFETY: PyRef::as_ptr returns a borrowed reference to a valid object
        unsafe { Py::from_borrowed_ptr(pyref.py(), pyref.as_ptr()) }
    }
}

impl<'py, T> std::convert::From<PyRefMut<'py, T>> for Py<T>
where
    T: PyClass<Frozen = False>,
{
    fn from(pyref: PyRefMut<'py, T>) -> Self {
        // SAFETY: PyRefMut::as_ptr returns a borrowed reference to a valid object
        unsafe { Py::from_borrowed_ptr(pyref.py(), pyref.as_ptr()) }
    }
}

/// If the GIL is held this increments `self`'s reference count.
/// Otherwise, it will panic.
///
/// Only available if the `py-clone` feature is enabled.
#[cfg(feature = "py-clone")]
impl<T> Clone for Py<T> {
    #[track_caller]
    #[inline]
    fn clone(&self) -> Self {
        #[track_caller]
        #[inline]
        fn try_incref(obj: NonNull<ffi::PyObject>) {
            use crate::internal::state::thread_is_attached;

            if thread_is_attached() {
                // SAFETY: Py_INCREF is safe to call on a valid Python object if the thread is attached.
                unsafe { ffi::Py_INCREF(obj.as_ptr()) }
            } else {
                incref_failed()
            }
        }

        #[cold]
        #[track_caller]
        fn incref_failed() -> ! {
            panic!("Cannot clone pointer into Python heap without the thread being attached.");
        }

        try_incref(self.0);

        Self(self.0, PhantomData)
    }
}

/// Dropping a `Py` instance decrements the reference count
/// on the object by one if the GIL is held.
///
/// Otherwise and by default, this registers the underlying pointer to have its reference count
/// decremented the next time PyO3 acquires the GIL.
///
/// However, if the `pyo3_disable_reference_pool` conditional compilation flag
/// is enabled, it will abort the process.
impl<T> Drop for Py<T> {
    #[inline]
    fn drop(&mut self) {
        // non generic inlineable inner function to reduce code bloat
        #[inline]
        fn inner(obj: NonNull<ffi::PyObject>) {
            use crate::internal::state::thread_is_attached;

            if thread_is_attached() {
                // SAFETY: Py_DECREF is safe to call on a valid Python object if the thread is attached.
                unsafe { ffi::Py_DECREF(obj.as_ptr()) }
            } else {
                drop_slow(obj)
            }
        }

        #[cold]
        fn drop_slow(obj: NonNull<ffi::PyObject>) {
            // SAFETY: handing ownership of the reference to `register_decref`.
            unsafe {
                state::register_decref(obj);
            }
        }

        inner(self.0)
    }
}

impl<'a, 'py, T> FromPyObject<'a, 'py> for Py<T>
where
    T: PyTypeCheck + 'a,
{
    type Error = CastError<'a, 'py>;

    #[cfg(feature = "experimental-inspect")]
    const INPUT_TYPE: &'static str = T::PYTHON_TYPE;

    /// Extracts `Self` from the source `PyObject`.
    fn extract(ob: Borrowed<'a, 'py, PyAny>) -> Result<Self, Self::Error> {
        ob.extract::<Bound<'py, T>>().map(Bound::unbind)
    }
}

impl<'a, 'py, T> FromPyObject<'a, 'py> for Bound<'py, T>
where
    T: PyTypeCheck + 'a,
{
    type Error = CastError<'a, 'py>;

    #[cfg(feature = "experimental-inspect")]
    const INPUT_TYPE: &'static str = T::PYTHON_TYPE;

    /// Extracts `Self` from the source `PyObject`.
    fn extract(ob: Borrowed<'a, 'py, PyAny>) -> Result<Self, Self::Error> {
        ob.cast().map(Borrowed::to_owned)
    }
}

impl<T> std::fmt::Display for Py<T>
where
    T: PyTypeInfo,
{
    fn fmt(&self, f: &mut std::fmt::Formatter<'_>) -> std::fmt::Result {
        Python::attach(|py| std::fmt::Display::fmt(self.bind(py), f))
    }
}

impl<T> std::fmt::Debug for Py<T> {
    fn fmt(&self, f: &mut std::fmt::Formatter<'_>) -> std::fmt::Result {
        f.debug_tuple("Py").field(&self.0.as_ptr()).finish()
    }
}

/// A commonly-used alias for `Py<PyAny>`.
///
/// This is an owned reference a Python object without any type information. This value can also be
/// safely sent between threads.
///
/// See the documentation for [`Py`](struct.Py.html).
#[deprecated(since = "0.26.0", note = "use `Py<PyAny>` instead")]
pub type PyObject = Py<PyAny>;

impl Py<PyAny> {
    /// Downcast this `Py<PyAny>` to a concrete Python type or pyclass.
    ///
    /// Note that you can often avoid casting yourself by just specifying the desired type in
    /// function or method signatures. However, manual casting is sometimes necessary.
    ///
    /// For extracting a Rust-only type, see [`Py::extract`].
    ///
    ///  # Example: Downcasting to a specific Python object
    ///
    /// ```rust
    /// # #![allow(deprecated)]
    /// use pyo3::prelude::*;
    /// use pyo3::types::{PyDict, PyList};
    ///
    /// Python::attach(|py| {
    ///     let any = PyDict::new(py).into_any().unbind();
    ///
    ///     assert!(any.downcast_bound::<PyDict>(py).is_ok());
    ///     assert!(any.downcast_bound::<PyList>(py).is_err());
    /// });
    /// ```
    ///
    /// # Example: Getting a reference to a pyclass
    ///
    /// This is useful if you want to mutate a `Py<PyAny>` that might actually be a pyclass.
    ///
    /// ```rust
    /// # #![allow(deprecated)]
    /// # fn main() -> Result<(), pyo3::PyErr> {
    /// use pyo3::prelude::*;
    ///
    /// #[pyclass]
    /// struct Class {
    ///     i: i32,
    /// }
    ///
    /// Python::attach(|py| {
    ///     let class = Py::new(py, Class { i: 0 })?.into_any();
    ///
    ///     let class_bound = class.downcast_bound::<Class>(py)?;
    ///
    ///     class_bound.borrow_mut().i += 1;
    ///
    ///     // Alternatively you can get a `PyRefMut` directly
    ///     let class_ref: PyRefMut<'_, Class> = class.extract(py)?;
    ///     assert_eq!(class_ref.i, 1);
    ///     Ok(())
    /// })
    /// # }
    /// ```
    #[deprecated(since = "0.27.0", note = "use `Py::cast_bound` instead")]
    #[inline]
    pub fn downcast_bound<'py, T>(
        &self,
        py: Python<'py>,
    ) -> Result<&Bound<'py, T>, CastError<'_, 'py>>
    where
        T: PyTypeCheck,
    {
        #[allow(deprecated)]
        self.bind(py).downcast()
    }

    /// Casts the `Py<PyAny>` to a concrete Python object type without checking validity.
    ///
    /// # Safety
    ///
    /// Callers must ensure that the type is valid or risk type confusion.
    #[deprecated(since = "0.27.0", note = "use `Py::cast_bound_unchecked` instead")]
    #[inline]
    pub unsafe fn downcast_bound_unchecked<'py, T>(&self, py: Python<'py>) -> &Bound<'py, T> {
        // SAFETY: caller has upheld the safety contract
        unsafe { self.cast_bound_unchecked(py) }
    }
}

impl<T> Py<T> {
    /// Cast this `Py<T>` to a concrete Python type or pyclass.
    ///
    /// Note that you can often avoid casting yourself by just specifying the desired type in
    /// function or method signatures. However, manual casting is sometimes necessary.
    ///
    /// For extracting a Rust-only type, see [`Py::extract`].
    ///
    /// # Example: Casting to a specific Python object
    ///
    /// ```rust
    /// use pyo3::prelude::*;
    /// use pyo3::types::{PyDict, PyList};
    ///
    /// Python::attach(|py| {
    ///     let any = PyDict::new(py).into_any().unbind();
    ///
    ///     assert!(any.cast_bound::<PyDict>(py).is_ok());
    ///     assert!(any.cast_bound::<PyList>(py).is_err());
    /// });
    /// ```
    ///
    /// # Example: Getting a reference to a pyclass
    ///
    /// This is useful if you want to mutate a `Py<PyAny>` that might actually be a pyclass.
    ///
    /// ```rust
    /// # fn main() -> Result<(), pyo3::PyErr> {
    /// use pyo3::prelude::*;
    ///
    /// #[pyclass]
    /// struct Class {
    ///     i: i32,
    /// }
    ///
    /// Python::attach(|py| {
    ///     let class = Py::new(py, Class { i: 0 })?.into_any();
    ///
    ///     let class_bound = class.cast_bound::<Class>(py)?;
    ///
    ///     class_bound.borrow_mut().i += 1;
    ///
    ///     // Alternatively you can get a `PyRefMut` directly
    ///     let class_ref: PyRefMut<'_, Class> = class.extract(py)?;
    ///     assert_eq!(class_ref.i, 1);
    ///     Ok(())
    /// })
    /// # }
    /// ```
    pub fn cast_bound<'py, U>(&self, py: Python<'py>) -> Result<&Bound<'py, U>, CastError<'_, 'py>>
    where
        U: PyTypeCheck,
    {
        self.bind(py).cast()
    }

    /// Casts the `Py<T>` to a concrete Python object type without checking validity.
    ///
    /// # Safety
    ///
    /// Callers must ensure that the type is valid or risk type confusion.
    #[inline]
    pub unsafe fn cast_bound_unchecked<'py, U>(&self, py: Python<'py>) -> &Bound<'py, U> {
        // Safety: caller has upheld the safety contract
        unsafe { self.bind(py).cast_unchecked() }
    }
}

#[cfg(test)]
mod tests {
    use super::{Bound, IntoPyObject, Py};
    use crate::test_utils::generate_unique_module_name;
    use crate::types::{dict::IntoPyDict, PyAnyMethods, PyCapsule, PyDict, PyString};
    use crate::{ffi, Borrowed, IntoPyObjectExt, PyAny, PyResult, Python};
    use pyo3_ffi::c_str;
    use std::ffi::CStr;

    #[test]
    fn test_call() {
        Python::attach(|py| {
            let obj = py.get_type::<PyDict>().into_pyobject(py).unwrap();

            let assert_repr = |obj: Bound<'_, PyAny>, expected: &str| {
                assert_eq!(obj.repr().unwrap(), expected);
            };

            assert_repr(obj.call0().unwrap(), "{}");
            assert_repr(obj.call1(()).unwrap(), "{}");
            assert_repr(obj.call((), None).unwrap(), "{}");

            assert_repr(obj.call1(((('x', 1),),)).unwrap(), "{'x': 1}");
            assert_repr(
                obj.call((), Some(&[('x', 1)].into_py_dict(py).unwrap()))
                    .unwrap(),
                "{'x': 1}",
            );
        })
    }

    #[test]
    fn test_call_tuple_ref() {
        let assert_repr = |obj: &Bound<'_, PyAny>, expected: &str| {
            use crate::prelude::PyStringMethods;
            assert_eq!(
                obj.repr()
                    .unwrap()
                    .to_cow()
                    .unwrap()
                    .trim_matches(|c| c == '{' || c == '}'),
                expected.trim_matches(|c| c == ',' || c == ' ')
            );
        };

        macro_rules! tuple {
            ($py:ident, $($key: literal => $value: literal),+) => {
                let ty_obj = $py.get_type::<PyDict>().into_pyobject($py).unwrap();
                assert!(ty_obj.call1(&(($(($key),)+),)).is_err());
                let obj = ty_obj.call1(&(($(($key, i32::from($value)),)+),)).unwrap();
                assert_repr(&obj, concat!($("'", $key, "'", ": ", stringify!($value), ", ",)+));
                assert!(obj.call_method1("update", &(($(($key),)+),)).is_err());
                obj.call_method1("update", &(($((i32::from($value), $key),)+),)).unwrap();
                assert_repr(&obj, concat!(
                    concat!($("'", $key, "'", ": ", stringify!($value), ", ",)+),
                    concat!($(stringify!($value), ": ", "'", $key, "'", ", ",)+)
                ));
            };
        }

        Python::attach(|py| {
            tuple!(py, "a" => 1);
            tuple!(py, "a" => 1, "b" => 2);
            tuple!(py, "a" => 1, "b" => 2, "c" => 3);
            tuple!(py, "a" => 1, "b" => 2, "c" => 3, "d" => 4);
            tuple!(py, "a" => 1, "b" => 2, "c" => 3, "d" => 4, "e" => 5);
            tuple!(py, "a" => 1, "b" => 2, "c" => 3, "d" => 4, "e" => 5, "f" => 6);
            tuple!(py, "a" => 1, "b" => 2, "c" => 3, "d" => 4, "e" => 5, "f" => 6, "g" => 7);
            tuple!(py, "a" => 1, "b" => 2, "c" => 3, "d" => 4, "e" => 5, "f" => 6, "g" => 7, "h" => 8);
            tuple!(py, "a" => 1, "b" => 2, "c" => 3, "d" => 4, "e" => 5, "f" => 6, "g" => 7, "h" => 8, "i" => 9);
            tuple!(py, "a" => 1, "b" => 2, "c" => 3, "d" => 4, "e" => 5, "f" => 6, "g" => 7, "h" => 8, "i" => 9, "j" => 10, "k" => 11);
            tuple!(py, "a" => 1, "b" => 2, "c" => 3, "d" => 4, "e" => 5, "f" => 6, "g" => 7, "h" => 8, "i" => 9, "j" => 10, "k" => 11, "l" => 12);
        })
    }

    #[test]
    fn test_call_for_non_existing_method() {
        Python::attach(|py| {
            let obj: Py<PyAny> = PyDict::new(py).into();
            assert!(obj.call_method0(py, "asdf").is_err());
            assert!(obj
                .call_method(py, "nonexistent_method", (1,), None)
                .is_err());
            assert!(obj.call_method0(py, "nonexistent_method").is_err());
            assert!(obj.call_method1(py, "nonexistent_method", (1,)).is_err());
        });
    }

    #[test]
    fn py_from_dict() {
        let dict: Py<PyDict> = Python::attach(|py| {
            let native = PyDict::new(py);
            Py::from(native)
        });

        Python::attach(move |py| {
            assert_eq!(dict.get_refcnt(py), 1);
        });
    }

    #[test]
    fn pyobject_from_py() {
        Python::attach(|py| {
            let dict: Py<PyDict> = PyDict::new(py).unbind();
            let cnt = dict.get_refcnt(py);
            let p: Py<PyAny> = dict.into();
            assert_eq!(p.get_refcnt(py), cnt);
        });
    }

    #[test]
    fn attr() -> PyResult<()> {
        use crate::types::PyModule;

        Python::attach(|py| {
            const CODE: &CStr = c_str!(
                r#"
class A:
    pass
a = A()
   "#
            );
            let module =
                PyModule::from_code(py, CODE, c_str!(""), &generate_unique_module_name(""))?;
            let instance: Py<PyAny> = module.getattr("a")?.into();

            instance.getattr(py, "foo").unwrap_err();

            instance.setattr(py, "foo", "bar")?;

            assert!(instance
                .getattr(py, "foo")?
                .bind(py)
                .eq(PyString::new(py, "bar"))?);

            instance.getattr(py, "foo")?;
            Ok(())
        })
    }

    #[test]
    fn pystring_attr() -> PyResult<()> {
        use crate::types::PyModule;

        Python::attach(|py| {
            const CODE: &CStr = c_str!(
                r#"
class A:
    pass
a = A()
   "#
            );
            let module =
                PyModule::from_code(py, CODE, c_str!(""), &generate_unique_module_name(""))?;
            let instance: Py<PyAny> = module.getattr("a")?.into();

            let foo = crate::intern!(py, "foo");
            let bar = crate::intern!(py, "bar");

            instance.getattr(py, foo).unwrap_err();
            instance.setattr(py, foo, bar)?;
            assert!(instance.getattr(py, foo)?.bind(py).eq(bar)?);
            Ok(())
        })
    }

    #[test]
    fn invalid_attr() -> PyResult<()> {
        Python::attach(|py| {
            let instance: Py<PyAny> = py.eval(ffi::c_str!("object()"), None, None)?.into();

            instance.getattr(py, "foo").unwrap_err();

            // Cannot assign arbitrary attributes to `object`
            instance.setattr(py, "foo", "bar").unwrap_err();
            Ok(())
        })
    }

    #[test]
    fn test_py2_from_py_object() {
        Python::attach(|py| {
            let instance = py.eval(ffi::c_str!("object()"), None, None).unwrap();
            let ptr = instance.as_ptr();
            let instance: Bound<'_, PyAny> = instance.extract().unwrap();
            assert_eq!(instance.as_ptr(), ptr);
        })
    }

    #[test]
    fn test_py2_into_py_object() {
        Python::attach(|py| {
            let instance = py.eval(ffi::c_str!("object()"), None, None).unwrap();
            let ptr = instance.as_ptr();
            let instance: Py<PyAny> = instance.clone().unbind();
            assert_eq!(instance.as_ptr(), ptr);
        })
    }

    #[test]
    fn test_debug_fmt() {
        Python::attach(|py| {
            let obj = "hello world".into_pyobject(py).unwrap();
            assert_eq!(format!("{obj:?}"), "'hello world'");
        });
    }

    #[test]
    fn test_display_fmt() {
        Python::attach(|py| {
            let obj = "hello world".into_pyobject(py).unwrap();
            assert_eq!(format!("{obj}"), "hello world");
        });
    }

    #[test]
    fn test_bound_as_any() {
        Python::attach(|py| {
            let obj = PyString::new(py, "hello world");
            let any = obj.as_any();
            assert_eq!(any.as_ptr(), obj.as_ptr());
        });
    }

    #[test]
    fn test_bound_into_any() {
        Python::attach(|py| {
            let obj = PyString::new(py, "hello world");
            let any = obj.clone().into_any();
            assert_eq!(any.as_ptr(), obj.as_ptr());
        });
    }

    #[test]
    fn test_bound_py_conversions() {
        Python::attach(|py| {
            let obj: Bound<'_, PyString> = PyString::new(py, "hello world");
            let obj_unbound: &Py<PyString> = obj.as_unbound();
            let _: &Bound<'_, PyString> = obj_unbound.bind(py);

            let obj_unbound: Py<PyString> = obj.unbind();
            let obj: Bound<'_, PyString> = obj_unbound.into_bound(py);

            assert_eq!(obj, "hello world");
        });
    }

    #[test]
    fn test_borrowed_identity() {
        Python::attach(|py| {
            let yes = true.into_pyobject(py).unwrap();
            let no = false.into_pyobject(py).unwrap();

            assert!(yes.is(yes));
            assert!(!yes.is(no));
        });
    }

    #[test]
    #[allow(clippy::undocumented_unsafe_blocks)] // Doing evil things to try to make `Bound` blow up
    fn bound_from_borrowed_ptr_constructors() {
        Python::attach(|py| {
            fn check_drop<'py>(
                py: Python<'py>,
                method: impl FnOnce(*mut ffi::PyObject) -> Bound<'py, PyAny>,
            ) {
                let mut dropped = false;
                let capsule = PyCapsule::new_with_destructor(
                    py,
                    (&mut dropped) as *mut _ as usize,
                    None,
                    |ptr, _| unsafe { std::ptr::write(ptr as *mut bool, true) },
                )
                .unwrap();

                let bound = method(capsule.as_ptr());
                assert!(!dropped);

                // creating the bound should have increased the refcount
                drop(capsule);
                assert!(!dropped);

                // dropping the bound should now also decrease the refcount and free the object
                drop(bound);
                assert!(dropped);
            }

            check_drop(py, |ptr| unsafe { Bound::from_borrowed_ptr(py, ptr) });
            check_drop(py, |ptr| unsafe {
                Bound::from_borrowed_ptr_or_opt(py, ptr).unwrap()
            });
            check_drop(py, |ptr| unsafe {
                Bound::from_borrowed_ptr_or_err(py, ptr).unwrap()
            });
        })
    }

    #[test]
    #[allow(clippy::undocumented_unsafe_blocks)] // Doing evil things to try to make `Borrowed` blow up
    fn borrowed_ptr_constructors() {
        Python::attach(|py| {
            fn check_drop<'py>(
                py: Python<'py>,
                method: impl FnOnce(&*mut ffi::PyObject) -> Borrowed<'_, 'py, PyAny>,
            ) {
                let mut dropped = false;
                let capsule = PyCapsule::new_with_destructor(
                    py,
                    (&mut dropped) as *mut _ as usize,
                    None,
                    |ptr, _| unsafe { std::ptr::write(ptr as *mut bool, true) },
                )
                .unwrap();

                let ptr = &capsule.as_ptr();
                let _borrowed = method(ptr);
                assert!(!dropped);

                // creating the borrow should not have increased the refcount
                drop(capsule);
                assert!(dropped);
            }

            check_drop(py, |&ptr| unsafe { Borrowed::from_ptr(py, ptr) });
            check_drop(py, |&ptr| unsafe {
                Borrowed::from_ptr_or_opt(py, ptr).unwrap()
            });
            check_drop(py, |&ptr| unsafe {
                Borrowed::from_ptr_or_err(py, ptr).unwrap()
            });
        })
    }

    #[test]
    fn explicit_drop_ref() {
        Python::attach(|py| {
            let object: Py<PyDict> = PyDict::new(py).unbind();
            let object2 = object.clone_ref(py);

            assert_eq!(object.as_ptr(), object2.as_ptr());
            assert_eq!(object.get_refcnt(py), 2);

            object.drop_ref(py);

            assert_eq!(object2.get_refcnt(py), 1);

            object2.drop_ref(py);
        });
    }

    #[test]
    fn test_py_is_truthy() {
        Python::attach(|py| {
            let yes = true.into_py_any(py).unwrap();
            let no = false.into_py_any(py).unwrap();

            assert!(yes.is_truthy(py).unwrap());
            assert!(!no.is_truthy(py).unwrap());
        });
    }

    #[cfg(feature = "macros")]
    mod using_macros {
        use super::*;

        #[crate::pyclass(crate = "crate")]
        struct SomeClass(i32);

        #[test]
        fn py_borrow_methods() {
            // More detailed tests of the underlying semantics in pycell.rs
            Python::attach(|py| {
                let instance = Py::new(py, SomeClass(0)).unwrap();
                assert_eq!(instance.borrow(py).0, 0);
                assert_eq!(instance.try_borrow(py).unwrap().0, 0);
                assert_eq!(instance.borrow_mut(py).0, 0);
                assert_eq!(instance.try_borrow_mut(py).unwrap().0, 0);

                instance.borrow_mut(py).0 = 123;

                assert_eq!(instance.borrow(py).0, 123);
                assert_eq!(instance.try_borrow(py).unwrap().0, 123);
                assert_eq!(instance.borrow_mut(py).0, 123);
                assert_eq!(instance.try_borrow_mut(py).unwrap().0, 123);
            })
        }

        #[test]
        fn bound_borrow_methods() {
            // More detailed tests of the underlying semantics in pycell.rs
            Python::attach(|py| {
                let instance = Bound::new(py, SomeClass(0)).unwrap();
                assert_eq!(instance.borrow().0, 0);
                assert_eq!(instance.try_borrow().unwrap().0, 0);
                assert_eq!(instance.borrow_mut().0, 0);
                assert_eq!(instance.try_borrow_mut().unwrap().0, 0);

                instance.borrow_mut().0 = 123;

                assert_eq!(instance.borrow().0, 123);
                assert_eq!(instance.try_borrow().unwrap().0, 123);
                assert_eq!(instance.borrow_mut().0, 123);
                assert_eq!(instance.try_borrow_mut().unwrap().0, 123);
            })
        }

        #[crate::pyclass(frozen, crate = "crate")]
        struct FrozenClass(i32);

        #[test]
        fn test_frozen_get() {
            Python::attach(|py| {
                for i in 0..10 {
                    let instance = Py::new(py, FrozenClass(i)).unwrap();
                    assert_eq!(instance.get().0, i);

                    assert_eq!(instance.bind(py).get().0, i);
                }
            })
        }

        #[crate::pyclass(crate = "crate", subclass)]
        struct BaseClass;

        trait MyClassMethods<'py>: Sized {
            fn pyrepr_by_ref(&self) -> PyResult<String>;
            fn pyrepr_by_val(self) -> PyResult<String> {
                self.pyrepr_by_ref()
            }
        }
        impl<'py> MyClassMethods<'py> for Bound<'py, BaseClass> {
            fn pyrepr_by_ref(&self) -> PyResult<String> {
                self.call_method0("__repr__")?.extract()
            }
        }

        #[crate::pyclass(crate = "crate", extends = BaseClass)]
        struct SubClass;

        #[test]
        fn test_as_super() {
            Python::attach(|py| {
                let obj = Bound::new(py, (SubClass, BaseClass)).unwrap();
                let _: &Bound<'_, BaseClass> = obj.as_super();
                let _: &Bound<'_, PyAny> = obj.as_super().as_super();
                assert!(obj.as_super().pyrepr_by_ref().is_ok());
            })
        }

        #[test]
        fn test_into_super() {
            Python::attach(|py| {
                let obj = Bound::new(py, (SubClass, BaseClass)).unwrap();
                let _: Bound<'_, BaseClass> = obj.clone().into_super();
                let _: Bound<'_, PyAny> = obj.clone().into_super().into_super();
                assert!(obj.into_super().pyrepr_by_val().is_ok());
            })
        }
    }
}<|MERGE_RESOLUTION|>--- conflicted
+++ resolved
@@ -1136,31 +1136,6 @@
     }
 
     /// # Safety
-<<<<<<< HEAD
-    /// This similar to `std::slice::from_raw_parts`, the lifetime `'a` is
-    /// completely defined by the caller and it is the caller's responsibility
-    /// to ensure that the reference this is derived from is valid for the
-    /// lifetime `'a`.
-    pub(crate) unsafe fn from_non_null(py: Python<'py>, ptr: NonNull<ffi::PyObject>) -> Self {
-        Self(ptr, PhantomData, py)
-    }
-
-    #[inline]
-    pub(crate) fn cast<T>(self) -> Result<Borrowed<'a, 'py, T>, CastError<'a, 'py>>
-    where
-        T: PyTypeCheck,
-    {
-        if T::type_check(&self) {
-            // Safety: type_check is responsible for ensuring that the type is correct
-            Ok(unsafe { self.cast_unchecked() })
-        } else {
-            Err(CastError::new(self, T::classinfo_object(self.py())))
-        }
-    }
-
-    /// Converts this `PyAny` to a concrete Python type without checking validity.
-=======
->>>>>>> 4906a617
     ///
     /// - `ptr` must be a valid pointer to a Python object.
     /// - similar to `std::slice::from_raw_parts`, the lifetime `'a` is completely defined by
