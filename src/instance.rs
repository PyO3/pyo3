--- conflicted
+++ resolved
@@ -1853,11 +1853,8 @@
 #[cfg_attr(not(feature = "gil-refs"), allow(deprecated))]
 mod tests {
     use super::{Bound, Py, PyObject};
-<<<<<<< HEAD
     use crate::types::any::PyAnyMethods;
-=======
     use crate::types::PyCapsule;
->>>>>>> 0bb9cab6
     use crate::types::{dict::IntoPyDict, PyDict, PyString};
     use crate::{ffi, Borrowed, PyAny, PyNativeType, PyResult, Python, ToPyObject};
 
