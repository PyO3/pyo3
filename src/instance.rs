--- conflicted
+++ resolved
@@ -666,7 +666,6 @@
         name: N,
         args: A,
         kwargs: Option<&PyDict>,
-<<<<<<< HEAD
     ) -> PyResult<PyObject>
     where
         N: IntoPy<Py<PyString>>,
@@ -680,16 +679,6 @@
         let kwargs = kwargs.into_ptr();
 
         unsafe {
-=======
-    ) -> PyResult<PyObject> {
-        unsafe {
-            let args = args.into_py(py).into_ptr();
-            let kwargs = kwargs.into_ptr();
-            let ptr = ffi::PyObject_GetAttr(self.as_ptr(), name.to_object(py).as_ptr());
-            if ptr.is_null() {
-                return Err(PyErr::fetch(py));
-            }
->>>>>>> 97db5632
             let result = PyObject::from_owned_ptr_or_err(py, ffi::PyObject_Call(ptr, args, kwargs));
             ffi::Py_DECREF(ptr);
             ffi::Py_XDECREF(args);
