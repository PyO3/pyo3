// Copyright (c) 2017-present PyO3 Project and Contributors

use crate::ffi;
use libc::c_int;
use std;
use std::ffi::CString;

/// `PyMethodDefType` represents different types of python callable objects.
/// It is used by `#[pymethods]` and `#[pyproto]` annotations.
#[derive(Debug)]
pub enum PyMethodDefType {
    /// Represents class `__new__` method
    New(PyMethodDef),
    /// Represents class `__init__` method
    Init(PyMethodDef),
    /// Represents class `__call__` method
    Call(PyMethodDef),
    /// Represents class method
    Class(PyMethodDef),
    /// Represents static method
    Static(PyMethodDef),
    /// Represents normal method
    Method(PyMethodDef),
    /// Represents getter descriptor, used by `#[getter]`
    Getter(PyGetterDef),
    /// Represents setter descriptor, used by `#[setter]`
    Setter(PySetterDef),
}

#[derive(Copy, Clone, Debug)]
pub enum PyMethodType {
    PyCFunction(ffi::PyCFunction),
    PyCFunctionWithKeywords(ffi::PyCFunctionWithKeywords),
    PyNoArgsFunction(ffi::PyNoArgsFunction),
    PyNewFunc(ffi::newfunc),
    PyInitFunc(ffi::initproc),
}

#[derive(Copy, Clone, Debug)]
pub struct PyMethodDef {
    pub ml_name: &'static str,
    pub ml_meth: PyMethodType,
    pub ml_flags: c_int,
    pub ml_doc: &'static str,
}

#[derive(Copy, Clone, Debug)]
pub struct PyGetterDef {
    pub name: &'static str,
    pub meth: ffi::getter,
    pub doc: &'static str,
}

#[derive(Copy, Clone, Debug)]
pub struct PySetterDef {
    pub name: &'static str,
    pub meth: ffi::setter,
    pub doc: &'static str,
}

unsafe impl Sync for PyMethodDef {}
unsafe impl Sync for ffi::PyMethodDef {}

unsafe impl Sync for PyGetterDef {}
unsafe impl Sync for PySetterDef {}
unsafe impl Sync for ffi::PyGetSetDef {}

impl PyMethodDef {
    /// Convert `PyMethodDef` to Python method definition struct `ffi::PyMethodDef`
    pub fn as_method_def(&self) -> ffi::PyMethodDef {
        let meth = match self.ml_meth {
            PyMethodType::PyCFunction(meth) => meth,
<<<<<<< HEAD
            PyMethodType::PyCFunctionWithKeywords(meth) => unsafe {
                std::mem::transmute::<ffi::PyCFunctionWithKeywords, ffi::PyCFunction>(meth)
            },
            PyMethodType::PyNoArgsFunction(meth) => unsafe {
                std::mem::transmute::<ffi::PyNoArgsFunction, ffi::PyCFunction>(meth)
            },
            PyMethodType::PyNewFunc(meth) => unsafe {
                std::mem::transmute::<ffi::newfunc, ffi::PyCFunction>(meth)
            },
            PyMethodType::PyInitFunc(meth) => unsafe {
                std::mem::transmute::<ffi::initproc, ffi::PyCFunction>(meth)
            },
=======
            PyMethodType::PyCFunctionWithKeywords(meth) => unsafe { std::mem::transmute(meth) },
            PyMethodType::PyNoArgsFunction(meth) => unsafe { std::mem::transmute(meth) },
            PyMethodType::PyNewFunc(meth) => unsafe { std::mem::transmute(meth) },
            PyMethodType::PyInitFunc(meth) => unsafe { std::mem::transmute(meth) },
>>>>>>> c9d9e80a
        };

        ffi::PyMethodDef {
            ml_name: CString::new(self.ml_name)
                .expect("Method name must not contain NULL byte")
                .into_raw(),
            ml_meth: Some(meth),
            ml_flags: self.ml_flags,
            ml_doc: self.ml_doc.as_ptr() as *const _,
        }
    }
}

impl PyGetterDef {
    /// Copy descriptor information to `ffi::PyGetSetDef`
    pub fn copy_to(&self, dst: &mut ffi::PyGetSetDef) {
        if dst.name.is_null() {
            dst.name = CString::new(self.name)
                .expect("Method name must not contain NULL byte")
                .into_raw();
        }
        dst.get = Some(self.meth);
    }
}

impl PySetterDef {
    /// Copy descriptor information to `ffi::PyGetSetDef`
    pub fn copy_to(&self, dst: &mut ffi::PyGetSetDef) {
        if dst.name.is_null() {
            dst.name = CString::new(self.name)
                .expect("Method name must not contain NULL byte")
                .into_raw();
        }
        dst.set = Some(self.meth);
    }
}

#[doc(hidden)]
/// The pymethods macro implements this trait so the methods are added to the object
pub trait PyMethodsProtocolImpl {
    fn py_methods() -> &'static [PyMethodDefType] {
        &[]
    }
}

impl<T> PyMethodsProtocolImpl for T {}

#[doc(hidden)]
pub trait PyPropMethodsProtocolImpl {
    fn py_methods() -> &'static [PyMethodDefType] {
        &[]
    }
}

impl<T> PyPropMethodsProtocolImpl for T {}<|MERGE_RESOLUTION|>--- conflicted
+++ resolved
@@ -70,25 +70,10 @@
     pub fn as_method_def(&self) -> ffi::PyMethodDef {
         let meth = match self.ml_meth {
             PyMethodType::PyCFunction(meth) => meth,
-<<<<<<< HEAD
-            PyMethodType::PyCFunctionWithKeywords(meth) => unsafe {
-                std::mem::transmute::<ffi::PyCFunctionWithKeywords, ffi::PyCFunction>(meth)
-            },
-            PyMethodType::PyNoArgsFunction(meth) => unsafe {
-                std::mem::transmute::<ffi::PyNoArgsFunction, ffi::PyCFunction>(meth)
-            },
-            PyMethodType::PyNewFunc(meth) => unsafe {
-                std::mem::transmute::<ffi::newfunc, ffi::PyCFunction>(meth)
-            },
-            PyMethodType::PyInitFunc(meth) => unsafe {
-                std::mem::transmute::<ffi::initproc, ffi::PyCFunction>(meth)
-            },
-=======
             PyMethodType::PyCFunctionWithKeywords(meth) => unsafe { std::mem::transmute(meth) },
             PyMethodType::PyNoArgsFunction(meth) => unsafe { std::mem::transmute(meth) },
             PyMethodType::PyNewFunc(meth) => unsafe { std::mem::transmute(meth) },
             PyMethodType::PyInitFunc(meth) => unsafe { std::mem::transmute(meth) },
->>>>>>> c9d9e80a
         };
 
         ffi::PyMethodDef {
