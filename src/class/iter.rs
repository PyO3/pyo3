// Copyright (c) 2017-present PyO3 Project and Contributors
//! Python Iterator Interface.
//! Trait and support implementation for implementing iterators

use std::ptr;

<<<<<<< HEAD
use callback::{CallbackConverter, PyObjectCallbackConverter};
use conversion::IntoPyObject;
use err::PyResult;
use ffi;
use python::{IntoPyPointer, Python};
use typeob::PyTypeInfo;
=======
use crate::callback::{CallbackConverter, PyObjectCallbackConverter};
use crate::conversion::IntoPyObject;
use crate::err::PyResult;
use crate::ffi;
use crate::python::{IntoPyPointer, Python};
use crate::typeob::PyTypeInfo;
>>>>>>> c9d9e80a

/// Python Iterator Interface.
///
/// more information
/// `https://docs.python.org/3/c-api/typeobj.html#c.PyTypeObject.tp_iter`
#[allow(unused_variables)]
pub trait PyIterProtocol<'p>: PyTypeInfo {
    fn __iter__(&'p mut self) -> Self::Result
    where
        Self: PyIterIterProtocol<'p>,
    {
        unimplemented!()
    }

    fn __next__(&'p mut self) -> Self::Result
    where
        Self: PyIterNextProtocol<'p>,
    {
        unimplemented!()
    }
}

pub trait PyIterIterProtocol<'p>: PyIterProtocol<'p> {
    type Success: crate::IntoPyObject;
    type Result: Into<PyResult<Self::Success>>;
}

pub trait PyIterNextProtocol<'p>: PyIterProtocol<'p> {
    type Success: crate::IntoPyObject;
    type Result: Into<PyResult<Option<Self::Success>>>;
}

#[doc(hidden)]
pub trait PyIterProtocolImpl {
    fn tp_as_iter(_typeob: &mut ffi::PyTypeObject) {}
}

impl<T> PyIterProtocolImpl for T {}

impl<'p, T> PyIterProtocolImpl for T
where
    T: PyIterProtocol<'p>,
{
    #[inline]
    fn tp_as_iter(typeob: &mut ffi::PyTypeObject) {
        typeob.tp_iter = Self::tp_iter();
        typeob.tp_iternext = Self::tp_iternext();
    }
}

trait PyIterIterProtocolImpl {
<<<<<<< HEAD
    fn tp_iter() -> Option<ffi::getiterfunc>;
}

impl<'p, T> PyIterIterProtocolImpl for T
where
    T: PyIterProtocol<'p>,
{
    #[inline]
    default fn tp_iter() -> Option<ffi::getiterfunc> {
=======
    fn tp_iter() -> Option<ffi::getiterfunc> {
>>>>>>> c9d9e80a
        None
    }
}

<<<<<<< HEAD
=======
impl<'p, T> PyIterIterProtocolImpl for T where T: PyIterProtocol<'p> {}

>>>>>>> c9d9e80a
impl<T> PyIterIterProtocolImpl for T
where
    T: for<'p> PyIterIterProtocol<'p>,
{
    #[inline]
    fn tp_iter() -> Option<ffi::getiterfunc> {
        py_unary_func!(
            PyIterIterProtocol,
            T::__iter__,
            T::Success,
            PyObjectCallbackConverter
        )
    }
}

trait PyIterNextProtocolImpl {
<<<<<<< HEAD
    fn tp_iternext() -> Option<ffi::iternextfunc>;
}

impl<'p, T> PyIterNextProtocolImpl for T
where
    T: PyIterProtocol<'p>,
{
    #[inline]
    default fn tp_iternext() -> Option<ffi::iternextfunc> {
=======
    fn tp_iternext() -> Option<ffi::iternextfunc> {
>>>>>>> c9d9e80a
        None
    }
}

<<<<<<< HEAD
=======
impl<'p, T> PyIterNextProtocolImpl for T where T: PyIterProtocol<'p> {}

>>>>>>> c9d9e80a
impl<T> PyIterNextProtocolImpl for T
where
    T: for<'p> PyIterNextProtocol<'p>,
{
    #[inline]
    fn tp_iternext() -> Option<ffi::iternextfunc> {
        py_unary_func!(
            PyIterNextProtocol,
            T::__next__,
            Option<T::Success>,
            IterNextConverter
        )
    }
}

struct IterNextConverter;

impl<T> CallbackConverter<Option<T>> for IterNextConverter
where
    T: IntoPyObject,
{
    type R = *mut ffi::PyObject;

    fn convert(val: Option<T>, py: Python) -> *mut ffi::PyObject {
        match val {
            Some(val) => val.into_object(py).into_ptr(),
            None => unsafe {
                ffi::PyErr_SetNone(ffi::PyExc_StopIteration);
                ptr::null_mut()
            },
        }
    }

    #[inline]
    fn error_value() -> *mut ffi::PyObject {
        ptr::null_mut()
    }
}<|MERGE_RESOLUTION|>--- conflicted
+++ resolved
@@ -4,21 +4,12 @@
 
 use std::ptr;
 
-<<<<<<< HEAD
-use callback::{CallbackConverter, PyObjectCallbackConverter};
-use conversion::IntoPyObject;
-use err::PyResult;
-use ffi;
-use python::{IntoPyPointer, Python};
-use typeob::PyTypeInfo;
-=======
 use crate::callback::{CallbackConverter, PyObjectCallbackConverter};
 use crate::conversion::IntoPyObject;
 use crate::err::PyResult;
 use crate::ffi;
 use crate::python::{IntoPyPointer, Python};
 use crate::typeob::PyTypeInfo;
->>>>>>> c9d9e80a
 
 /// Python Iterator Interface.
 ///
@@ -70,28 +61,13 @@
 }
 
 trait PyIterIterProtocolImpl {
-<<<<<<< HEAD
-    fn tp_iter() -> Option<ffi::getiterfunc>;
-}
-
-impl<'p, T> PyIterIterProtocolImpl for T
-where
-    T: PyIterProtocol<'p>,
-{
-    #[inline]
-    default fn tp_iter() -> Option<ffi::getiterfunc> {
-=======
     fn tp_iter() -> Option<ffi::getiterfunc> {
->>>>>>> c9d9e80a
         None
     }
 }
 
-<<<<<<< HEAD
-=======
 impl<'p, T> PyIterIterProtocolImpl for T where T: PyIterProtocol<'p> {}
 
->>>>>>> c9d9e80a
 impl<T> PyIterIterProtocolImpl for T
 where
     T: for<'p> PyIterIterProtocol<'p>,
@@ -108,28 +84,13 @@
 }
 
 trait PyIterNextProtocolImpl {
-<<<<<<< HEAD
-    fn tp_iternext() -> Option<ffi::iternextfunc>;
-}
-
-impl<'p, T> PyIterNextProtocolImpl for T
-where
-    T: PyIterProtocol<'p>,
-{
-    #[inline]
-    default fn tp_iternext() -> Option<ffi::iternextfunc> {
-=======
     fn tp_iternext() -> Option<ffi::iternextfunc> {
->>>>>>> c9d9e80a
         None
     }
 }
 
-<<<<<<< HEAD
-=======
 impl<'p, T> PyIterNextProtocolImpl for T where T: PyIterProtocol<'p> {}
 
->>>>>>> c9d9e80a
 impl<T> PyIterNextProtocolImpl for T
 where
     T: for<'p> PyIterNextProtocol<'p>,
