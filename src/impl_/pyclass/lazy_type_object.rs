--- conflicted
+++ resolved
@@ -15,11 +15,7 @@
     pyclass::{create_type_object, PyClassTypeObject},
     sync::GILOnceCell,
     types::PyType,
-<<<<<<< HEAD
-    Bound, Py, PyClass, PyErr, PyObject, PyResult, Python,
-=======
     Bound, Py, PyAny, PyClass, PyErr, PyResult, Python,
->>>>>>> 15045dbc
 };
 
 use std::sync::Mutex;
