--- conflicted
+++ resolved
@@ -3,16 +3,8 @@
 use crate::{
     exceptions::{PyAttributeError, PyNotImplementedError, PyRuntimeError, PyValueError},
     ffi,
-<<<<<<< HEAD
-    impl_::{
-        freelist::FreeList,
-        pycell::{GetBorrowChecker, PyClassMutability, PyClassObjectLayout},
-    },
-    internal_tricks::extract_c_string,
-=======
     impl_::freelist::FreeList,
     impl_::pycell::{GetBorrowChecker, PyClassMutability, PyClassObjectLayout},
->>>>>>> 0e142f05
     pyclass_init::PyObjectInit,
     types::{any::PyAnyMethods, PyBool},
     Borrowed, IntoPy, Py, PyAny, PyClass, PyErr, PyMethodDefType, PyResult, PyTypeInfo, Python,
@@ -1212,10 +1204,9 @@
             })
         } else {
             PyMethodDefType::Getter(crate::PyGetterDef {
-                // TODO: store &CStr in PyGetterDef etc
-                name: unsafe { std::str::from_utf8_unchecked(name.to_bytes_with_nul()) },
+                name,
                 meth: pyo3_get_py_t::<T, Py<X>, OFFSET>,
-                doc: unsafe { std::str::from_utf8_unchecked(doc.to_bytes_with_nul()) },
+                doc,
             })
         }
     }
@@ -1228,9 +1219,9 @@
     pub const fn generate(&self, name: &'static CStr, doc: &'static CStr) -> PyMethodDefType {
         PyMethodDefType::Getter(crate::PyGetterDef {
             // TODO: store &CStr in PyGetterDef etc
-            name: unsafe { std::str::from_utf8_unchecked(name.to_bytes_with_nul()) },
+            name,
             meth: pyo3_get_value::<T, X, OFFSET>,
-            doc: unsafe { std::str::from_utf8_unchecked(doc.to_bytes_with_nul()) },
+            doc,
         })
     }
 }
