use crate::exceptions::PyStopAsyncIteration;
use crate::gil::LockGIL;
use crate::impl_::callback::IntoPyCallbackOutput;
use crate::impl_::panic::PanicTrap;
use crate::internal::get_slot::{get_slot, TP_BASE, TP_CLEAR, TP_TRAVERSE};
use crate::pycell::borrow_checker::{GetBorrowChecker, PyClassBorrowChecker};
use crate::pycell::layout::{PyObjectLayout, TypeObjectStrategy};
use crate::pycell::{PyBorrowError, PyBorrowMutError};
use crate::pyclass::boolean_struct::False;
use crate::types::any::PyAnyMethods;
use crate::types::PyType;
use crate::{
    ffi, Bound, DowncastError, Py, PyAny, PyClass, PyClassInitializer, PyErr, PyObject, PyRef,
    PyRefMut, PyResult, PyTraverseError, PyTypeCheck, PyVisit, Python,
};
use std::ffi::CStr;
use std::fmt;
use std::marker::PhantomData;
use std::os::raw::{c_int, c_void};
use std::panic::{catch_unwind, AssertUnwindSafe};
use std::ptr::null_mut;

use super::pycell::{PyClassRecursiveOperations, PyObjectRecursiveOperations};
use super::pyclass::PyClassImpl;
use super::trampoline;
use crate::internal_tricks::{clear_eq, traverse_eq};

/// Python 3.8 and up - __ipow__ has modulo argument correctly populated.
#[cfg(Py_3_8)]
#[repr(transparent)]
pub struct IPowModulo(*mut ffi::PyObject);

/// Python 3.7 and older - __ipow__ does not have modulo argument correctly populated.
#[cfg(not(Py_3_8))]
#[repr(transparent)]
pub struct IPowModulo(#[allow(dead_code)] std::mem::MaybeUninit<*mut ffi::PyObject>);

/// Helper to use as pymethod ffi definition
#[allow(non_camel_case_types)]
pub type ipowfunc = unsafe extern "C" fn(
    arg1: *mut ffi::PyObject,
    arg2: *mut ffi::PyObject,
    arg3: IPowModulo,
) -> *mut ffi::PyObject;

impl IPowModulo {
    #[cfg(Py_3_8)]
    #[inline]
    pub fn as_ptr(self) -> *mut ffi::PyObject {
        self.0
    }

    #[cfg(not(Py_3_8))]
    #[inline]
    pub fn as_ptr(self) -> *mut ffi::PyObject {
        // Safety: returning a borrowed pointer to Python `None` singleton
        unsafe { ffi::Py_None() }
    }
}

/// `PyMethodDefType` represents different types of Python callable objects.
/// It is used by the `#[pymethods]` attribute.
#[cfg_attr(test, derive(Clone))]
pub enum PyMethodDefType {
    /// Represents class method
    Class(PyMethodDef),
    /// Represents static method
    Static(PyMethodDef),
    /// Represents normal method
    Method(PyMethodDef),
    /// Represents class attribute, used by `#[attribute]`
    ClassAttribute(PyClassAttributeDef),
    /// Represents getter descriptor, used by `#[getter]`
    Getter(PyGetterDef),
    /// Represents setter descriptor, used by `#[setter]`
    Setter(PySetterDef),
    /// Represents a struct member
    StructMember(ffi::PyMemberDef),
}

#[derive(Copy, Clone, Debug)]
pub enum PyMethodType {
    PyCFunction(ffi::PyCFunction),
    PyCFunctionWithKeywords(ffi::PyCFunctionWithKeywords),
    #[cfg(any(Py_3_10, not(Py_LIMITED_API)))]
    PyCFunctionFastWithKeywords(ffi::PyCFunctionFastWithKeywords),
}

pub type PyClassAttributeFactory = for<'p> fn(Python<'p>) -> PyResult<PyObject>;

// TODO: it would be nice to use CStr in these types, but then the constructors can't be const fn
// until `CStr::from_bytes_with_nul_unchecked` is const fn.

#[derive(Clone, Debug)]
pub struct PyMethodDef {
    pub(crate) ml_name: &'static CStr,
    pub(crate) ml_meth: PyMethodType,
    pub(crate) ml_flags: c_int,
    pub(crate) ml_doc: &'static CStr,
}

#[derive(Copy, Clone)]
pub struct PyClassAttributeDef {
    pub(crate) name: &'static CStr,
    pub(crate) meth: PyClassAttributeFactory,
}

#[derive(Clone)]
pub struct PyGetterDef {
    pub(crate) name: &'static CStr,
    pub(crate) meth: Getter,
    pub(crate) doc: &'static CStr,
}

#[derive(Clone)]
pub struct PySetterDef {
    pub(crate) name: &'static CStr,
    pub(crate) meth: Setter,
    pub(crate) doc: &'static CStr,
}

unsafe impl Sync for PyMethodDef {}

unsafe impl Sync for PyGetterDef {}

unsafe impl Sync for PySetterDef {}

impl PyMethodDef {
    /// Define a function with no `*args` and `**kwargs`.
    pub const fn noargs(
        ml_name: &'static CStr,
        cfunction: ffi::PyCFunction,
        ml_doc: &'static CStr,
    ) -> Self {
        Self {
            ml_name,
            ml_meth: PyMethodType::PyCFunction(cfunction),
            ml_flags: ffi::METH_NOARGS,
            ml_doc,
        }
    }

    /// Define a function that can take `*args` and `**kwargs`.
    pub const fn cfunction_with_keywords(
        ml_name: &'static CStr,
        cfunction: ffi::PyCFunctionWithKeywords,
        ml_doc: &'static CStr,
    ) -> Self {
        Self {
            ml_name,
            ml_meth: PyMethodType::PyCFunctionWithKeywords(cfunction),
            ml_flags: ffi::METH_VARARGS | ffi::METH_KEYWORDS,
            ml_doc,
        }
    }

    /// Define a function that can take `*args` and `**kwargs`.
    #[cfg(any(Py_3_10, not(Py_LIMITED_API)))]
    pub const fn fastcall_cfunction_with_keywords(
        ml_name: &'static CStr,
        cfunction: ffi::PyCFunctionFastWithKeywords,
        ml_doc: &'static CStr,
    ) -> Self {
        Self {
            ml_name,
            ml_meth: PyMethodType::PyCFunctionFastWithKeywords(cfunction),
            ml_flags: ffi::METH_FASTCALL | ffi::METH_KEYWORDS,
            ml_doc,
        }
    }

    pub const fn flags(mut self, flags: c_int) -> Self {
        self.ml_flags |= flags;
        self
    }

    /// Convert `PyMethodDef` to Python method definition struct `ffi::PyMethodDef`
    pub(crate) fn as_method_def(&self) -> ffi::PyMethodDef {
        let meth = match self.ml_meth {
            PyMethodType::PyCFunction(meth) => ffi::PyMethodDefPointer { PyCFunction: meth },
            PyMethodType::PyCFunctionWithKeywords(meth) => ffi::PyMethodDefPointer {
                PyCFunctionWithKeywords: meth,
            },
            #[cfg(any(Py_3_10, not(Py_LIMITED_API)))]
            PyMethodType::PyCFunctionFastWithKeywords(meth) => ffi::PyMethodDefPointer {
                PyCFunctionFastWithKeywords: meth,
            },
        };

        ffi::PyMethodDef {
            ml_name: self.ml_name.as_ptr(),
            ml_meth: meth,
            ml_flags: self.ml_flags,
            ml_doc: self.ml_doc.as_ptr(),
        }
    }
}

impl PyClassAttributeDef {
    /// Define a class attribute.
    pub const fn new(name: &'static CStr, meth: PyClassAttributeFactory) -> Self {
        Self { name, meth }
    }
}

// Manual implementation because `Python<'_>` does not implement `Debug` and
// trait bounds on `fn` compiler-generated derive impls are too restrictive.
impl fmt::Debug for PyClassAttributeDef {
    fn fmt(&self, f: &mut fmt::Formatter<'_>) -> fmt::Result {
        f.debug_struct("PyClassAttributeDef")
            .field("name", &self.name)
            .finish()
    }
}

/// Class getter / setters
pub(crate) type Getter =
    for<'py> unsafe fn(Python<'py>, *mut ffi::PyObject) -> PyResult<*mut ffi::PyObject>;
pub(crate) type Setter =
    for<'py> unsafe fn(Python<'py>, *mut ffi::PyObject, *mut ffi::PyObject) -> PyResult<c_int>;

impl PyGetterDef {
    /// Define a getter.
    pub const fn new(name: &'static CStr, getter: Getter, doc: &'static CStr) -> Self {
        Self {
            name,
            meth: getter,
            doc,
        }
    }
}

impl PySetterDef {
    /// Define a setter.
    pub const fn new(name: &'static CStr, setter: Setter, doc: &'static CStr) -> Self {
        Self {
            name,
            meth: setter,
            doc,
        }
    }
}

/// Calls an implementation of __traverse__ for tp_traverse
///
/// NB cannot accept `'static` visitor, this is a sanity check below:
///
/// ```rust,compile_fail
/// use pyo3::prelude::*;
/// use pyo3::pyclass::{PyTraverseError, PyVisit};
///
/// #[pyclass]
/// struct Foo;
///
/// #[pymethods]
/// impl Foo {
///     fn __traverse__(&self, _visit: PyVisit<'static>) -> Result<(), PyTraverseError> {
///         Ok(())
///     }
/// }
/// ```
///
/// Elided lifetime should compile ok:
///
/// ```rust,no_run
/// use pyo3::prelude::*;
/// use pyo3::pyclass::{PyTraverseError, PyVisit};
///
/// #[pyclass]
/// struct Foo;
///
/// #[pymethods]
/// impl Foo {
///     fn __traverse__(&self, _visit: PyVisit<'_>) -> Result<(), PyTraverseError> {
///         Ok(())
///     }
/// }
/// ```
#[doc(hidden)]
pub unsafe fn _call_traverse<T>(
    slf: *mut ffi::PyObject,
    impl_: fn(&T, PyVisit<'_>) -> Result<(), PyTraverseError>,
    visit: ffi::visitproc,
    arg: *mut c_void,
    current_traverse: ffi::traverseproc,
) -> c_int
where
    T: PyClass,
{
    // It is important the implementation of `__traverse__` cannot safely access the GIL,
    // c.f. https://github.com/PyO3/pyo3/issues/3165, and hence we do not expose our GIL
    // token to the user code and lock safe methods for acquiring the GIL.
    // (This includes enforcing the `&self` method receiver as e.g. `PyRef<Self>` could
    // reconstruct a GIL token via `PyRef::py`.)
    // Since we do not create a `GILPool` at all, it is important that our usage of the GIL
    // token does not produce any owned objects thereby calling into `register_owned`.
    let trap = PanicTrap::new("uncaught panic inside __traverse__ handler");
    let lock = LockGIL::during_traverse();

    let super_retval = unsafe { call_super_traverse(slf, visit, arg, current_traverse) };
    if super_retval != 0 {
        return super_retval;
    }

    // SAFETY: `slf` is a valid Python object pointer to a class object of type T, and
    // traversal is running so no mutations can occur.
<<<<<<< HEAD
    let raw_obj = &*slf;

    // SAFETY: type objects for `T` and all ancestors of `T` are created the first time an
    // instance of `T` is created. Since `slf` is an instance of `T` the type objects must
    // have been created.
    let strategy = TypeObjectStrategy::assume_init();
=======
    let class_object: &PyClassObject<T> = unsafe { &*slf.cast() };
>>>>>>> 73136ea9

    let retval =
    // `#[pyclass(unsendable)]` types can only be deallocated by their own thread, so
    // do not traverse them if not on their owning thread :(
    if PyClassRecursiveOperations::<T>::check_threadsafe(raw_obj, strategy).is_ok()
    // ... and we cannot traverse a type which might be being mutated by a Rust thread
    && T::PyClassMutability::borrow_checker(raw_obj, strategy).try_borrow().is_ok() {
        struct TraverseGuard<'a, Cls: PyClassImpl>(&'a ffi::PyObject, PhantomData<Cls>);
        impl<Cls: PyClassImpl> Drop for TraverseGuard<'_, Cls> {
            fn drop(&mut self) {
                let borrow_checker = Cls::PyClassMutability::borrow_checker(
                    self.0,
                    unsafe { TypeObjectStrategy::assume_init() }
                );
                borrow_checker.release_borrow();
            }
        }

        // `.try_borrow()` above created a borrow, we need to release it when we're done
        // traversing the object. This allows us to read `instance` safely.
<<<<<<< HEAD
        let _guard: TraverseGuard<'_, T> = TraverseGuard(raw_obj, PhantomData);
        let instance  = PyObjectLayout::get_data::<T>(raw_obj, strategy);
=======
        let _guard = TraverseGuard(class_object);
        let instance = unsafe {&*class_object.contents.value.get()};
>>>>>>> 73136ea9

        let visit = PyVisit { visit, arg, _guard: PhantomData };

        match catch_unwind(AssertUnwindSafe(move || impl_(instance, visit))) {
            Ok(Ok(())) => 0,
            Ok(Err(traverse_error)) => traverse_error.into_inner(),
            Err(_err) => -1,
        }
    } else {
        0
    };

    // Drop lock before trap just in case dropping lock panics
    drop(lock);
    trap.disarm();
    retval
}

/// Call super-type traverse method, if necessary.
///
/// Adapted from <https://github.com/cython/cython/blob/7acfb375fb54a033f021b0982a3cd40c34fb22ac/Cython/Utility/ExtensionTypes.c#L386>
///
/// TODO: There are possible optimizations over looking up the base type in this way
/// - if the base type is known in this module, can potentially look it up directly in module state
///   (when we have it)
/// - if the base type is a Python builtin, can jut call the C function directly
/// - if the base type is a PyO3 type defined in the same module, can potentially do similar to
///   tp_alloc where we solve this at compile time
unsafe fn call_super_traverse(
    obj: *mut ffi::PyObject,
    visit: ffi::visitproc,
    arg: *mut c_void,
    current_traverse: ffi::traverseproc,
) -> c_int {
    // SAFETY: in this function here it's ok to work with raw type objects `ffi::Py_TYPE`
    // because the GC is running and so
    // - (a) we cannot do refcounting and
    // - (b) the type of the object cannot change.
    let mut ty = unsafe { ffi::Py_TYPE(obj) };
    let mut traverse: Option<ffi::traverseproc>;

    // First find the current type by the current_traverse function
    loop {
        traverse = unsafe { get_slot(ty, TP_TRAVERSE) };
        if traverse_eq(traverse, current_traverse) {
            break;
        }
        ty = unsafe { get_slot(ty, TP_BASE) };
        if ty.is_null() {
            // FIXME: return an error if current type not in the MRO? Should be impossible.
            return 0;
        }
    }

    // Get first base which has a different traverse function
    while traverse_eq(traverse, current_traverse) {
        ty = unsafe { get_slot(ty, TP_BASE) };
        if ty.is_null() {
            break;
        }
        traverse = unsafe { get_slot(ty, TP_TRAVERSE) };
    }

    // If we found a type with a different traverse function, call it
    if let Some(traverse) = traverse {
        return unsafe { traverse(obj, visit, arg) };
    }

    // FIXME same question as cython: what if the current type is not in the MRO?
    0
}

/// Calls an implementation of __clear__ for tp_clear
pub unsafe fn _call_clear(
    slf: *mut ffi::PyObject,
    impl_: for<'py> unsafe fn(Python<'py>, *mut ffi::PyObject) -> PyResult<()>,
    current_clear: ffi::inquiry,
) -> c_int {
    unsafe {
        trampoline::trampoline(move |py| {
            let super_retval = call_super_clear(py, slf, current_clear);
            if super_retval != 0 {
                return Err(PyErr::fetch(py));
            }
            impl_(py, slf)?;
            Ok(0)
        })
    }
}

/// Call super-type traverse method, if necessary.
///
/// Adapted from <https://github.com/cython/cython/blob/7acfb375fb54a033f021b0982a3cd40c34fb22ac/Cython/Utility/ExtensionTypes.c#L386>
///
/// TODO: There are possible optimizations over looking up the base type in this way
/// - if the base type is known in this module, can potentially look it up directly in module state
///   (when we have it)
/// - if the base type is a Python builtin, can jut call the C function directly
/// - if the base type is a PyO3 type defined in the same module, can potentially do similar to
///   tp_alloc where we solve this at compile time
unsafe fn call_super_clear(
    py: Python<'_>,
    obj: *mut ffi::PyObject,
    current_clear: ffi::inquiry,
) -> c_int {
    let mut ty = unsafe { PyType::from_borrowed_type_ptr(py, ffi::Py_TYPE(obj)) };
    let mut clear: Option<ffi::inquiry>;

    // First find the current type by the current_clear function
    loop {
        clear = ty.get_slot(TP_CLEAR);
        if clear_eq(clear, current_clear) {
            break;
        }
        let base = ty.get_slot(TP_BASE);
        if base.is_null() {
            // FIXME: return an error if current type not in the MRO? Should be impossible.
            return 0;
        }
        ty = unsafe { PyType::from_borrowed_type_ptr(py, base) };
    }

    // Get first base which has a different clear function
    while clear_eq(clear, current_clear) {
        let base = ty.get_slot(TP_BASE);
        if base.is_null() {
            break;
        }
        ty = unsafe { PyType::from_borrowed_type_ptr(py, base) };
        clear = ty.get_slot(TP_CLEAR);
    }

    // If we found a type with a different clear function, call it
    if let Some(clear) = clear {
        return unsafe { clear(obj) };
    }

    // FIXME same question as cython: what if the current type is not in the MRO?
    0
}

// Autoref-based specialization for handling `__next__` returning `Option`

pub struct IterBaseTag;

impl IterBaseTag {
    #[inline]
    pub fn convert<'py, Value, Target>(self, py: Python<'py>, value: Value) -> PyResult<Target>
    where
        Value: IntoPyCallbackOutput<'py, Target>,
    {
        value.convert(py)
    }
}

pub trait IterBaseKind {
    #[inline]
    fn iter_tag(&self) -> IterBaseTag {
        IterBaseTag
    }
}

impl<Value> IterBaseKind for &Value {}

pub struct IterOptionTag;

impl IterOptionTag {
    #[inline]
    pub fn convert<'py, Value>(
        self,
        py: Python<'py>,
        value: Option<Value>,
    ) -> PyResult<*mut ffi::PyObject>
    where
        Value: IntoPyCallbackOutput<'py, *mut ffi::PyObject>,
    {
        match value {
            Some(value) => value.convert(py),
            None => Ok(null_mut()),
        }
    }
}

pub trait IterOptionKind {
    #[inline]
    fn iter_tag(&self) -> IterOptionTag {
        IterOptionTag
    }
}

impl<Value> IterOptionKind for Option<Value> {}

pub struct IterResultOptionTag;

impl IterResultOptionTag {
    #[inline]
    pub fn convert<'py, Value, Error>(
        self,
        py: Python<'py>,
        value: Result<Option<Value>, Error>,
    ) -> PyResult<*mut ffi::PyObject>
    where
        Value: IntoPyCallbackOutput<'py, *mut ffi::PyObject>,
        Error: Into<PyErr>,
    {
        match value {
            Ok(Some(value)) => value.convert(py),
            Ok(None) => Ok(null_mut()),
            Err(err) => Err(err.into()),
        }
    }
}

pub trait IterResultOptionKind {
    #[inline]
    fn iter_tag(&self) -> IterResultOptionTag {
        IterResultOptionTag
    }
}

impl<Value, Error> IterResultOptionKind for Result<Option<Value>, Error> {}

// Autoref-based specialization for handling `__anext__` returning `Option`

pub struct AsyncIterBaseTag;

impl AsyncIterBaseTag {
    #[inline]
    pub fn convert<'py, Value, Target>(self, py: Python<'py>, value: Value) -> PyResult<Target>
    where
        Value: IntoPyCallbackOutput<'py, Target>,
    {
        value.convert(py)
    }
}

pub trait AsyncIterBaseKind {
    #[inline]
    fn async_iter_tag(&self) -> AsyncIterBaseTag {
        AsyncIterBaseTag
    }
}

impl<Value> AsyncIterBaseKind for &Value {}

pub struct AsyncIterOptionTag;

impl AsyncIterOptionTag {
    #[inline]
    pub fn convert<'py, Value>(
        self,
        py: Python<'py>,
        value: Option<Value>,
    ) -> PyResult<*mut ffi::PyObject>
    where
        Value: IntoPyCallbackOutput<'py, *mut ffi::PyObject>,
    {
        match value {
            Some(value) => value.convert(py),
            None => Err(PyStopAsyncIteration::new_err(())),
        }
    }
}

pub trait AsyncIterOptionKind {
    #[inline]
    fn async_iter_tag(&self) -> AsyncIterOptionTag {
        AsyncIterOptionTag
    }
}

impl<Value> AsyncIterOptionKind for Option<Value> {}

pub struct AsyncIterResultOptionTag;

impl AsyncIterResultOptionTag {
    #[inline]
    pub fn convert<'py, Value, Error>(
        self,
        py: Python<'py>,
        value: Result<Option<Value>, Error>,
    ) -> PyResult<*mut ffi::PyObject>
    where
        Value: IntoPyCallbackOutput<'py, *mut ffi::PyObject>,
        Error: Into<PyErr>,
    {
        match value {
            Ok(Some(value)) => value.convert(py),
            Ok(None) => Err(PyStopAsyncIteration::new_err(())),
            Err(err) => Err(err.into()),
        }
    }
}

pub trait AsyncIterResultOptionKind {
    #[inline]
    fn async_iter_tag(&self) -> AsyncIterResultOptionTag {
        AsyncIterResultOptionTag
    }
}

impl<Value, Error> AsyncIterResultOptionKind for Result<Option<Value>, Error> {}

/// Used in `#[classmethod]` to pass the class object to the method
/// and also in `#[pyfunction(pass_module)]`.
///
/// This is a wrapper to avoid implementing `From<Bound>` for GIL Refs.
///
/// Once the GIL Ref API is fully removed, it should be possible to simplify
/// this to just `&'a Bound<'py, T>` and `From` implementations.
pub struct BoundRef<'a, 'py, T>(pub &'a Bound<'py, T>);

impl<'a, 'py> BoundRef<'a, 'py, PyAny> {
    pub unsafe fn ref_from_ptr(py: Python<'py>, ptr: &'a *mut ffi::PyObject) -> Self {
        unsafe { BoundRef(Bound::ref_from_ptr(py, ptr)) }
    }

    pub unsafe fn ref_from_ptr_or_opt(
        py: Python<'py>,
        ptr: &'a *mut ffi::PyObject,
    ) -> Option<Self> {
        unsafe { Bound::ref_from_ptr_or_opt(py, ptr).as_ref().map(BoundRef) }
    }

    pub fn downcast<T: PyTypeCheck>(self) -> Result<BoundRef<'a, 'py, T>, DowncastError<'a, 'py>> {
        self.0.downcast::<T>().map(BoundRef)
    }

    pub unsafe fn downcast_unchecked<T>(self) -> BoundRef<'a, 'py, T> {
        unsafe { BoundRef(self.0.downcast_unchecked::<T>()) }
    }
}

impl<'a, 'py, T: PyClass> TryFrom<BoundRef<'a, 'py, T>> for PyRef<'py, T> {
    type Error = PyBorrowError;
    #[inline]
    fn try_from(value: BoundRef<'a, 'py, T>) -> Result<Self, Self::Error> {
        value.0.try_borrow()
    }
}

impl<'a, 'py, T: PyClass<Frozen = False>> TryFrom<BoundRef<'a, 'py, T>> for PyRefMut<'py, T> {
    type Error = PyBorrowMutError;
    #[inline]
    fn try_from(value: BoundRef<'a, 'py, T>) -> Result<Self, Self::Error> {
        value.0.try_borrow_mut()
    }
}

impl<'a, 'py, T> From<BoundRef<'a, 'py, T>> for Bound<'py, T> {
    #[inline]
    fn from(bound: BoundRef<'a, 'py, T>) -> Self {
        bound.0.clone()
    }
}

impl<'a, 'py, T> From<BoundRef<'a, 'py, T>> for &'a Bound<'py, T> {
    #[inline]
    fn from(bound: BoundRef<'a, 'py, T>) -> Self {
        bound.0
    }
}

impl<T> From<BoundRef<'_, '_, T>> for Py<T> {
    #[inline]
    fn from(bound: BoundRef<'_, '_, T>) -> Self {
        bound.0.clone().unbind()
    }
}

impl<'py, T> std::ops::Deref for BoundRef<'_, 'py, T> {
    type Target = Bound<'py, T>;
    #[inline]
    fn deref(&self) -> &Self::Target {
        self.0
    }
}

pub unsafe fn tp_new_impl<T: PyClass>(
    py: Python<'_>,
    initializer: PyClassInitializer<T>,
    target_type: *mut ffi::PyTypeObject,
) -> PyResult<*mut ffi::PyObject> {
    unsafe {
        initializer
            .create_class_object_of_type(py, target_type)
            .map(Bound::into_ptr)
    }
}

#[cfg(test)]
mod tests {
    #[test]
    #[cfg(any(Py_3_10, not(Py_LIMITED_API)))]
    fn test_fastcall_function_with_keywords() {
        use super::PyMethodDef;
        use crate::types::{PyAnyMethods, PyCFunction};
        use crate::{ffi, Python};

        Python::with_gil(|py| {
            unsafe extern "C" fn accepts_no_arguments(
                _slf: *mut ffi::PyObject,
                _args: *const *mut ffi::PyObject,
                nargs: ffi::Py_ssize_t,
                kwargs: *mut ffi::PyObject,
            ) -> *mut ffi::PyObject {
                assert_eq!(nargs, 0);
                assert!(kwargs.is_null());
                unsafe { Python::assume_gil_acquired().None().into_ptr() }
            }

            let f = PyCFunction::internal_new(
                py,
                &PyMethodDef::fastcall_cfunction_with_keywords(
                    ffi::c_str!("test"),
                    accepts_no_arguments,
                    ffi::c_str!("doc"),
                ),
                None,
            )
            .unwrap();

            f.call0().unwrap();
        });
    }
}<|MERGE_RESOLUTION|>--- conflicted
+++ resolved
@@ -304,16 +304,12 @@
 
     // SAFETY: `slf` is a valid Python object pointer to a class object of type T, and
     // traversal is running so no mutations can occur.
-<<<<<<< HEAD
     let raw_obj = &*slf;
 
     // SAFETY: type objects for `T` and all ancestors of `T` are created the first time an
     // instance of `T` is created. Since `slf` is an instance of `T` the type objects must
     // have been created.
     let strategy = TypeObjectStrategy::assume_init();
-=======
-    let class_object: &PyClassObject<T> = unsafe { &*slf.cast() };
->>>>>>> 73136ea9
 
     let retval =
     // `#[pyclass(unsendable)]` types can only be deallocated by their own thread, so
@@ -334,13 +330,8 @@
 
         // `.try_borrow()` above created a borrow, we need to release it when we're done
         // traversing the object. This allows us to read `instance` safely.
-<<<<<<< HEAD
         let _guard: TraverseGuard<'_, T> = TraverseGuard(raw_obj, PhantomData);
         let instance  = PyObjectLayout::get_data::<T>(raw_obj, strategy);
-=======
-        let _guard = TraverseGuard(class_object);
-        let instance = unsafe {&*class_object.contents.value.get()};
->>>>>>> 73136ea9
 
         let visit = PyVisit { visit, arg, _guard: PhantomData };
 
