--- conflicted
+++ resolved
@@ -4,29 +4,17 @@
     coroutine::{cancel::ThrowCallback, Coroutine},
     instance::Bound,
     types::PyString,
-<<<<<<< HEAD
-    IntoPyObject, PyResult, Python,
-};
-
-pub fn new_coroutine<'py, F, T>(
-=======
-    Py, PyAny, PyClass, PyErr, PyResult, Python,
+    Py, PyAny, PyResult, Python,
 };
 
 pub fn new_coroutine<'py, F>(
->>>>>>> 7c8f8aab
     name: &Bound<'py, PyString>,
     qualname_prefix: Option<&'static str>,
     throw_callback: Option<ThrowCallback>,
     future: F,
 ) -> Coroutine
 where
-<<<<<<< HEAD
-    F: Future<Output = PyResult<T>> + Send + 'static,
-    T: IntoPyObject<'py>,
-=======
-    F: Future<Output = Result<Py<PyAny>, PyErr>> + Send + 'static,
->>>>>>> 7c8f8aab
+    F: Future<Output = PyResult<Py<PyAny>>> + Send + 'static,
 {
     Coroutine::new(Some(name.clone()), qualname_prefix, throw_callback, future)
 }
