--- conflicted
+++ resolved
@@ -50,7 +50,6 @@
             kwargs: Option<&Bound<'_, PyDict>>,
             override_tp_new: Option<ffi::newfunc>,
         ) -> PyResult<*mut ffi::PyObject> {
-<<<<<<< HEAD
             let tp_new = if let Some(tp_new) = override_tp_new {
                 tp_new
             } else {
@@ -63,29 +62,6 @@
                         PyTypeError::new_err("cannot construct type that does not define __new__")
                     })?
             };
-=======
-            // HACK (due to FIXME below): PyBaseObject_Type's tp_new isn't happy with NULL arguments
-            let is_base_object = ptr::eq(type_object, ptr::addr_of!(ffi::PyBaseObject_Type));
-            let subtype_borrowed: Borrowed<'_, '_, PyType> = unsafe {
-                subtype
-                    .cast::<ffi::PyObject>()
-                    .assume_borrowed_unchecked(py)
-                    .downcast_unchecked()
-            };
-
-            if is_base_object {
-                let alloc = subtype_borrowed
-                    .get_slot(TP_ALLOC)
-                    .unwrap_or(ffi::PyType_GenericAlloc);
-
-                let obj = unsafe { alloc(subtype, 0) };
-                return if obj.is_null() {
-                    Err(PyErr::fetch(py))
-                } else {
-                    Ok(obj)
-                };
-            }
->>>>>>> 73136ea9
 
             let obj = tp_new(
                 subtype,
@@ -95,7 +71,6 @@
                     .unwrap_or(std::ptr::null_mut()),
             );
 
-<<<<<<< HEAD
             if obj.is_null() {
                 Err(PyErr::fetch(py))
             } else {
@@ -110,29 +85,6 @@
             kwargs,
             T::OVERRIDE_TP_NEW,
         )
-=======
-            #[cfg(not(Py_LIMITED_API))]
-            {
-                match unsafe { (*type_object).tp_new } {
-                    // FIXME: Call __new__ with actual arguments
-                    Some(newfunc) => {
-                        let obj =
-                            unsafe { newfunc(subtype, std::ptr::null_mut(), std::ptr::null_mut()) };
-                        if obj.is_null() {
-                            Err(PyErr::fetch(py))
-                        } else {
-                            Ok(obj)
-                        }
-                    }
-                    None => Err(crate::exceptions::PyTypeError::new_err(
-                        "base type without tp_new",
-                    )),
-                }
-            }
-        }
-        let type_object = T::type_object_raw(py);
-        unsafe { inner(py, type_object, subtype) }
->>>>>>> 73136ea9
     }
 
     #[inline]
