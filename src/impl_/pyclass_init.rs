//! Contains initialization utilities for `#[pyclass]`.
use crate::ffi_ptr_ext::FfiPtrExt;
use crate::internal::get_slot::TP_ALLOC;
use crate::pycell::layout::{PyClassObjectContents, PyObjectLayout, TypeObjectStrategy};
use crate::types::PyType;
use crate::{ffi, Borrowed, PyClass, PyErr, PyResult, Python};
use crate::{ffi::PyTypeObject, sealed::Sealed, type_object::PyTypeInfo};
use std::any::TypeId;
use std::marker::PhantomData;
use std::ptr;

pub unsafe fn initialize_with_default<T: PyClass + Default>(
    py: Python<'_>,
    obj: *mut ffi::PyObject,
) {
    // only sets the PyClassContents of the 'most derived type'
    // so any parent pyclasses would remain uninitialized.
    assert!(
        TypeId::of::<T::BaseNativeType>() == TypeId::of::<T::BaseType>(),
        "initialize_with_default does not currently support multi-level inheritance"
    );
    std::ptr::write(
        PyObjectLayout::get_contents_ptr::<T>(obj, TypeObjectStrategy::lazy(py)),
        PyClassObjectContents::new(T::default()),
    );
}

/// Initializer for Python types.
///
/// This trait is intended to use internally for distinguishing `#[pyclass]` and
/// Python native types.
pub trait PyObjectInit<T>: Sized + Sealed {
    /// # Safety
    /// - `subtype` must be a valid pointer to a type object of T or a subclass.
    unsafe fn into_new_object(
        self,
        py: Python<'_>,
        subtype: *mut PyTypeObject,
    ) -> PyResult<*mut ffi::PyObject>;

    #[doc(hidden)]
    fn can_be_subclassed(&self) -> bool;
}

/// Initializer for Python native types, like `PyDict`.
pub struct PyNativeTypeInitializer<T: PyTypeInfo>(pub PhantomData<T>);

impl<T: PyTypeInfo> PyObjectInit<T> for PyNativeTypeInitializer<T> {
    unsafe fn into_new_object(
        self,
        py: Python<'_>,
        subtype: *mut PyTypeObject,
    ) -> PyResult<*mut ffi::PyObject> {
        unsafe fn inner(
            py: Python<'_>,
            type_object: *mut PyTypeObject,
            subtype: *mut PyTypeObject,
        ) -> PyResult<*mut ffi::PyObject> {
<<<<<<< HEAD
            // HACK (due to FIXME below): PyBaseObject_Type and PyType_Type tp_new aren't happy with NULL arguments
            let is_base_object = type_object == std::ptr::addr_of_mut!(ffi::PyBaseObject_Type);
            let is_metaclass = type_object == std::ptr::addr_of_mut!(ffi::PyType_Type);

            if is_base_object || is_metaclass {
                let subtype_borrowed: Borrowed<'_, '_, PyType> = subtype
                    .cast::<ffi::PyObject>()
                    .assume_borrowed_unchecked(py)
                    .downcast_unchecked();
=======
            // HACK (due to FIXME below): PyBaseObject_Type's tp_new isn't happy with NULL arguments
            let is_base_object = ptr::eq(type_object, ptr::addr_of!(ffi::PyBaseObject_Type));
            let subtype_borrowed: Borrowed<'_, '_, PyType> = unsafe {
                subtype
                    .cast::<ffi::PyObject>()
                    .assume_borrowed_unchecked(py)
                    .downcast_unchecked()
            };
>>>>>>> 73136ea9

                let alloc = subtype_borrowed
                    .get_slot(TP_ALLOC)
                    .unwrap_or(ffi::PyType_GenericAlloc);

                let obj = unsafe { alloc(subtype, 0) };
                return if obj.is_null() {
                    Err(PyErr::fetch(py))
                } else {
                    Ok(obj)
                };
            }

            #[cfg(Py_LIMITED_API)]
            unreachable!("subclassing native types is not possible with the `abi3` feature");

            #[cfg(not(Py_LIMITED_API))]
            {
                match unsafe { (*type_object).tp_new } {
                    // FIXME: Call __new__ with actual arguments
                    Some(newfunc) => {
                        let obj =
                            unsafe { newfunc(subtype, std::ptr::null_mut(), std::ptr::null_mut()) };
                        if obj.is_null() {
                            Err(PyErr::fetch(py))
                        } else {
                            Ok(obj)
                        }
                    }
                    None => Err(crate::exceptions::PyTypeError::new_err(
                        "base type without tp_new",
                    )),
                }
            }
        }
        let type_object = T::type_object_raw(py);
        unsafe { inner(py, type_object, subtype) }
    }

    #[inline]
    fn can_be_subclassed(&self) -> bool {
        true
    }
}<|MERGE_RESOLUTION|>--- conflicted
+++ resolved
@@ -56,26 +56,18 @@
             type_object: *mut PyTypeObject,
             subtype: *mut PyTypeObject,
         ) -> PyResult<*mut ffi::PyObject> {
-<<<<<<< HEAD
             // HACK (due to FIXME below): PyBaseObject_Type and PyType_Type tp_new aren't happy with NULL arguments
-            let is_base_object = type_object == std::ptr::addr_of_mut!(ffi::PyBaseObject_Type);
-            let is_metaclass = type_object == std::ptr::addr_of_mut!(ffi::PyType_Type);
+            let is_base_object =
+                ptr::eq(type_object, std::ptr::addr_of_mut!(ffi::PyBaseObject_Type));
+            let is_metaclass = ptr::eq(type_object, std::ptr::addr_of_mut!(ffi::PyType_Type));
 
             if is_base_object || is_metaclass {
-                let subtype_borrowed: Borrowed<'_, '_, PyType> = subtype
-                    .cast::<ffi::PyObject>()
-                    .assume_borrowed_unchecked(py)
-                    .downcast_unchecked();
-=======
-            // HACK (due to FIXME below): PyBaseObject_Type's tp_new isn't happy with NULL arguments
-            let is_base_object = ptr::eq(type_object, ptr::addr_of!(ffi::PyBaseObject_Type));
-            let subtype_borrowed: Borrowed<'_, '_, PyType> = unsafe {
-                subtype
-                    .cast::<ffi::PyObject>()
-                    .assume_borrowed_unchecked(py)
-                    .downcast_unchecked()
-            };
->>>>>>> 73136ea9
+                let subtype_borrowed: Borrowed<'_, '_, PyType> = unsafe {
+                    subtype
+                        .cast::<ffi::PyObject>()
+                        .assume_borrowed_unchecked(py)
+                        .downcast_unchecked()
+                };
 
                 let alloc = subtype_borrowed
                     .get_slot(TP_ALLOC)
