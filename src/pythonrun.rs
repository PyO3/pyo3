// Copyright (c) 2017-present PyO3 Project and Contributors
<<<<<<< HEAD
use spin;
use std::{any, marker, mem, rc, sync};

use ffi;
use objects::PyObjectRef;
use python::Python;
=======
use crate::ffi;
use crate::python::Python;
use crate::types::PyObjectRef;
use spin;
use std::ptr::NonNull;
use std::{any, marker, rc, sync};
>>>>>>> c9d9e80a

static START: sync::Once = sync::ONCE_INIT;
static START_PYO3: sync::Once = sync::ONCE_INIT;

/// Prepares the use of Python in a free-threaded context.
///
/// If the Python interpreter is not already initialized, this function
/// will initialize it with disabled signal handling
/// (Python will not raise the `KeyboardInterrupt` exception).
/// Python signal handling depends on the notion of a 'main thread', which must be
/// the thread that initializes the Python interpreter.
///
/// If both the Python interpreter and Python threading are already initialized,
/// this function has no effect.
///
/// # Panic
/// If the Python interpreter is initialized but Python threading is not,
/// a panic occurs.
/// It is not possible to safely access the Python runtime unless the main
/// thread (the thread which originally initialized Python) also initializes
/// threading.
///
/// When writing an extension module, the `#[pymodule]` macro
/// will ensure that Python threading is initialized.
///
pub fn prepare_freethreaded_python() {
    // Protect against race conditions when Python is not yet initialized
    // and multiple threads concurrently call 'prepare_freethreaded_python()'.
    // Note that we do not protect against concurrent initialization of the Python runtime
    // by other users of the Python C API.
    START.call_once(|| unsafe {
        if ffi::Py_IsInitialized() != 0 {
            // If Python is already initialized, we expect Python threading to also be initialized,
            // as we can't make the existing Python main thread acquire the GIL.
            assert_ne!(ffi::PyEval_ThreadsInitialized(), 0);
        } else {
            // If Python isn't initialized yet, we expect that Python threading
            // isn't initialized either.
            #[cfg(not(Py_3_7))]
            assert_eq!(ffi::PyEval_ThreadsInitialized(), 0);
            // Initialize Python.
            // We use Py_InitializeEx() with initsigs=0 to disable Python signal handling.
            // Signal handling depends on the notion of a 'main thread', which doesn't exist in this case.
            // Note that the 'main thread' notion in Python isn't documented properly;
            // and running Python without one is not officially supported.
            ffi::Py_InitializeEx(0);
            ffi::PyEval_InitThreads();
            // PyEval_InitThreads() will acquire the GIL,
            // but we don't want to hold it at this point
            // (it's not acquired in the other code paths)
            // So immediately release the GIL:
            let _thread_state = ffi::PyEval_SaveThread();
            // Note that the PyThreadState returned by PyEval_SaveThread is also held in TLS by the Python runtime,
            // and will be restored by PyGILState_Ensure.
        }

        init_once();
    });
}

#[doc(hidden)]
pub fn init_once() {
    START_PYO3.call_once(|| unsafe {
        // initialize release pool
        POOL = Box::into_raw(Box::new(ReleasePool::new()));
    });
}

/// RAII type that represents the Global Interpreter Lock acquisition.
///
/// # Example
/// ```
/// use pyo3::Python;
///
/// {
///     let gil_guard = Python::acquire_gil();
///     let py = gil_guard.python();
/// } // GIL is released when gil_guard is dropped
/// ```
#[must_use]
pub struct GILGuard {
    owned: usize,
    borrowed: usize,
    gstate: ffi::PyGILState_STATE,
    // hack to opt out of Send on stable rust, which doesn't
    // have negative impls
    no_send: marker::PhantomData<rc::Rc<()>>,
}

/// The Drop implementation for `GILGuard` will release the GIL.
impl Drop for GILGuard {
    fn drop(&mut self) {
        unsafe {
            let pool: &'static mut ReleasePool = &mut *POOL;
            pool.drain(self.owned, self.borrowed, true);

            ffi::PyGILState_Release(self.gstate);
        }
    }
}

/// Release pool
struct ReleasePool {
    owned: ArrayList<NonNull<ffi::PyObject>>,
    borrowed: ArrayList<NonNull<ffi::PyObject>>,
    pointers: *mut Vec<NonNull<ffi::PyObject>>,
    obj: Vec<Box<any::Any>>,
    p: spin::Mutex<*mut Vec<NonNull<ffi::PyObject>>>,
}

impl ReleasePool {
    fn new() -> ReleasePool {
        ReleasePool {
            owned: ArrayList::new(),
            borrowed: ArrayList::new(),
            pointers: Box::into_raw(Box::new(Vec::with_capacity(256))),
            obj: Vec::with_capacity(8),
            p: spin::Mutex::new(Box::into_raw(Box::new(Vec::with_capacity(256)))),
        }
    }

    unsafe fn release_pointers(&mut self) {
        let mut v = self.p.lock();
        let vec = &mut **v;
        if vec.is_empty() {
            return;
        }

        // switch vectors
        std::mem::swap(&mut self.pointers, &mut *v);
        drop(v);

        // release PyObjects
        for ptr in vec.iter_mut() {
            ffi::Py_DECREF(ptr.as_ptr());
        }
        vec.set_len(0);
    }

    pub unsafe fn drain(&mut self, owned: usize, borrowed: usize, pointers: bool) {
        // Release owned objects(call decref)
        while owned < self.owned.len() {
            let last = self.owned.pop_back().unwrap();
            ffi::Py_DECREF(last.as_ptr());
        }
        // Release borrowed objects(don't call decref)
        self.borrowed.truncate(borrowed);

        if pointers {
            self.release_pointers();
        }

        self.obj.clear();
    }
}

static mut POOL: *mut ReleasePool = ::std::ptr::null_mut();

#[doc(hidden)]
pub struct GILPool {
    owned: usize,
    borrowed: usize,
    pointers: bool,
    no_send: marker::PhantomData<rc::Rc<()>>,
}

impl Default for GILPool {
    #[inline]
    fn default() -> GILPool {
        let p: &'static mut ReleasePool = unsafe { &mut *POOL };
        GILPool {
            owned: p.owned.len(),
            borrowed: p.borrowed.len(),
            pointers: true,
            no_send: marker::PhantomData,
        }
    }
}

impl GILPool {
    #[inline]
    pub fn new() -> GILPool {
        GILPool::default()
    }
    #[inline]
    pub fn new_no_pointers() -> GILPool {
        let p: &'static mut ReleasePool = unsafe { &mut *POOL };
        GILPool {
            owned: p.owned.len(),
            borrowed: p.borrowed.len(),
            pointers: false,
            no_send: marker::PhantomData,
        }
    }
}

impl Drop for GILPool {
    fn drop(&mut self) {
        unsafe {
            let pool: &'static mut ReleasePool = &mut *POOL;
            pool.drain(self.owned, self.borrowed, self.pointers);
        }
    }
}

pub unsafe fn register_any<'p, T: 'static>(obj: T) -> &'p T {
    let pool: &'static mut ReleasePool = &mut *POOL;

    pool.obj.push(Box::new(obj));
    pool.obj
        .last()
        .unwrap()
        .as_ref()
        .downcast_ref::<T>()
        .unwrap()
}

<<<<<<< HEAD
pub unsafe fn register_pointer(obj: *mut ffi::PyObject) {
    let pool: &'static mut ReleasePool = &mut *POOL;

    let mut v = pool.p.lock();
    let pool: &'static mut Vec<*mut ffi::PyObject> = &mut *(*v);
    pool.push(obj);
}

pub unsafe fn register_owned(_py: Python, obj: *mut ffi::PyObject) -> &PyObjectRef {
    let pool: &'static mut ReleasePool = &mut *POOL;
    pool.owned.push(obj);
    mem::transmute(&pool.owned[pool.owned.len() - 1])
}

pub unsafe fn register_borrowed(_py: Python, obj: *mut ffi::PyObject) -> &PyObjectRef {
    let pool: &'static mut ReleasePool = &mut *POOL;
    pool.borrowed.push(obj);
    mem::transmute(&pool.borrowed[pool.borrowed.len() - 1])
=======
pub unsafe fn register_pointer(obj: NonNull<ffi::PyObject>) {
    let pool = &mut *POOL;
    (**pool.p.lock()).push(obj);
}

pub unsafe fn register_owned(_py: Python, obj: NonNull<ffi::PyObject>) -> &PyObjectRef {
    let pool = &mut *POOL;
    &*(pool.owned.push_back(obj) as *const _ as *const PyObjectRef)
}

pub unsafe fn register_borrowed(_py: Python, obj: NonNull<ffi::PyObject>) -> &PyObjectRef {
    let pool = &mut *POOL;
    &*(pool.borrowed.push_back(obj) as *const _ as *const PyObjectRef)
>>>>>>> c9d9e80a
}

impl GILGuard {
    /// Acquires the global interpreter lock, which allows access to the Python runtime.
    ///
    /// If the Python runtime is not already initialized, this function will initialize it.
    /// See [prepare_freethreaded_python()](fn.prepare_freethreaded_python.html) for details.
    pub fn acquire() -> GILGuard {
        prepare_freethreaded_python();

        unsafe {
            let gstate = ffi::PyGILState_Ensure(); // acquire GIL
            let pool: &'static mut ReleasePool = &mut *POOL;
            GILGuard {
                owned: pool.owned.len(),
                borrowed: pool.borrowed.len(),
<<<<<<< HEAD
                gstate: gstate,
=======
                gstate,
>>>>>>> c9d9e80a
                no_send: marker::PhantomData,
            }
        }
    }

    /// Retrieves the marker type that proves that the GIL was acquired.
    #[inline]
    pub fn python(&self) -> Python {
        unsafe { Python::assume_gil_acquired() }
    }
}

use self::array_list::ArrayList;

mod array_list {
    use std::collections::LinkedList;
    use std::mem;

    const BLOCK_SIZE: usize = 256;

    /// A container type for Release Pool
    /// See #271 for why this is crated
    pub(super) struct ArrayList<T> {
        inner: LinkedList<[T; BLOCK_SIZE]>,
        length: usize,
    }

    impl<T: Clone> ArrayList<T> {
        pub fn new() -> Self {
            ArrayList {
                inner: LinkedList::new(),
                length: 0,
            }
        }
        pub fn push_back(&mut self, item: T) -> &T {
            let next_idx = self.next_idx();
            if next_idx == 0 {
                self.inner.push_back(unsafe { mem::uninitialized() });
            }
            self.inner.back_mut().unwrap()[next_idx] = item;
            self.length += 1;
            &self.inner.back().unwrap()[next_idx]
        }
        pub fn pop_back(&mut self) -> Option<T> {
            self.length -= 1;
            let current_idx = self.next_idx();
            if self.length >= BLOCK_SIZE && current_idx == 0 {
                let last_list = self.inner.pop_back()?;
                return Some(last_list[0].clone());
            }
            self.inner.back().map(|arr| arr[current_idx].clone())
        }
        pub fn len(&self) -> usize {
            self.length
        }
        pub fn truncate(&mut self, new_len: usize) {
            if self.length <= new_len {
                return;
            }
            while self.inner.len() > (new_len + BLOCK_SIZE - 1) / BLOCK_SIZE {
                self.inner.pop_back();
            }
            self.length = new_len;
        }
        fn next_idx(&self) -> usize {
            self.length % BLOCK_SIZE
        }
    }
}

#[cfg(test)]
mod test {
<<<<<<< HEAD
    use super::{GILPool, ReleasePool, POOL};
    use object::PyObject;
    use python::Python;
    use {ffi, pythonrun};
=======
    use super::{GILPool, NonNull, ReleasePool, POOL};
    use crate::conversion::ToPyObject;
    use crate::object::PyObject;
    use crate::python::{Python, ToPyPointer};
    use crate::{ffi, pythonrun};

    fn get_object() -> PyObject {
        // Convenience function for getting a single unique object
        let gil = Python::acquire_gil();
        let py = gil.python();

        let obj = py.eval("object()", None, None).unwrap();

        obj.to_object(py)
    }
>>>>>>> c9d9e80a

    #[test]
    fn test_owned() {
        pythonrun::init_once();

        unsafe {
            let p: &'static mut ReleasePool = &mut *POOL;

            let cnt;
            let empty;
            {
                let gil = Python::acquire_gil();
                let py = gil.python();

                empty = ffi::PyTuple_New(0);
                cnt = ffi::Py_REFCNT(empty) - 1;
                let _ = pythonrun::register_owned(py, NonNull::new(empty).unwrap());

                assert_eq!(p.owned.len(), 1);
            }
            {
                let _gil = Python::acquire_gil();
                assert_eq!(p.owned.len(), 0);
                assert_eq!(cnt, ffi::Py_REFCNT(empty));
            }
        }
    }

    #[test]
    fn test_owned_nested() {
        pythonrun::init_once();
        let gil = Python::acquire_gil();
        let py = gil.python();

        unsafe {
            let p: &'static mut ReleasePool = &mut *POOL;

            let cnt;
            let empty;
            {
                let _pool = GILPool::new();
                assert_eq!(p.owned.len(), 0);

                // empty tuple is singleton
                empty = ffi::PyTuple_New(0);
                cnt = ffi::Py_REFCNT(empty) - 1;

                let _ = pythonrun::register_owned(py, NonNull::new(empty).unwrap());

                assert_eq!(p.owned.len(), 1);

                {
                    let _pool = GILPool::new();
                    let empty = ffi::PyTuple_New(0);
                    let _ = pythonrun::register_owned(py, NonNull::new(empty).unwrap());
                    assert_eq!(p.owned.len(), 2);
                }
                assert_eq!(p.owned.len(), 1);
            }
            {
                assert_eq!(p.owned.len(), 0);
                assert_eq!(cnt, ffi::Py_REFCNT(empty));
            }
        }
    }

    #[test]
    fn test_borrowed() {
        pythonrun::init_once();

        unsafe {
            let p: &'static mut ReleasePool = &mut *POOL;

            let obj = get_object();
            let obj_ptr = obj.as_ptr();
            let cnt;
            {
                let gil = Python::acquire_gil();
                let py = gil.python();
                assert_eq!(p.borrowed.len(), 0);

                cnt = ffi::Py_REFCNT(obj_ptr);
                pythonrun::register_borrowed(py, NonNull::new(obj_ptr).unwrap());

                assert_eq!(p.borrowed.len(), 1);
                assert_eq!(ffi::Py_REFCNT(obj_ptr), cnt);
            }
            {
                let _gil = Python::acquire_gil();
                assert_eq!(p.borrowed.len(), 0);
                assert_eq!(ffi::Py_REFCNT(obj_ptr), cnt);
            }
        }
    }

    #[test]
    fn test_borrowed_nested() {
        pythonrun::init_once();

        unsafe {
            let p: &'static mut ReleasePool = &mut *POOL;

            let obj = get_object();
            let obj_ptr = obj.as_ptr();
            let cnt;
            {
                let gil = Python::acquire_gil();
                let py = gil.python();
                assert_eq!(p.borrowed.len(), 0);

                cnt = ffi::Py_REFCNT(obj_ptr);
                pythonrun::register_borrowed(py, NonNull::new(obj_ptr).unwrap());

                assert_eq!(p.borrowed.len(), 1);
                assert_eq!(ffi::Py_REFCNT(obj_ptr), cnt);

                {
                    let _pool = GILPool::new();
                    assert_eq!(p.borrowed.len(), 1);
                    pythonrun::register_borrowed(py, NonNull::new(obj_ptr).unwrap());
                    assert_eq!(p.borrowed.len(), 2);
                }

                assert_eq!(p.borrowed.len(), 1);
                assert_eq!(ffi::Py_REFCNT(obj_ptr), cnt);
            }
            {
                let _gil = Python::acquire_gil();
                assert_eq!(p.borrowed.len(), 0);
                assert_eq!(ffi::Py_REFCNT(obj_ptr), cnt);
            }
        }
    }

    #[test]
    fn test_pyobject_drop() {
        pythonrun::init_once();

        unsafe {
            let p: &'static mut ReleasePool = &mut *POOL;

            let ob;
            let cnt;
            let empty;
            {
                let gil = Python::acquire_gil();
                let py = gil.python();
                assert_eq!(p.owned.len(), 0);

                // empty tuple is singleton
                empty = ffi::PyTuple_New(0);
                cnt = ffi::Py_REFCNT(empty);
                ob = PyObject::from_owned_ptr(py, empty);
            }
            drop(ob);
            assert_eq!(cnt, ffi::Py_REFCNT(empty));

            {
                let _gil = Python::acquire_gil();
            }
            assert_eq!(cnt - 1, ffi::Py_REFCNT(empty));
        }
    }
}<|MERGE_RESOLUTION|>--- conflicted
+++ resolved
@@ -1,19 +1,10 @@
 // Copyright (c) 2017-present PyO3 Project and Contributors
-<<<<<<< HEAD
-use spin;
-use std::{any, marker, mem, rc, sync};
-
-use ffi;
-use objects::PyObjectRef;
-use python::Python;
-=======
 use crate::ffi;
 use crate::python::Python;
 use crate::types::PyObjectRef;
 use spin;
 use std::ptr::NonNull;
 use std::{any, marker, rc, sync};
->>>>>>> c9d9e80a
 
 static START: sync::Once = sync::ONCE_INIT;
 static START_PYO3: sync::Once = sync::ONCE_INIT;
@@ -231,26 +222,6 @@
         .unwrap()
 }
 
-<<<<<<< HEAD
-pub unsafe fn register_pointer(obj: *mut ffi::PyObject) {
-    let pool: &'static mut ReleasePool = &mut *POOL;
-
-    let mut v = pool.p.lock();
-    let pool: &'static mut Vec<*mut ffi::PyObject> = &mut *(*v);
-    pool.push(obj);
-}
-
-pub unsafe fn register_owned(_py: Python, obj: *mut ffi::PyObject) -> &PyObjectRef {
-    let pool: &'static mut ReleasePool = &mut *POOL;
-    pool.owned.push(obj);
-    mem::transmute(&pool.owned[pool.owned.len() - 1])
-}
-
-pub unsafe fn register_borrowed(_py: Python, obj: *mut ffi::PyObject) -> &PyObjectRef {
-    let pool: &'static mut ReleasePool = &mut *POOL;
-    pool.borrowed.push(obj);
-    mem::transmute(&pool.borrowed[pool.borrowed.len() - 1])
-=======
 pub unsafe fn register_pointer(obj: NonNull<ffi::PyObject>) {
     let pool = &mut *POOL;
     (**pool.p.lock()).push(obj);
@@ -264,7 +235,6 @@
 pub unsafe fn register_borrowed(_py: Python, obj: NonNull<ffi::PyObject>) -> &PyObjectRef {
     let pool = &mut *POOL;
     &*(pool.borrowed.push_back(obj) as *const _ as *const PyObjectRef)
->>>>>>> c9d9e80a
 }
 
 impl GILGuard {
@@ -281,11 +251,7 @@
             GILGuard {
                 owned: pool.owned.len(),
                 borrowed: pool.borrowed.len(),
-<<<<<<< HEAD
-                gstate: gstate,
-=======
                 gstate,
->>>>>>> c9d9e80a
                 no_send: marker::PhantomData,
             }
         }
@@ -358,12 +324,6 @@
 
 #[cfg(test)]
 mod test {
-<<<<<<< HEAD
-    use super::{GILPool, ReleasePool, POOL};
-    use object::PyObject;
-    use python::Python;
-    use {ffi, pythonrun};
-=======
     use super::{GILPool, NonNull, ReleasePool, POOL};
     use crate::conversion::ToPyObject;
     use crate::object::PyObject;
@@ -379,7 +339,6 @@
 
         obj.to_object(py)
     }
->>>>>>> c9d9e80a
 
     #[test]
     fn test_owned() {
