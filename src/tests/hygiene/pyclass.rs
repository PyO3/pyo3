--- conflicted
+++ resolved
@@ -67,35 +67,15 @@
     field: u32,
 }
 
-<<<<<<< HEAD
-#[crate::pyclass(str = "{x}, {y}, {z}")]
-#[pyo3(crate = "crate")]
-pub struct PointFmt {
-=======
 #[crate::pyclass(eq, ord)]
 #[pyo3(crate = "crate")]
 #[derive(PartialEq, PartialOrd)]
 pub struct PointEqOrd {
->>>>>>> c1f524f5
     x: u32,
     y: u32,
     z: u32,
 }
 
-<<<<<<< HEAD
-#[crate::pyclass(str)]
-#[pyo3(crate = "crate")]
-pub struct Point {
-    x: i32,
-    y: i32,
-    z: i32,
-}
-
-impl ::std::fmt::Display for Point {
-    fn fmt(&self, f: &mut ::std::fmt::Formatter<'_>) -> ::std::fmt::Result {
-        ::std::write!(f, "({}, {}, {})", self.x, self.y, self.z)
-    }
-=======
 #[crate::pyclass(eq, ord)]
 #[pyo3(crate = "crate")]
 #[derive(PartialEq, PartialOrd)]
@@ -110,5 +90,26 @@
 pub enum TupleEnumEqOrd {
     Variant1(u32, u32),
     Variant2(u32),
->>>>>>> c1f524f5
+}
+
+#[crate::pyclass(str = "{x}, {y}, {z}")]
+#[pyo3(crate = "crate")]
+pub struct PointFmt {
+    x: u32,
+    y: u32,
+    z: u32,
+}
+
+#[crate::pyclass(str)]
+#[pyo3(crate = "crate")]
+pub struct Point {
+    x: i32,
+    y: i32,
+    z: i32,
+}
+
+impl ::std::fmt::Display for Point {
+    fn fmt(&self, f: &mut ::std::fmt::Formatter<'_>) -> ::std::fmt::Result {
+        ::std::write!(f, "({}, {}, {})", self.x, self.y, self.z)
+    }
 }