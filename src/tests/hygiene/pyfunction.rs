#[crate::pyfunction]
#[pyo3(crate = "crate")]
fn do_something(x: i32) -> crate::PyResult<i32> {
    ::std::result::Result::Ok(x)
}

#[crate::pyfunction]
<<<<<<< HEAD
#[pyo3(crate = "crate")]
#[pyo3(warn(message = "This is a warning message"))]
fn function_with_warning() {}

#[crate::pyfunction(crate = "crate")]
#[pyo3(warn(message = "This is a warning message with custom category", category = crate::exceptions::PyFutureWarning))]
fn function_with_warning_and_category() {}

#[crate::pyfunction(crate = "crate")]
#[pyo3(deprecated = "This function is deprecated")]
fn deprecated_function() {}

#[crate::pyfunction(crate = "crate")]
#[pyo3(warn(message = "This is a warning message"))]
#[pyo3(warn(message = "This is another warning message", category = crate::exceptions::PyFutureWarning))]
fn multiple_warning_function() {}

#[crate::pyfunction(crate = "crate")]
#[pyo3(warn(message = "This is a warning message"))]
#[pyo3(deprecated = "This function is deprecated")]
fn deprecated_and_warning_function() {}
=======
#[pyo3(crate = "crate", name = "check5012")]
fn check_5012(x: i32) -> crate::PyResult<i32> {
    ::std::result::Result::Ok(x)
}
>>>>>>> b2ee6b6b

#[test]
fn invoke_wrap_pyfunction() {
    crate::Python::with_gil(|py| {
        let func = crate::wrap_pyfunction!(do_something, py).unwrap();
        crate::py_run!(py, func, r#"func(5)"#);
    });
}<|MERGE_RESOLUTION|>--- conflicted
+++ resolved
@@ -5,7 +5,12 @@
 }
 
 #[crate::pyfunction]
-<<<<<<< HEAD
+#[pyo3(crate = "crate", name = "check5012")]
+fn check_5012(x: i32) -> crate::PyResult<i32> {
+    ::std::result::Result::Ok(x)
+}
+
+#[crate::pyfunction]
 #[pyo3(crate = "crate")]
 #[pyo3(warn(message = "This is a warning message"))]
 fn function_with_warning() {}
@@ -27,12 +32,6 @@
 #[pyo3(warn(message = "This is a warning message"))]
 #[pyo3(deprecated = "This function is deprecated")]
 fn deprecated_and_warning_function() {}
-=======
-#[pyo3(crate = "crate", name = "check5012")]
-fn check_5012(x: i32) -> crate::PyResult<i32> {
-    ::std::result::Result::Ok(x)
-}
->>>>>>> b2ee6b6b
 
 #[test]
 fn invoke_wrap_pyfunction() {
