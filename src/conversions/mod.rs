//! This module contains conversions between various Rust object and their representation in Python.

mod array;
pub mod eyre;
pub mod hashbrown;
pub mod indexmap;
pub mod num_bigint;
pub mod num_complex;
mod osstr;
mod path;
<<<<<<< HEAD
#[cfg(feature = "anyhow")]
pub mod anyhow;
=======
pub mod serde;
>>>>>>> 7087ee11
<|MERGE_RESOLUTION|>--- conflicted
+++ resolved
@@ -1,5 +1,7 @@
 //! This module contains conversions between various Rust object and their representation in Python.
 
+#[cfg(feature = "anyhow")]
+pub mod anyhow;
 mod array;
 pub mod eyre;
 pub mod hashbrown;
@@ -8,9 +10,4 @@
 pub mod num_complex;
 mod osstr;
 mod path;
-<<<<<<< HEAD
-#[cfg(feature = "anyhow")]
-pub mod anyhow;
-=======
-pub mod serde;
->>>>>>> 7087ee11
+pub mod serde;