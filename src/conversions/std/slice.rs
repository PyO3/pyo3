use std::borrow::Cow;

#[cfg(feature = "experimental-inspect")]
use crate::inspect::types::TypeInfo;
#[cfg(feature = "experimental-inspect")]
use crate::inspect::{type_hint_union, PyStaticExpr};
#[cfg(feature = "experimental-inspect")]
use crate::type_object::PyTypeInfo;
use crate::{
    conversion::IntoPyObject, types::PyBytes, Bound, CastError, PyAny, PyErr, PyResult, Python,
};

impl<'a, 'py, T> IntoPyObject<'py> for &'a [T]
where
    &'a T: IntoPyObject<'py>,
{
    type Target = PyAny;
    type Output = Bound<'py, Self::Target>;
    type Error = PyErr;

    #[cfg(feature = "experimental-inspect")]
    const OUTPUT_TYPE: PyStaticExpr = <&T>::SEQUENCE_OUTPUT_TYPE;

    /// Turns [`&[u8]`](std::slice) into [`PyBytes`], all other `T`s will be turned into a [`PyList`]
    ///
    /// [`PyBytes`]: crate::types::PyBytes
    /// [`PyList`]: crate::types::PyList
    #[inline]
    fn into_pyobject(self, py: Python<'py>) -> Result<Self::Output, Self::Error> {
        <&T>::borrowed_sequence_into_pyobject(self, py, crate::conversion::private::Token)
    }

    #[cfg(feature = "experimental-inspect")]
    fn type_output() -> TypeInfo {
        TypeInfo::union_of(&[
            TypeInfo::builtin("bytes"),
            TypeInfo::list_of(<&T>::type_output()),
        ])
    }
}

impl<'a, 'py> crate::conversion::FromPyObject<'a, 'py> for &'a [u8] {
    type Error = CastError<'a, 'py>;

    #[cfg(feature = "experimental-inspect")]
    const INPUT_TYPE: PyStaticExpr = PyBytes::TYPE_HINT;

    fn extract(obj: crate::Borrowed<'a, 'py, PyAny>) -> Result<Self, Self::Error> {
        Ok(obj.cast::<PyBytes>()?.as_bytes())
    }

    #[cfg(feature = "experimental-inspect")]
    fn type_input() -> TypeInfo {
        TypeInfo::builtin("bytes")
    }
}

/// Special-purpose trait impl to efficiently handle both `bytes` and `bytearray`
///
/// If the source object is a `bytes` object, the `Cow` will be borrowed and
/// pointing into the source object, and no copying or heap allocations will happen.
/// If it is a `bytearray`, its contents will be copied to an owned `Cow`.
impl<'a, 'py> crate::conversion::FromPyObject<'a, 'py> for Cow<'a, [u8]> {
    type Error = PyErr;

    #[cfg(feature = "experimental-inspect")]
<<<<<<< HEAD
    const INPUT_TYPE: PyStaticExpr = type_hint_union!(PyBytes::TYPE_HINT, PyByteArray::TYPE_HINT);

    fn extract(ob: crate::Borrowed<'a, 'py, PyAny>) -> Result<Self, Self::Error> {
        if let Ok(bytes) = ob.cast::<PyBytes>() {
            return Ok(Cow::Borrowed(bytes.as_bytes()));
        }

        let byte_array = ob.cast::<PyByteArray>()?;
        Ok(Cow::Owned(byte_array.to_vec()))
=======
    const INPUT_TYPE: TypeHint = Vec::<u8>::INPUT_TYPE;

    fn extract(ob: crate::Borrowed<'a, 'py, PyAny>) -> PyResult<Self> {
        Ok(if let Ok(bytes) = ob.cast::<PyBytes>() {
            Cow::Borrowed(bytes.as_bytes()) // It's immutable, we can take a slice
        } else {
            Cow::Owned(Vec::extract(ob)?) // Not possible to take a slice, we have to build a Vec<u8>
        })
>>>>>>> af7a8202
    }

    #[cfg(feature = "experimental-inspect")]
    fn type_input() -> TypeInfo {
        Self::type_output()
    }
}

impl<'py, T> IntoPyObject<'py> for Cow<'_, [T]>
where
    T: Clone,
    for<'a> &'a T: IntoPyObject<'py>,
{
    type Target = PyAny;
    type Output = Bound<'py, Self::Target>;
    type Error = PyErr;

    #[cfg(feature = "experimental-inspect")]
    const OUTPUT_TYPE: PyStaticExpr = <&T>::SEQUENCE_OUTPUT_TYPE;

    /// Turns `Cow<[u8]>` into [`PyBytes`], all other `T`s will be turned into a [`PyList`]
    ///
    /// [`PyBytes`]: crate::types::PyBytes
    /// [`PyList`]: crate::types::PyList
    #[inline]
    fn into_pyobject(self, py: Python<'py>) -> Result<Self::Output, Self::Error> {
        <&T>::borrowed_sequence_into_pyobject(self.as_ref(), py, crate::conversion::private::Token)
    }
}

#[cfg(test)]
mod tests {
    use std::borrow::Cow;

    use crate::{
        conversion::IntoPyObject,
        types::{any::PyAnyMethods, PyBytes, PyBytesMethods, PyList},
        Python,
    };

    #[test]
    fn test_extract_bytes() {
        Python::attach(|py| {
            let py_bytes = py.eval(c"b'Hello Python'", None, None).unwrap();
            let bytes: &[u8] = py_bytes.extract().unwrap();
            assert_eq!(bytes, b"Hello Python");
        });
    }

    #[test]
    fn test_cow_impl() {
        Python::attach(|py| {
            let bytes = py.eval(cr#"b"foobar""#, None, None).unwrap();
            let cow = bytes.extract::<Cow<'_, [u8]>>().unwrap();
            assert_eq!(cow, Cow::<[u8]>::Borrowed(b"foobar"));

            let byte_array = py.eval(cr#"bytearray(b"foobar")"#, None, None).unwrap();
            let cow = byte_array.extract::<Cow<'_, [u8]>>().unwrap();
            assert_eq!(cow, Cow::<[u8]>::Owned(b"foobar".to_vec()));

            let something_else_entirely = py.eval(c"42", None, None).unwrap();
            something_else_entirely
                .extract::<Cow<'_, [u8]>>()
                .unwrap_err();

            let cow = Cow::<[u8]>::Borrowed(b"foobar").into_pyobject(py).unwrap();
            assert!(cow.is_instance_of::<PyBytes>());

            let cow = Cow::<[u8]>::Owned(b"foobar".to_vec())
                .into_pyobject(py)
                .unwrap();
            assert!(cow.is_instance_of::<PyBytes>());
        });
    }

    #[test]
    fn test_slice_intopyobject_impl() {
        Python::attach(|py| {
            let bytes: &[u8] = b"foobar";
            let obj = bytes.into_pyobject(py).unwrap();
            assert!(obj.is_instance_of::<PyBytes>());
            let obj = obj.cast_into::<PyBytes>().unwrap();
            assert_eq!(obj.as_bytes(), bytes);

            let nums: &[u16] = &[0, 1, 2, 3];
            let obj = nums.into_pyobject(py).unwrap();
            assert!(obj.is_instance_of::<PyList>());
        });
    }

    #[test]
    fn test_cow_intopyobject_impl() {
        Python::attach(|py| {
            let borrowed_bytes = Cow::<[u8]>::Borrowed(b"foobar");
            let obj = borrowed_bytes.clone().into_pyobject(py).unwrap();
            assert!(obj.is_instance_of::<PyBytes>());
            let obj = obj.cast_into::<PyBytes>().unwrap();
            assert_eq!(obj.as_bytes(), &*borrowed_bytes);

            let owned_bytes = Cow::<[u8]>::Owned(b"foobar".to_vec());
            let obj = owned_bytes.clone().into_pyobject(py).unwrap();
            assert!(obj.is_instance_of::<PyBytes>());
            let obj = obj.cast_into::<PyBytes>().unwrap();
            assert_eq!(obj.as_bytes(), &*owned_bytes);

            let borrowed_nums = Cow::<[u16]>::Borrowed(&[0, 1, 2, 3]);
            let obj = borrowed_nums.into_pyobject(py).unwrap();
            assert!(obj.is_instance_of::<PyList>());

            let owned_nums = Cow::<[u16]>::Owned(vec![0, 1, 2, 3]);
            let obj = owned_nums.into_pyobject(py).unwrap();
            assert!(obj.is_instance_of::<PyList>());
        });
    }
}<|MERGE_RESOLUTION|>--- conflicted
+++ resolved
@@ -3,7 +3,7 @@
 #[cfg(feature = "experimental-inspect")]
 use crate::inspect::types::TypeInfo;
 #[cfg(feature = "experimental-inspect")]
-use crate::inspect::{type_hint_union, PyStaticExpr};
+use crate::inspect::PyStaticExpr;
 #[cfg(feature = "experimental-inspect")]
 use crate::type_object::PyTypeInfo;
 use crate::{
@@ -64,18 +64,7 @@
     type Error = PyErr;
 
     #[cfg(feature = "experimental-inspect")]
-<<<<<<< HEAD
-    const INPUT_TYPE: PyStaticExpr = type_hint_union!(PyBytes::TYPE_HINT, PyByteArray::TYPE_HINT);
-
-    fn extract(ob: crate::Borrowed<'a, 'py, PyAny>) -> Result<Self, Self::Error> {
-        if let Ok(bytes) = ob.cast::<PyBytes>() {
-            return Ok(Cow::Borrowed(bytes.as_bytes()));
-        }
-
-        let byte_array = ob.cast::<PyByteArray>()?;
-        Ok(Cow::Owned(byte_array.to_vec()))
-=======
-    const INPUT_TYPE: TypeHint = Vec::<u8>::INPUT_TYPE;
+    const INPUT_TYPE: PyStaticExpr = Vec::<u8>::INPUT_TYPE;
 
     fn extract(ob: crate::Borrowed<'a, 'py, PyAny>) -> PyResult<Self> {
         Ok(if let Ok(bytes) = ob.cast::<PyBytes>() {
@@ -83,7 +72,6 @@
         } else {
             Cow::Owned(Vec::extract(ob)?) // Not possible to take a slice, we have to build a Vec<u8>
         })
->>>>>>> af7a8202
     }
 
     #[cfg(feature = "experimental-inspect")]
