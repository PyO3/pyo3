--- conflicted
+++ resolved
@@ -107,13 +107,9 @@
     use std::borrow::Cow;
 
     use crate::{
-<<<<<<< HEAD
         conversion::IntoPyObject,
+        ffi,
         types::{any::PyAnyMethods, PyBytes, PyBytesMethods, PyList},
-=======
-        ffi,
-        types::{any::PyAnyMethods, PyBytes},
->>>>>>> 92673308
         Python, ToPyObject,
     };
 
