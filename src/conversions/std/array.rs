use crate::conversion::IntoPyObject;
use crate::instance::Bound;
use crate::types::any::PyAnyMethods;
use crate::types::PySequence;
use crate::{
    err::DowncastError, ffi, FromPyObject, IntoPy, Py, PyAny, PyObject, PyResult, Python,
    ToPyObject,
};
use crate::{exceptions, PyErr};

impl<T, const N: usize> IntoPy<PyObject> for [T; N]
where
    T: IntoPy<PyObject>,
{
    fn into_py(self, py: Python<'_>) -> PyObject {
        unsafe {
            let len = N as ffi::Py_ssize_t;

            let ptr = ffi::PyList_New(len);

            // We create the  `Py` pointer here for two reasons:
            // - panics if the ptr is null
            // - its Drop cleans up the list if user code panics.
            let list: Py<PyAny> = Py::from_owned_ptr(py, ptr);

            for (i, obj) in (0..len).zip(self) {
                let obj = obj.into_py(py).into_ptr();

                #[cfg(not(Py_LIMITED_API))]
                ffi::PyList_SET_ITEM(ptr, i, obj);
                #[cfg(Py_LIMITED_API)]
                ffi::PyList_SetItem(ptr, i, obj);
            }

            list
        }
    }
}

impl<'py, T, const N: usize> IntoPyObject<'py> for [T; N]
where
    T: IntoPyObject<'py>,
    PyErr: From<T::Error>,
{
    type Target = PyAny;
    type Output = Bound<'py, Self::Target>;
    type Error = PyErr;

    /// Turns [`[u8; N]`](std::array) into [`PyBytes`], all other `T`s will be turned into a [`PyList`]
    ///
    /// [`PyBytes`]: crate::types::PyBytes
    /// [`PyList`]: crate::types::PyList
    #[inline]
    fn into_pyobject(self, py: Python<'py>) -> Result<Self::Output, Self::Error> {
        T::owned_sequence_into_pyobject(self, py, crate::conversion::private::Token)
    }
}

impl<T, const N: usize> ToPyObject for [T; N]
where
    T: ToPyObject,
{
    fn to_object(&self, py: Python<'_>) -> PyObject {
        self.as_ref().to_object(py)
    }
}

impl<'py, T, const N: usize> FromPyObject<'py> for [T; N]
where
    T: FromPyObject<'py>,
{
    fn extract_bound(obj: &Bound<'py, PyAny>) -> PyResult<Self> {
        create_array_from_obj(obj)
    }
}

fn create_array_from_obj<'py, T, const N: usize>(obj: &Bound<'py, PyAny>) -> PyResult<[T; N]>
where
    T: FromPyObject<'py>,
{
    // Types that pass `PySequence_Check` usually implement enough of the sequence protocol
    // to support this function and if not, we will only fail extraction safely.
    let seq = unsafe {
        if ffi::PySequence_Check(obj.as_ptr()) != 0 {
            obj.downcast_unchecked::<PySequence>()
        } else {
            return Err(DowncastError::new(obj, "Sequence").into());
        }
    };
    let seq_len = seq.len()?;
    if seq_len != N {
        return Err(invalid_sequence_length(N, seq_len));
    }
    array_try_from_fn(|idx| seq.get_item(idx).and_then(|any| any.extract()))
}

// TODO use std::array::try_from_fn, if that stabilises:
// (https://github.com/rust-lang/rust/issues/89379)
fn array_try_from_fn<E, F, T, const N: usize>(mut cb: F) -> Result<[T; N], E>
where
    F: FnMut(usize) -> Result<T, E>,
{
    // Helper to safely create arrays since the standard library doesn't
    // provide one yet. Shouldn't be necessary in the future.
    struct ArrayGuard<T, const N: usize> {
        dst: *mut T,
        initialized: usize,
    }

    impl<T, const N: usize> Drop for ArrayGuard<T, N> {
        fn drop(&mut self) {
            debug_assert!(self.initialized <= N);
            let initialized_part = core::ptr::slice_from_raw_parts_mut(self.dst, self.initialized);
            unsafe {
                core::ptr::drop_in_place(initialized_part);
            }
        }
    }

    // [MaybeUninit<T>; N] would be "nicer" but is actually difficult to create - there are nightly
    // APIs which would make this easier.
    let mut array: core::mem::MaybeUninit<[T; N]> = core::mem::MaybeUninit::uninit();
    let mut guard: ArrayGuard<T, N> = ArrayGuard {
        dst: array.as_mut_ptr() as _,
        initialized: 0,
    };
    unsafe {
        let mut value_ptr = array.as_mut_ptr() as *mut T;
        for i in 0..N {
            core::ptr::write(value_ptr, cb(i)?);
            value_ptr = value_ptr.offset(1);
            guard.initialized += 1;
        }
        core::mem::forget(guard);
        Ok(array.assume_init())
    }
}

fn invalid_sequence_length(expected: usize, actual: usize) -> PyErr {
    exceptions::PyValueError::new_err(format!(
        "expected a sequence of length {} (got {})",
        expected, actual
    ))
}

#[cfg(test)]
mod tests {
    use std::{
        panic,
        sync::atomic::{AtomicUsize, Ordering},
    };

<<<<<<< HEAD
    use crate::{
        conversion::IntoPyObject,
        types::{any::PyAnyMethods, PyBytes, PyBytesMethods},
    };
=======
    use crate::{ffi, types::any::PyAnyMethods};
>>>>>>> 92673308
    use crate::{types::PyList, IntoPy, PyResult, Python, ToPyObject};

    #[test]
    fn array_try_from_fn() {
        static DROP_COUNTER: AtomicUsize = AtomicUsize::new(0);
        struct CountDrop;
        impl Drop for CountDrop {
            fn drop(&mut self) {
                DROP_COUNTER.fetch_add(1, Ordering::SeqCst);
            }
        }
        let _ = catch_unwind_silent(move || {
            let _: Result<[CountDrop; 4], ()> = super::array_try_from_fn(|idx| {
                #[allow(clippy::manual_assert)]
                if idx == 2 {
                    panic!("peek a boo");
                }
                Ok(CountDrop)
            });
        });
        assert_eq!(DROP_COUNTER.load(Ordering::SeqCst), 2);
    }

    #[test]
    fn test_extract_bytearray_to_array() {
        Python::with_gil(|py| {
            let v: [u8; 33] = py
                .eval(
                    ffi::c_str!("bytearray(b'abcabcabcabcabcabcabcabcabcabcabc')"),
                    None,
                    None,
                )
                .unwrap()
                .extract()
                .unwrap();
            assert!(&v == b"abcabcabcabcabcabcabcabcabcabcabc");
        })
    }

    #[test]
    fn test_extract_small_bytearray_to_array() {
        Python::with_gil(|py| {
            let v: [u8; 3] = py
                .eval(ffi::c_str!("bytearray(b'abc')"), None, None)
                .unwrap()
                .extract()
                .unwrap();
            assert!(&v == b"abc");
        });
    }
    #[test]
    fn test_topyobject_array_conversion() {
        Python::with_gil(|py| {
            let array: [f32; 4] = [0.0, -16.0, 16.0, 42.0];
            let pyobject = array.to_object(py);
            let pylist = pyobject.downcast_bound::<PyList>(py).unwrap();
            assert_eq!(pylist.get_item(0).unwrap().extract::<f32>().unwrap(), 0.0);
            assert_eq!(pylist.get_item(1).unwrap().extract::<f32>().unwrap(), -16.0);
            assert_eq!(pylist.get_item(2).unwrap().extract::<f32>().unwrap(), 16.0);
            assert_eq!(pylist.get_item(3).unwrap().extract::<f32>().unwrap(), 42.0);
        });
    }

    #[test]
    fn test_extract_invalid_sequence_length() {
        Python::with_gil(|py| {
            let v: PyResult<[u8; 3]> = py
                .eval(ffi::c_str!("bytearray(b'abcdefg')"), None, None)
                .unwrap()
                .extract();
            assert_eq!(
                v.unwrap_err().to_string(),
                "ValueError: expected a sequence of length 3 (got 7)"
            );
        })
    }

    #[test]
    fn test_intopy_array_conversion() {
        Python::with_gil(|py| {
            let array: [f32; 4] = [0.0, -16.0, 16.0, 42.0];
            let pyobject = array.into_py(py);
            let pylist = pyobject.downcast_bound::<PyList>(py).unwrap();
            assert_eq!(pylist.get_item(0).unwrap().extract::<f32>().unwrap(), 0.0);
            assert_eq!(pylist.get_item(1).unwrap().extract::<f32>().unwrap(), -16.0);
            assert_eq!(pylist.get_item(2).unwrap().extract::<f32>().unwrap(), 16.0);
            assert_eq!(pylist.get_item(3).unwrap().extract::<f32>().unwrap(), 42.0);
        });
    }

    #[test]
    fn test_array_intopyobject_impl() {
        Python::with_gil(|py| {
            let bytes: [u8; 6] = *b"foobar";
            let obj = bytes.into_pyobject(py).unwrap();
            assert!(obj.is_instance_of::<PyBytes>());
            let obj = obj.downcast_into::<PyBytes>().unwrap();
            assert_eq!(obj.as_bytes(), &bytes);

            let nums: [u16; 4] = [0, 1, 2, 3];
            let obj = nums.into_pyobject(py).unwrap();
            assert!(obj.is_instance_of::<PyList>());
        });
    }

    #[test]
    fn test_extract_non_iterable_to_array() {
        Python::with_gil(|py| {
            let v = py.eval(ffi::c_str!("42"), None, None).unwrap();
            v.extract::<i32>().unwrap();
            v.extract::<[i32; 1]>().unwrap_err();
        });
    }

    #[cfg(feature = "macros")]
    #[test]
    fn test_pyclass_intopy_array_conversion() {
        #[crate::pyclass(crate = "crate")]
        struct Foo;

        Python::with_gil(|py| {
            let array: [Foo; 8] = [Foo, Foo, Foo, Foo, Foo, Foo, Foo, Foo];
            let pyobject = array.into_py(py);
            let list = pyobject.downcast_bound::<PyList>(py).unwrap();
            let _bound = list.get_item(4).unwrap().downcast::<Foo>().unwrap();
        });
    }

    // https://stackoverflow.com/a/59211505
    fn catch_unwind_silent<F, R>(f: F) -> std::thread::Result<R>
    where
        F: FnOnce() -> R + panic::UnwindSafe,
    {
        let prev_hook = panic::take_hook();
        panic::set_hook(Box::new(|_| {}));
        let result = panic::catch_unwind(f);
        panic::set_hook(prev_hook);
        result
    }
}<|MERGE_RESOLUTION|>--- conflicted
+++ resolved
@@ -150,14 +150,11 @@
         sync::atomic::{AtomicUsize, Ordering},
     };
 
-<<<<<<< HEAD
     use crate::{
         conversion::IntoPyObject,
+        ffi,
         types::{any::PyAnyMethods, PyBytes, PyBytesMethods},
     };
-=======
-    use crate::{ffi, types::any::PyAnyMethods};
->>>>>>> 92673308
     use crate::{types::PyList, IntoPy, PyResult, Python, ToPyObject};
 
     #[test]
