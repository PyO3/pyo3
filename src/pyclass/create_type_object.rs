use crate::{
    exceptions::PyTypeError,
    ffi,
    impl_::{
        pycell::PyClassObject,
        pyclass::{
            assign_sequence_item_from_mapping, get_sequence_item_from_mapping, tp_dealloc,
            tp_dealloc_with_gc, PyClassItemsIter,
        },
        pymethods::{Getter, Setter},
        trampoline::trampoline,
    },
    internal_tricks::ptr_from_ref,
    types::{typeobject::PyTypeMethods, PyType},
    Py, PyClass, PyGetterDef, PyMethodDefType, PyResult, PySetterDef, PyTypeInfo, Python,
};
use std::{
    collections::HashMap,
    ffi::{CStr, CString},
    os::raw::{c_char, c_int, c_ulong, c_void},
    ptr,
};

pub(crate) struct PyClassTypeObject {
    pub type_object: Py<PyType>,
    #[allow(dead_code)] // This is purely a cache that must live as long as the type object
    getset_destructors: Vec<GetSetDefDestructor>,
}

pub(crate) fn create_type_object<T>(py: Python<'_>) -> PyResult<PyClassTypeObject>
where
    T: PyClass,
{
    // Written this way to monomorphize the majority of the logic.
    #[allow(clippy::too_many_arguments)]
    unsafe fn inner(
        py: Python<'_>,
        base: *mut ffi::PyTypeObject,
        dealloc: unsafe extern "C" fn(*mut ffi::PyObject),
        dealloc_with_gc: unsafe extern "C" fn(*mut ffi::PyObject),
        is_mapping: bool,
        is_sequence: bool,
        doc: &'static CStr,
        dict_offset: Option<ffi::Py_ssize_t>,
        weaklist_offset: Option<ffi::Py_ssize_t>,
        is_basetype: bool,
        items_iter: PyClassItemsIter,
        name: &'static str,
        module: Option<&'static str>,
        size_of: usize,
    ) -> PyResult<PyClassTypeObject> {
        PyTypeBuilder {
            slots: Vec::new(),
            method_defs: Vec::new(),
            getset_builders: HashMap::new(),
            cleanup: Vec::new(),
            tp_base: base,
            tp_dealloc: dealloc,
            tp_dealloc_with_gc: dealloc_with_gc,
            is_mapping,
            is_sequence,
            has_new: false,
            has_dealloc: false,
            has_getitem: false,
            has_setitem: false,
            has_traverse: false,
            has_clear: false,
            dict_offset: None,
            class_flags: 0,
            #[cfg(all(not(Py_3_9), not(Py_LIMITED_API)))]
            buffer_procs: Default::default(),
        }
        .type_doc(doc)
        .offsets(dict_offset, weaklist_offset)
        .set_is_basetype(is_basetype)
        .class_items(items_iter)
        .build(py, name, module, size_of)
    }

    unsafe {
        inner(
            py,
            T::BaseType::type_object_raw(py),
            tp_dealloc::<T>,
            tp_dealloc_with_gc::<T>,
            T::IS_MAPPING,
            T::IS_SEQUENCE,
            T::doc(py)?,
            T::dict_offset(),
            T::weaklist_offset(),
            T::IS_BASETYPE,
            T::items_iter(),
            T::NAME,
            T::MODULE,
            std::mem::size_of::<PyClassObject<T>>(),
        )
    }
}

type PyTypeBuilderCleanup = Box<dyn Fn(&PyTypeBuilder, *mut ffi::PyTypeObject)>;

struct PyTypeBuilder {
    slots: Vec<ffi::PyType_Slot>,
    method_defs: Vec<ffi::PyMethodDef>,
    getset_builders: HashMap<&'static CStr, GetSetDefBuilder>,
    /// Used to patch the type objects for the things there's no
    /// PyType_FromSpec API for... there's no reason this should work,
    /// except for that it does and we have tests.
    cleanup: Vec<PyTypeBuilderCleanup>,
    tp_base: *mut ffi::PyTypeObject,
    tp_dealloc: ffi::destructor,
    tp_dealloc_with_gc: ffi::destructor,
    is_mapping: bool,
    is_sequence: bool,
    has_new: bool,
    has_dealloc: bool,
    has_getitem: bool,
    has_setitem: bool,
    has_traverse: bool,
    has_clear: bool,
    dict_offset: Option<ffi::Py_ssize_t>,
    class_flags: c_ulong,
    // Before Python 3.9, need to patch in buffer methods manually (they don't work in slots)
    #[cfg(all(not(Py_3_9), not(Py_LIMITED_API)))]
    buffer_procs: ffi::PyBufferProcs,
}

impl PyTypeBuilder {
    /// # Safety
    /// The given pointer must be of the correct type for the given slot
    unsafe fn push_slot<T>(&mut self, slot: c_int, pfunc: *mut T) {
        match slot {
            ffi::Py_tp_new => self.has_new = true,
            ffi::Py_tp_dealloc => self.has_dealloc = true,
            ffi::Py_mp_subscript => self.has_getitem = true,
            ffi::Py_mp_ass_subscript => self.has_setitem = true,
            ffi::Py_tp_traverse => {
                self.has_traverse = true;
                self.class_flags |= ffi::Py_TPFLAGS_HAVE_GC;
            }
            ffi::Py_tp_clear => self.has_clear = true,
            #[cfg(all(not(Py_3_9), not(Py_LIMITED_API)))]
            ffi::Py_bf_getbuffer => {
                // Safety: slot.pfunc is a valid function pointer
                self.buffer_procs.bf_getbuffer =
                    Some(std::mem::transmute::<*mut T, ffi::getbufferproc>(pfunc));
            }
            #[cfg(all(not(Py_3_9), not(Py_LIMITED_API)))]
            ffi::Py_bf_releasebuffer => {
                // Safety: slot.pfunc is a valid function pointer
                self.buffer_procs.bf_releasebuffer =
                    Some(std::mem::transmute::<*mut T, ffi::releasebufferproc>(pfunc));
            }
            _ => {}
        }

        self.slots.push(ffi::PyType_Slot {
            slot,
            pfunc: pfunc as _,
        });
    }

    /// # Safety
    /// It is the caller's responsibility that `data` is of the correct type for the given slot.
    unsafe fn push_raw_vec_slot<T>(&mut self, slot: c_int, mut data: Vec<T>) {
        if !data.is_empty() {
            // Python expects a zeroed entry to mark the end of the defs
            data.push(std::mem::zeroed());
            self.push_slot(slot, Box::into_raw(data.into_boxed_slice()) as *mut c_void);
        }
    }

    fn pymethod_def(&mut self, def: &PyMethodDefType) {
        match def {
            PyMethodDefType::Getter(getter) => self
                .getset_builders
                .entry(getter.name)
                .or_default()
                .add_getter(getter),
            PyMethodDefType::Setter(setter) => self
                .getset_builders
                .entry(setter.name)
                .or_default()
                .add_setter(setter),
            PyMethodDefType::Method(def)
            | PyMethodDefType::Class(def)
            | PyMethodDefType::Static(def) => self.method_defs.push(def.as_method_def()),
            // These class attributes are added after the type gets created by LazyStaticType
            PyMethodDefType::ClassAttribute(_) => {}
        }
    }

    fn finalize_methods_and_properties(&mut self) -> Vec<GetSetDefDestructor> {
        let method_defs: Vec<pyo3_ffi::PyMethodDef> = std::mem::take(&mut self.method_defs);
        // Safety: Py_tp_methods expects a raw vec of PyMethodDef
        unsafe { self.push_raw_vec_slot(ffi::Py_tp_methods, method_defs) };

        let mut getset_destructors = Vec::with_capacity(self.getset_builders.len());

        #[allow(unused_mut)]
        let mut property_defs: Vec<_> = self
            .getset_builders
            .iter()
            .map(|(name, builder)| {
                let (def, destructor) = builder.as_get_set_def(name);
                getset_destructors.push(destructor);
                def
            })
            .collect();

        // PyPy automatically adds __dict__ getter / setter.
        #[cfg(not(PyPy))]
        // Supported on unlimited API for all versions, and on 3.9+ for limited API
        #[cfg(any(Py_3_9, not(Py_LIMITED_API)))]
        if let Some(dict_offset) = self.dict_offset {
            let get_dict;
            let closure;
            // PyObject_GenericGetDict not in the limited API until Python 3.10.
            #[cfg(any(not(Py_LIMITED_API), Py_3_10))]
            {
                let _ = dict_offset;
                get_dict = ffi::PyObject_GenericGetDict;
                closure = ptr::null_mut();
            }

            // ... so we write a basic implementation ourselves
            #[cfg(not(any(not(Py_LIMITED_API), Py_3_10)))]
            {
                extern "C" fn get_dict_impl(
                    object: *mut ffi::PyObject,
                    closure: *mut c_void,
                ) -> *mut ffi::PyObject {
                    unsafe {
                        trampoline(|_| {
                            let dict_offset = closure as ffi::Py_ssize_t;
                            // we don't support negative dict_offset here; PyO3 doesn't set it negative
                            assert!(dict_offset > 0);
                            // TODO: use `.byte_offset` on MSRV 1.75
                            let dict_ptr = object
                                .cast::<u8>()
                                .offset(dict_offset)
                                .cast::<*mut ffi::PyObject>();
                            if (*dict_ptr).is_null() {
                                std::ptr::write(dict_ptr, ffi::PyDict_New());
                            }
                            Ok(ffi::_Py_XNewRef(*dict_ptr))
                        })
                    }
                }

                get_dict = get_dict_impl;
                closure = dict_offset as _;
            }

            property_defs.push(ffi::PyGetSetDef {
<<<<<<< HEAD
                name: ffi::c_str!("__dict__").as_ptr(),
                get: Some(ffi::PyObject_GenericGetDict),
=======
                name: "__dict__\0".as_ptr().cast(),
                get: Some(get_dict),
>>>>>>> ddff8bea
                set: Some(ffi::PyObject_GenericSetDict),
                doc: ptr::null(),
                closure,
            });
        }

        // Safety: Py_tp_members expects a raw vec of PyGetSetDef
        unsafe { self.push_raw_vec_slot(ffi::Py_tp_getset, property_defs) };

        // If mapping methods implemented, define sequence methods get implemented too.
        // CPython does the same for Python `class` statements.

        // NB we don't implement sq_length to avoid annoying CPython behaviour of automatically adding
        // the length to negative indices.

        // Don't add these methods for "pure" mappings.

        if !self.is_mapping && self.has_getitem {
            // Safety: This is the correct slot type for Py_sq_item
            unsafe {
                self.push_slot(
                    ffi::Py_sq_item,
                    get_sequence_item_from_mapping as *mut c_void,
                )
            }
        }

        if !self.is_mapping && self.has_setitem {
            // Safety: This is the correct slot type for Py_sq_ass_item
            unsafe {
                self.push_slot(
                    ffi::Py_sq_ass_item,
                    assign_sequence_item_from_mapping as *mut c_void,
                )
            }
        }

        getset_destructors
    }

    fn set_is_basetype(mut self, is_basetype: bool) -> Self {
        if is_basetype {
            self.class_flags |= ffi::Py_TPFLAGS_BASETYPE;
        }
        self
    }

    /// # Safety
    /// All slots in the PyClassItemsIter should be correct
    unsafe fn class_items(mut self, iter: PyClassItemsIter) -> Self {
        for items in iter {
            for slot in items.slots {
                self.push_slot(slot.slot, slot.pfunc);
            }
            for method in items.methods {
                self.pymethod_def(method);
            }
        }
        self
    }

    fn type_doc(mut self, type_doc: &'static CStr) -> Self {
        let slice = type_doc.to_bytes();
        if !slice.is_empty() {
            unsafe { self.push_slot(ffi::Py_tp_doc, type_doc.as_ptr() as *mut c_char) }

            // Running this causes PyPy to segfault.
            #[cfg(all(not(PyPy), not(Py_LIMITED_API), not(Py_3_10)))]
            {
                // Until CPython 3.10, tp_doc was treated specially for
                // heap-types, and it removed the text_signature value from it.
                // We go in after the fact and replace tp_doc with something
                // that _does_ include the text_signature value!
                self.cleanup
                    .push(Box::new(move |_self, type_object| unsafe {
                        ffi::PyObject_Free((*type_object).tp_doc as _);
                        let data = ffi::PyMem_Malloc(slice.len());
                        data.copy_from(slice.as_ptr() as _, slice.len());
                        (*type_object).tp_doc = data as _;
                    }))
            }
        }
        self
    }

    fn offsets(
        mut self,
        dict_offset: Option<ffi::Py_ssize_t>,
        #[allow(unused_variables)] weaklist_offset: Option<ffi::Py_ssize_t>,
    ) -> Self {
        self.dict_offset = dict_offset;

        #[cfg(Py_3_9)]
        {
            #[inline(always)]
<<<<<<< HEAD
            fn offset_def(
                name: &'static CStr,
                offset: ffi::Py_ssize_t,
            ) -> ffi::structmember::PyMemberDef {
                ffi::structmember::PyMemberDef {
                    name: name.as_ptr(),
                    type_code: ffi::structmember::T_PYSSIZET,
=======
            fn offset_def(name: &'static str, offset: ffi::Py_ssize_t) -> ffi::PyMemberDef {
                ffi::PyMemberDef {
                    name: name.as_ptr().cast(),
                    type_code: ffi::Py_T_PYSSIZET,
>>>>>>> ddff8bea
                    offset,
                    flags: ffi::Py_READONLY,
                    doc: std::ptr::null_mut(),
                }
            }

            let mut members = Vec::new();

            // __dict__ support
            if let Some(dict_offset) = dict_offset {
                members.push(offset_def(ffi::c_str!("__dictoffset__"), dict_offset));
            }

            // weakref support
            if let Some(weaklist_offset) = weaklist_offset {
                members.push(offset_def(
                    ffi::c_str!("__weaklistoffset__"),
                    weaklist_offset,
                ));
            }

            // Safety: Py_tp_members expects a raw vec of PyMemberDef
            unsafe { self.push_raw_vec_slot(ffi::Py_tp_members, members) };
        }

        // Setting buffer protocols, tp_dictoffset and tp_weaklistoffset via slots doesn't work until
        // Python 3.9, so on older versions we must manually fixup the type object.
        #[cfg(all(not(Py_LIMITED_API), not(Py_3_9)))]
        {
            self.cleanup
                .push(Box::new(move |builder, type_object| unsafe {
                    (*(*type_object).tp_as_buffer).bf_getbuffer = builder.buffer_procs.bf_getbuffer;
                    (*(*type_object).tp_as_buffer).bf_releasebuffer =
                        builder.buffer_procs.bf_releasebuffer;

                    if let Some(dict_offset) = dict_offset {
                        (*type_object).tp_dictoffset = dict_offset;
                    }

                    if let Some(weaklist_offset) = weaklist_offset {
                        (*type_object).tp_weaklistoffset = weaklist_offset;
                    }
                }));
        }
        self
    }

    fn build(
        mut self,
        py: Python<'_>,
        name: &'static str,
        module_name: Option<&'static str>,
        basicsize: usize,
    ) -> PyResult<PyClassTypeObject> {
        // `c_ulong` and `c_uint` have the same size
        // on some platforms (like windows)
        #![allow(clippy::useless_conversion)]

        let getset_destructors = self.finalize_methods_and_properties();

        unsafe { self.push_slot(ffi::Py_tp_base, self.tp_base) }

        if !self.has_new {
            // Safety: This is the correct slot type for Py_tp_new
            unsafe { self.push_slot(ffi::Py_tp_new, no_constructor_defined as *mut c_void) }
        }

        let tp_dealloc = if self.has_traverse || unsafe { ffi::PyType_IS_GC(self.tp_base) == 1 } {
            self.tp_dealloc_with_gc
        } else {
            self.tp_dealloc
        };
        unsafe { self.push_slot(ffi::Py_tp_dealloc, tp_dealloc as *mut c_void) }

        if self.has_clear && !self.has_traverse {
            return Err(PyTypeError::new_err(format!(
                "`#[pyclass]` {} implements __clear__ without __traverse__",
                name
            )));
        }

        // For sequences, implement sq_length instead of mp_length
        if self.is_sequence {
            for slot in &mut self.slots {
                if slot.slot == ffi::Py_mp_length {
                    slot.slot = ffi::Py_sq_length;
                }
            }
        }

        // Add empty sentinel at the end
        // Safety: python expects this empty slot
        unsafe { self.push_slot(0, ptr::null_mut::<c_void>()) }

        let class_name = py_class_qualified_name(module_name, name)?;
        let mut spec = ffi::PyType_Spec {
            name: class_name.as_ptr() as _,
            basicsize: basicsize as c_int,
            itemsize: 0,

            flags: (ffi::Py_TPFLAGS_DEFAULT | self.class_flags)
                .try_into()
                .unwrap(),
            slots: self.slots.as_mut_ptr(),
        };

        // Safety: We've correctly setup the PyType_Spec at this point
        let type_object: Py<PyType> =
            unsafe { Py::from_owned_ptr_or_err(py, ffi::PyType_FromSpec(&mut spec))? };

        #[cfg(not(Py_3_11))]
        bpo_45315_workaround(py, class_name);

        for cleanup in std::mem::take(&mut self.cleanup) {
            cleanup(&self, type_object.bind(py).as_type_ptr());
        }

        Ok(PyClassTypeObject {
            type_object,
            getset_destructors,
        })
    }
}

fn py_class_qualified_name(module_name: Option<&str>, class_name: &str) -> PyResult<CString> {
    Ok(CString::new(format!(
        "{}.{}",
        module_name.unwrap_or("builtins"),
        class_name
    ))?)
}

/// Workaround for Python issue 45315; no longer necessary in Python 3.11
#[inline]
#[cfg(not(Py_3_11))]
fn bpo_45315_workaround(py: Python<'_>, class_name: CString) {
    #[cfg(Py_LIMITED_API)]
    {
        // Must check version at runtime for abi3 wheels - they could run against a higher version
        // than the build config suggests.
        use crate::sync::GILOnceCell;
        static IS_PYTHON_3_11: GILOnceCell<bool> = GILOnceCell::new();

        if *IS_PYTHON_3_11.get_or_init(py, || py.version_info() >= (3, 11)) {
            // No fix needed - the wheel is running on a sufficiently new interpreter.
            return;
        }
    }
    #[cfg(not(Py_LIMITED_API))]
    {
        // suppress unused variable warning
        let _ = py;
    }

    std::mem::forget(class_name);
}

/// Default new implementation
unsafe extern "C" fn no_constructor_defined(
    _subtype: *mut ffi::PyTypeObject,
    _args: *mut ffi::PyObject,
    _kwds: *mut ffi::PyObject,
) -> *mut ffi::PyObject {
    trampoline(|_| {
        Err(crate::exceptions::PyTypeError::new_err(
            "No constructor defined",
        ))
    })
}

#[derive(Default)]
struct GetSetDefBuilder {
    doc: Option<&'static CStr>,
    getter: Option<Getter>,
    setter: Option<Setter>,
}

impl GetSetDefBuilder {
    fn add_getter(&mut self, getter: &PyGetterDef) {
        // TODO: be smarter about merging getter and setter docs
        if self.doc.is_none() {
            self.doc = Some(getter.doc);
        }
        // TODO: return an error if getter already defined?
        self.getter = Some(getter.meth)
    }

    fn add_setter(&mut self, setter: &PySetterDef) {
        // TODO: be smarter about merging getter and setter docs
        if self.doc.is_none() {
            self.doc = Some(setter.doc);
        }
        // TODO: return an error if setter already defined?
        self.setter = Some(setter.meth)
    }

    fn as_get_set_def(&self, name: &'static CStr) -> (ffi::PyGetSetDef, GetSetDefDestructor) {
        let getset_type = match (self.getter, self.setter) {
            (Some(getter), None) => GetSetDefType::Getter(getter),
            (None, Some(setter)) => GetSetDefType::Setter(setter),
            (Some(getter), Some(setter)) => {
                GetSetDefType::GetterAndSetter(Box::new(GetterAndSetter { getter, setter }))
            }
            (None, None) => {
                unreachable!("GetSetDefBuilder expected to always have either getter or setter")
            }
        };

        let getset_def = getset_type.create_py_get_set_def(name, self.doc);
        let destructor = GetSetDefDestructor {
            closure: getset_type,
        };
        (getset_def, destructor)
    }
}

#[allow(dead_code)] // a stack of fields which are purely to cache until dropped
struct GetSetDefDestructor {
    closure: GetSetDefType,
}

/// Possible forms of property - either a getter, setter, or both
enum GetSetDefType {
    Getter(Getter),
    Setter(Setter),
    // The box is here so that the `GetterAndSetter` has a stable
    // memory address even if the `GetSetDefType` enum is moved
    GetterAndSetter(Box<GetterAndSetter>),
}

pub(crate) struct GetterAndSetter {
    getter: Getter,
    setter: Setter,
}

impl GetSetDefType {
    /// Fills a PyGetSetDef structure
    /// It is only valid for as long as this GetSetDefType remains alive,
    /// as well as name and doc members
    pub(crate) fn create_py_get_set_def(
        &self,
        name: &CStr,
        doc: Option<&CStr>,
    ) -> ffi::PyGetSetDef {
        let (get, set, closure): (Option<ffi::getter>, Option<ffi::setter>, *mut c_void) =
            match self {
                &Self::Getter(closure) => {
                    unsafe extern "C" fn getter(
                        slf: *mut ffi::PyObject,
                        closure: *mut c_void,
                    ) -> *mut ffi::PyObject {
                        // Safety: PyO3 sets the closure when constructing the ffi getter so this cast should always be valid
                        let getter: Getter = std::mem::transmute(closure);
                        trampoline(|py| getter(py, slf))
                    }
                    (Some(getter), None, closure as Getter as _)
                }
                &Self::Setter(closure) => {
                    unsafe extern "C" fn setter(
                        slf: *mut ffi::PyObject,
                        value: *mut ffi::PyObject,
                        closure: *mut c_void,
                    ) -> c_int {
                        // Safety: PyO3 sets the closure when constructing the ffi setter so this cast should always be valid
                        let setter: Setter = std::mem::transmute(closure);
                        trampoline(|py| setter(py, slf, value))
                    }
                    (None, Some(setter), closure as Setter as _)
                }
                Self::GetterAndSetter(closure) => {
                    unsafe extern "C" fn getset_getter(
                        slf: *mut ffi::PyObject,
                        closure: *mut c_void,
                    ) -> *mut ffi::PyObject {
                        let getset: &GetterAndSetter = &*closure.cast();
                        trampoline(|py| (getset.getter)(py, slf))
                    }

                    unsafe extern "C" fn getset_setter(
                        slf: *mut ffi::PyObject,
                        value: *mut ffi::PyObject,
                        closure: *mut c_void,
                    ) -> c_int {
                        let getset: &GetterAndSetter = &*closure.cast();
                        trampoline(|py| (getset.setter)(py, slf, value))
                    }
                    (
                        Some(getset_getter),
                        Some(getset_setter),
                        ptr_from_ref::<GetterAndSetter>(closure) as *mut _,
                    )
                }
            };
        ffi::PyGetSetDef {
            name: name.as_ptr(),
            doc: doc.map_or(ptr::null(), CStr::as_ptr),
            get,
            set,
            closure,
        }
    }
}<|MERGE_RESOLUTION|>--- conflicted
+++ resolved
@@ -253,13 +253,8 @@
             }
 
             property_defs.push(ffi::PyGetSetDef {
-<<<<<<< HEAD
                 name: ffi::c_str!("__dict__").as_ptr(),
-                get: Some(ffi::PyObject_GenericGetDict),
-=======
-                name: "__dict__\0".as_ptr().cast(),
                 get: Some(get_dict),
->>>>>>> ddff8bea
                 set: Some(ffi::PyObject_GenericSetDict),
                 doc: ptr::null(),
                 closure,
@@ -355,20 +350,10 @@
         #[cfg(Py_3_9)]
         {
             #[inline(always)]
-<<<<<<< HEAD
-            fn offset_def(
-                name: &'static CStr,
-                offset: ffi::Py_ssize_t,
-            ) -> ffi::structmember::PyMemberDef {
-                ffi::structmember::PyMemberDef {
-                    name: name.as_ptr(),
-                    type_code: ffi::structmember::T_PYSSIZET,
-=======
-            fn offset_def(name: &'static str, offset: ffi::Py_ssize_t) -> ffi::PyMemberDef {
+            fn offset_def(name: &'static CStr, offset: ffi::Py_ssize_t) -> ffi::PyMemberDef {
                 ffi::PyMemberDef {
                     name: name.as_ptr().cast(),
                     type_code: ffi::Py_T_PYSSIZET,
->>>>>>> ddff8bea
                     offset,
                     flags: ffi::Py_READONLY,
                     doc: std::ptr::null_mut(),
