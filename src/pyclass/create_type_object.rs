use crate::{
    exceptions::PyTypeError,
    ffi,
    impl_::{
        pycell::PyClassObject,
        pyclass::{
            assign_sequence_item_from_mapping, get_sequence_item_from_mapping, tp_dealloc,
            tp_dealloc_with_gc, MaybeRuntimePyMethodDef, PyClassItemsIter,
        },
        pymethods::{Getter, PyGetterDef, PyMethodDefType, PySetterDef, Setter, _call_clear},
        trampoline::trampoline,
    },
    internal_tricks::ptr_from_ref,
    types::{typeobject::PyTypeMethods, PyType},
    Py, PyClass, PyResult, PyTypeInfo, Python,
};
use std::{
    collections::HashMap,
    ffi::{CStr, CString},
    os::raw::{c_char, c_int, c_ulong, c_void},
    ptr,
};

pub(crate) struct PyClassTypeObject {
    pub type_object: Py<PyType>,
    pub is_immutable_type: bool,
    #[allow(dead_code)] // This is purely a cache that must live as long as the type object
    getset_destructors: Vec<GetSetDefDestructor>,
}

pub(crate) fn create_type_object<T>(py: Python<'_>) -> PyResult<PyClassTypeObject>
where
    T: PyClass,
{
    // Written this way to monomorphize the majority of the logic.
    #[allow(clippy::too_many_arguments)]
    unsafe fn inner(
        py: Python<'_>,
        base: *mut ffi::PyTypeObject,
        dealloc: unsafe extern "C" fn(*mut ffi::PyObject),
        dealloc_with_gc: unsafe extern "C" fn(*mut ffi::PyObject),
        is_mapping: bool,
        is_sequence: bool,
        is_immutable_type: bool,
        doc: &'static CStr,
        dict_offset: Option<ffi::Py_ssize_t>,
        weaklist_offset: Option<ffi::Py_ssize_t>,
        is_basetype: bool,
        items_iter: PyClassItemsIter,
        name: &'static str,
        module: Option<&'static str>,
        size_of: usize,
    ) -> PyResult<PyClassTypeObject> {
        unsafe {
            PyTypeBuilder {
                slots: Vec::new(),
                method_defs: Vec::new(),
                member_defs: Vec::new(),
                getset_builders: HashMap::new(),
                cleanup: Vec::new(),
                tp_base: base,
                tp_dealloc: dealloc,
                tp_dealloc_with_gc: dealloc_with_gc,
                is_mapping,
                is_sequence,
                is_immutable_type,
                has_new: false,
                has_dealloc: false,
                has_getitem: false,
                has_setitem: false,
                has_traverse: false,
                has_clear: false,
                dict_offset: None,
                class_flags: 0,
                #[cfg(all(not(Py_3_9), not(Py_LIMITED_API)))]
                buffer_procs: Default::default(),
            }
            .type_doc(doc)
            .offsets(dict_offset, weaklist_offset)
            .set_is_basetype(is_basetype)
            .class_items(items_iter)
            .build(py, name, module, size_of)
        }
    }

    unsafe {
        inner(
            py,
            T::BaseType::type_object_raw(py),
            tp_dealloc::<T>,
            tp_dealloc_with_gc::<T>,
            T::IS_MAPPING,
            T::IS_SEQUENCE,
            T::IS_IMMUTABLE_TYPE,
            T::doc(py)?,
            T::dict_offset(),
            T::weaklist_offset(),
            T::IS_BASETYPE,
            T::items_iter(),
            T::NAME,
            T::MODULE,
            std::mem::size_of::<PyClassObject<T>>(),
        )
    }
}

type PyTypeBuilderCleanup = Box<dyn Fn(&PyTypeBuilder, *mut ffi::PyTypeObject)>;

struct PyTypeBuilder {
    slots: Vec<ffi::PyType_Slot>,
    method_defs: Vec<ffi::PyMethodDef>,
    member_defs: Vec<ffi::PyMemberDef>,
    getset_builders: HashMap<&'static CStr, GetSetDefBuilder>,
    /// Used to patch the type objects for the things there's no
    /// PyType_FromSpec API for... there's no reason this should work,
    /// except for that it does and we have tests.
    cleanup: Vec<PyTypeBuilderCleanup>,
    tp_base: *mut ffi::PyTypeObject,
    tp_dealloc: ffi::destructor,
    tp_dealloc_with_gc: ffi::destructor,
    is_mapping: bool,
    is_sequence: bool,
    is_immutable_type: bool,
    has_new: bool,
    has_dealloc: bool,
    has_getitem: bool,
    has_setitem: bool,
    has_traverse: bool,
    has_clear: bool,
    dict_offset: Option<ffi::Py_ssize_t>,
    class_flags: c_ulong,
    // Before Python 3.9, need to patch in buffer methods manually (they don't work in slots)
    #[cfg(all(not(Py_3_9), not(Py_LIMITED_API)))]
    buffer_procs: ffi::PyBufferProcs,
}

impl PyTypeBuilder {
    /// # Safety
    /// The given pointer must be of the correct type for the given slot
    unsafe fn push_slot<T>(&mut self, slot: c_int, pfunc: *mut T) {
        match slot {
            ffi::Py_tp_new => self.has_new = true,
            ffi::Py_tp_dealloc => self.has_dealloc = true,
            ffi::Py_mp_subscript => self.has_getitem = true,
            ffi::Py_mp_ass_subscript => self.has_setitem = true,
            ffi::Py_tp_traverse => {
                self.has_traverse = true;
                self.class_flags |= ffi::Py_TPFLAGS_HAVE_GC;
            }
            ffi::Py_tp_clear => self.has_clear = true,
            #[cfg(all(not(Py_3_9), not(Py_LIMITED_API)))]
            ffi::Py_bf_getbuffer => {
                // Safety: slot.pfunc is a valid function pointer
                self.buffer_procs.bf_getbuffer =
                    Some(unsafe { std::mem::transmute::<*mut T, ffi::getbufferproc>(pfunc) });
            }
            #[cfg(all(not(Py_3_9), not(Py_LIMITED_API)))]
            ffi::Py_bf_releasebuffer => {
                // Safety: slot.pfunc is a valid function pointer
                self.buffer_procs.bf_releasebuffer =
                    Some(unsafe { std::mem::transmute::<*mut T, ffi::releasebufferproc>(pfunc) });
            }
            _ => {}
        }

        self.slots.push(ffi::PyType_Slot {
            slot,
            pfunc: pfunc as _,
        });
    }

    /// # Safety
    /// It is the caller's responsibility that `data` is of the correct type for the given slot.
    unsafe fn push_raw_vec_slot<T>(&mut self, slot: c_int, mut data: Vec<T>) {
        if !data.is_empty() {
            // Python expects a zeroed entry to mark the end of the defs
            unsafe {
                data.push(std::mem::zeroed());
                self.push_slot(slot, Box::into_raw(data.into_boxed_slice()) as *mut c_void);
            }
        }
    }

    fn pymethod_def(&mut self, def: &PyMethodDefType) {
        match def {
            PyMethodDefType::Getter(getter) => self
                .getset_builders
                .entry(getter.name)
                .or_default()
                .add_getter(getter),
            PyMethodDefType::Setter(setter) => self
                .getset_builders
                .entry(setter.name)
                .or_default()
                .add_setter(setter),
            PyMethodDefType::Method(def)
            | PyMethodDefType::Class(def)
            | PyMethodDefType::Static(def) => self.method_defs.push(def.as_method_def()),
            // These class attributes are added after the type gets created by LazyStaticType
            PyMethodDefType::ClassAttribute(_) => {}
            PyMethodDefType::StructMember(def) => self.member_defs.push(*def),
        }
    }

    fn finalize_methods_and_properties(&mut self) -> Vec<GetSetDefDestructor> {
        let method_defs: Vec<pyo3_ffi::PyMethodDef> = std::mem::take(&mut self.method_defs);
        // Safety: Py_tp_methods expects a raw vec of PyMethodDef
        unsafe { self.push_raw_vec_slot(ffi::Py_tp_methods, method_defs) };

        let member_defs = std::mem::take(&mut self.member_defs);
        // Safety: Py_tp_members expects a raw vec of PyMemberDef
        unsafe { self.push_raw_vec_slot(ffi::Py_tp_members, member_defs) };

        let mut getset_destructors = Vec::with_capacity(self.getset_builders.len());

        #[allow(unused_mut)]
        let mut property_defs: Vec<_> = self
            .getset_builders
            .iter()
            .map(|(name, builder)| {
                let (def, destructor) = builder.as_get_set_def(name);
                getset_destructors.push(destructor);
                def
            })
            .collect();

        // PyPy automatically adds __dict__ getter / setter.
        #[cfg(not(PyPy))]
        // Supported on unlimited API for all versions, and on 3.9+ for limited API
        #[cfg(any(Py_3_9, not(Py_LIMITED_API)))]
        if let Some(dict_offset) = self.dict_offset {
            let get_dict;
            let closure;
            // PyObject_GenericGetDict not in the limited API until Python 3.10.
            #[cfg(any(not(Py_LIMITED_API), Py_3_10))]
            {
                let _ = dict_offset;
                get_dict = ffi::PyObject_GenericGetDict;
                closure = ptr::null_mut();
            }

            // ... so we write a basic implementation ourselves
            #[cfg(not(any(not(Py_LIMITED_API), Py_3_10)))]
            {
                extern "C" fn get_dict_impl(
                    object: *mut ffi::PyObject,
                    closure: *mut c_void,
                ) -> *mut ffi::PyObject {
                    unsafe {
                        trampoline(|_| {
                            let dict_offset = closure as ffi::Py_ssize_t;
                            // we don't support negative dict_offset here; PyO3 doesn't set it negative
                            assert!(dict_offset > 0);
                            // TODO: use `.byte_offset` on MSRV 1.75
                            let dict_ptr = object
                                .cast::<u8>()
                                .offset(dict_offset)
                                .cast::<*mut ffi::PyObject>();
                            if (*dict_ptr).is_null() {
                                std::ptr::write(dict_ptr, ffi::PyDict_New());
                            }
                            Ok(ffi::compat::Py_XNewRef(*dict_ptr))
                        })
                    }
                }

                get_dict = get_dict_impl;
                closure = dict_offset as _;
            }

            property_defs.push(ffi::PyGetSetDef {
                name: ffi::c_str!("__dict__").as_ptr(),
                get: Some(get_dict),
                set: Some(ffi::PyObject_GenericSetDict),
                doc: ptr::null(),
                closure,
            });
        }

        // Safety: Py_tp_getset expects a raw vec of PyGetSetDef
        unsafe { self.push_raw_vec_slot(ffi::Py_tp_getset, property_defs) };

        // If mapping methods implemented, define sequence methods get implemented too.
        // CPython does the same for Python `class` statements.

        // NB we don't implement sq_length to avoid annoying CPython behaviour of automatically adding
        // the length to negative indices.

        // Don't add these methods for "pure" mappings.

        if !self.is_mapping && self.has_getitem {
            // Safety: This is the correct slot type for Py_sq_item
            unsafe {
                self.push_slot(
                    ffi::Py_sq_item,
                    get_sequence_item_from_mapping as *mut c_void,
                )
            }
        }

        if !self.is_mapping && self.has_setitem {
            // Safety: This is the correct slot type for Py_sq_ass_item
            unsafe {
                self.push_slot(
                    ffi::Py_sq_ass_item,
                    assign_sequence_item_from_mapping as *mut c_void,
                )
            }
        }

        getset_destructors
    }

    fn set_is_basetype(mut self, is_basetype: bool) -> Self {
        if is_basetype {
            self.class_flags |= ffi::Py_TPFLAGS_BASETYPE;
        }
        self
    }

    /// # Safety
    /// All slots in the PyClassItemsIter should be correct
    unsafe fn class_items(mut self, iter: PyClassItemsIter) -> Self {
        for items in iter {
            for slot in items.slots {
                unsafe { self.push_slot(slot.slot, slot.pfunc) };
            }
            for method in items.methods {
                let built_method;
                let method = match method {
                    MaybeRuntimePyMethodDef::Runtime(builder) => {
                        built_method = builder();
                        &built_method
                    }
                    MaybeRuntimePyMethodDef::Static(method) => method,
                };
                self.pymethod_def(method);
            }
        }
        self
    }

    fn type_doc(mut self, type_doc: &'static CStr) -> Self {
        let slice = type_doc.to_bytes();
        if !slice.is_empty() {
            unsafe { self.push_slot(ffi::Py_tp_doc, type_doc.as_ptr() as *mut c_char) }

            // Running this causes PyPy to segfault.
            #[cfg(all(not(PyPy), not(Py_LIMITED_API), not(Py_3_10)))]
            {
                // Until CPython 3.10, tp_doc was treated specially for
                // heap-types, and it removed the text_signature value from it.
                // We go in after the fact and replace tp_doc with something
                // that _does_ include the text_signature value!
                self.cleanup
                    .push(Box::new(move |_self, type_object| unsafe {
                        ffi::PyObject_Free((*type_object).tp_doc as _);
                        let data = ffi::PyMem_Malloc(slice.len());
                        data.copy_from(slice.as_ptr() as _, slice.len());
                        (*type_object).tp_doc = data as _;
                    }))
            }
        }
        self
    }

    fn offsets(
        mut self,
        dict_offset: Option<ffi::Py_ssize_t>,
        #[allow(unused_variables)] weaklist_offset: Option<ffi::Py_ssize_t>,
    ) -> Self {
        self.dict_offset = dict_offset;

        #[cfg(Py_3_9)]
        {
            #[inline(always)]
            fn offset_def(name: &'static CStr, offset: ffi::Py_ssize_t) -> ffi::PyMemberDef {
                ffi::PyMemberDef {
                    name: name.as_ptr().cast(),
                    type_code: ffi::Py_T_PYSSIZET,
                    offset,
                    flags: ffi::Py_READONLY,
                    doc: std::ptr::null_mut(),
                }
            }

            // __dict__ support
            if let Some(dict_offset) = dict_offset {
                self.member_defs
                    .push(offset_def(ffi::c_str!("__dictoffset__"), dict_offset));
            }

            // weakref support
            if let Some(weaklist_offset) = weaklist_offset {
                self.member_defs.push(offset_def(
                    ffi::c_str!("__weaklistoffset__"),
                    weaklist_offset,
                ));
            }
        }

        // Setting buffer protocols, tp_dictoffset and tp_weaklistoffset via slots doesn't work until
        // Python 3.9, so on older versions we must manually fixup the type object.
        #[cfg(all(not(Py_LIMITED_API), not(Py_3_9)))]
        {
            self.cleanup
                .push(Box::new(move |builder, type_object| unsafe {
                    (*(*type_object).tp_as_buffer).bf_getbuffer = builder.buffer_procs.bf_getbuffer;
                    (*(*type_object).tp_as_buffer).bf_releasebuffer =
                        builder.buffer_procs.bf_releasebuffer;

                    if let Some(dict_offset) = dict_offset {
                        (*type_object).tp_dictoffset = dict_offset;
                    }

                    if let Some(weaklist_offset) = weaklist_offset {
                        (*type_object).tp_weaklistoffset = weaklist_offset;
                    }
                }));
        }
        self
    }

    fn build(
        mut self,
        py: Python<'_>,
        name: &'static str,
        module_name: Option<&'static str>,
        basicsize: usize,
    ) -> PyResult<PyClassTypeObject> {
        // `c_ulong` and `c_uint` have the same size
        // on some platforms (like windows)
        #![allow(clippy::useless_conversion)]

        let getset_destructors = self.finalize_methods_and_properties();

        unsafe { self.push_slot(ffi::Py_tp_base, self.tp_base) }

        if !self.has_new {
            #[cfg(not(Py_3_10))]
            {
                // Safety: This is the correct slot type for Py_tp_new
                unsafe { self.push_slot(ffi::Py_tp_new, no_constructor_defined as *mut c_void) }
            }
            #[cfg(Py_3_10)]
            {
                self.class_flags |= ffi::Py_TPFLAGS_DISALLOW_INSTANTIATION;
            }
        }

        let base_is_gc = unsafe { ffi::PyType_IS_GC(self.tp_base) == 1 };
        let tp_dealloc = if self.has_traverse || base_is_gc {
            self.tp_dealloc_with_gc
        } else {
            self.tp_dealloc
        };
        unsafe { self.push_slot(ffi::Py_tp_dealloc, tp_dealloc as *mut c_void) }

        if self.has_clear && !self.has_traverse {
            return Err(PyTypeError::new_err(format!(
                "`#[pyclass]` {name} implements __clear__ without __traverse__"
            )));
        }

        // If this type is a GC type, and the base also is, we may need to add
        // `tp_traverse` / `tp_clear` implementations to call the base, if this type didn't
        // define `__traverse__` or `__clear__`.
        //
        // This is because when Py_TPFLAGS_HAVE_GC is set, then `tp_traverse` and
        // `tp_clear` are not inherited.
        if ((self.class_flags & ffi::Py_TPFLAGS_HAVE_GC) != 0) && base_is_gc {
            // If this assertion breaks, need to consider doing the same for __traverse__.
            assert!(self.has_traverse); // Py_TPFLAGS_HAVE_GC is set when a `__traverse__` method is found

            if !self.has_clear {
                // Safety: This is the correct slot type for Py_tp_clear
                unsafe { self.push_slot(ffi::Py_tp_clear, call_super_clear as *mut c_void) }
            }
        }

        // For sequences, implement sq_length instead of mp_length
        if self.is_sequence {
            for slot in &mut self.slots {
                if slot.slot == ffi::Py_mp_length {
                    slot.slot = ffi::Py_sq_length;
                }
            }
        }

        // Add empty sentinel at the end
        // Safety: python expects this empty slot
        unsafe { self.push_slot(0, ptr::null_mut::<c_void>()) }

        let class_name = py_class_qualified_name(module_name, name)?;
        let mut spec = ffi::PyType_Spec {
            name: class_name.as_ptr() as _,
            basicsize: basicsize as c_int,
            itemsize: 0,

            flags: (ffi::Py_TPFLAGS_DEFAULT | self.class_flags)
                .try_into()
                .unwrap(),
            slots: self.slots.as_mut_ptr(),
        };

        // Safety: We've correctly setup the PyType_Spec at this point
        let type_object: Py<PyType> =
            unsafe { Py::from_owned_ptr_or_err(py, ffi::PyType_FromSpec(&mut spec))? };

        #[cfg(not(Py_3_11))]
        bpo_45315_workaround(py, class_name);

        for cleanup in std::mem::take(&mut self.cleanup) {
            cleanup(&self, type_object.bind(py).as_type_ptr());
        }

        Ok(PyClassTypeObject {
            type_object,
            is_immutable_type: self.is_immutable_type,
            getset_destructors,
        })
    }
}

fn py_class_qualified_name(module_name: Option<&str>, class_name: &str) -> PyResult<CString> {
    Ok(CString::new(format!(
        "{}.{}",
        module_name.unwrap_or("builtins"),
        class_name
    ))?)
}

/// Workaround for Python issue 45315; no longer necessary in Python 3.11
#[inline]
#[cfg(not(Py_3_11))]
fn bpo_45315_workaround(py: Python<'_>, class_name: CString) {
    #[cfg(Py_LIMITED_API)]
    {
        // Must check version at runtime for abi3 wheels - they could run against a higher version
        // than the build config suggests.
        use crate::sync::GILOnceCell;
        static IS_PYTHON_3_11: GILOnceCell<bool> = GILOnceCell::new();

        if *IS_PYTHON_3_11.get_or_init(py, || py.version_info() >= (3, 11)) {
            // No fix needed - the wheel is running on a sufficiently new interpreter.
            return;
        }
    }
    #[cfg(not(Py_LIMITED_API))]
    {
        // suppress unused variable warning
        let _ = py;
    }

    std::mem::forget(class_name);
}

/// Default new implementation
#[cfg(not(Py_3_10))]
unsafe extern "C" fn no_constructor_defined(
    subtype: *mut ffi::PyTypeObject,
    _args: *mut ffi::PyObject,
    _kwds: *mut ffi::PyObject,
) -> *mut ffi::PyObject {
<<<<<<< HEAD
    trampoline(|py| {
        let tpobj = PyType::from_borrowed_type_ptr(py, subtype);
        // unlike `fully_qualified_name`, this always include the module
        let module = tpobj
            .module()
            .map_or_else(|_| "<unknown>".into(), |s| s.to_string());
        let qualname = tpobj.qualname();
        let qualname = qualname.map_or_else(|_| "<unknown>".into(), |s| s.to_string());
        Err(crate::exceptions::PyTypeError::new_err(format!(
            "cannot create '{module}.{qualname}' instances"
        )))
    })
=======
    unsafe {
        trampoline(|py| {
            let tpobj = PyType::from_borrowed_type_ptr(py, subtype);
            let name = tpobj
                .name()
                .map_or_else(|_| "<unknown>".into(), |name| name.to_string());
            Err(crate::exceptions::PyTypeError::new_err(format!(
                "No constructor defined for {name}"
            )))
        })
    }
}

unsafe extern "C" fn call_super_clear(slf: *mut ffi::PyObject) -> c_int {
    unsafe { _call_clear(slf, |_, _| Ok(()), call_super_clear) }
>>>>>>> c0a2e1d7
}

#[derive(Default)]
struct GetSetDefBuilder {
    doc: Option<&'static CStr>,
    getter: Option<Getter>,
    setter: Option<Setter>,
}

impl GetSetDefBuilder {
    fn add_getter(&mut self, getter: &PyGetterDef) {
        // TODO: be smarter about merging getter and setter docs
        if self.doc.is_none() {
            self.doc = Some(getter.doc);
        }
        // TODO: return an error if getter already defined?
        self.getter = Some(getter.meth)
    }

    fn add_setter(&mut self, setter: &PySetterDef) {
        // TODO: be smarter about merging getter and setter docs
        if self.doc.is_none() {
            self.doc = Some(setter.doc);
        }
        // TODO: return an error if setter already defined?
        self.setter = Some(setter.meth)
    }

    fn as_get_set_def(&self, name: &'static CStr) -> (ffi::PyGetSetDef, GetSetDefDestructor) {
        let getset_type = match (self.getter, self.setter) {
            (Some(getter), None) => GetSetDefType::Getter(getter),
            (None, Some(setter)) => GetSetDefType::Setter(setter),
            (Some(getter), Some(setter)) => {
                GetSetDefType::GetterAndSetter(Box::new(GetterAndSetter { getter, setter }))
            }
            (None, None) => {
                unreachable!("GetSetDefBuilder expected to always have either getter or setter")
            }
        };

        let getset_def = getset_type.create_py_get_set_def(name, self.doc);
        let destructor = GetSetDefDestructor {
            closure: getset_type,
        };
        (getset_def, destructor)
    }
}

#[allow(dead_code)] // a stack of fields which are purely to cache until dropped
struct GetSetDefDestructor {
    closure: GetSetDefType,
}

/// Possible forms of property - either a getter, setter, or both
enum GetSetDefType {
    Getter(Getter),
    Setter(Setter),
    // The box is here so that the `GetterAndSetter` has a stable
    // memory address even if the `GetSetDefType` enum is moved
    GetterAndSetter(Box<GetterAndSetter>),
}

pub(crate) struct GetterAndSetter {
    getter: Getter,
    setter: Setter,
}

impl GetSetDefType {
    /// Fills a PyGetSetDef structure
    /// It is only valid for as long as this GetSetDefType remains alive,
    /// as well as name and doc members
    pub(crate) fn create_py_get_set_def(
        &self,
        name: &CStr,
        doc: Option<&CStr>,
    ) -> ffi::PyGetSetDef {
        let (get, set, closure): (Option<ffi::getter>, Option<ffi::setter>, *mut c_void) =
            match self {
                &Self::Getter(closure) => {
                    unsafe extern "C" fn getter(
                        slf: *mut ffi::PyObject,
                        closure: *mut c_void,
                    ) -> *mut ffi::PyObject {
                        // Safety: PyO3 sets the closure when constructing the ffi getter so this cast should always be valid
                        let getter: Getter = unsafe { std::mem::transmute(closure) };
                        unsafe { trampoline(|py| getter(py, slf)) }
                    }
                    (Some(getter), None, closure as Getter as _)
                }
                &Self::Setter(closure) => {
                    unsafe extern "C" fn setter(
                        slf: *mut ffi::PyObject,
                        value: *mut ffi::PyObject,
                        closure: *mut c_void,
                    ) -> c_int {
                        // Safety: PyO3 sets the closure when constructing the ffi setter so this cast should always be valid
                        let setter: Setter = unsafe { std::mem::transmute(closure) };
                        unsafe { trampoline(|py| setter(py, slf, value)) }
                    }
                    (None, Some(setter), closure as Setter as _)
                }
                Self::GetterAndSetter(closure) => {
                    unsafe extern "C" fn getset_getter(
                        slf: *mut ffi::PyObject,
                        closure: *mut c_void,
                    ) -> *mut ffi::PyObject {
                        let getset: &GetterAndSetter = unsafe { &*closure.cast() };
                        unsafe { trampoline(|py| (getset.getter)(py, slf)) }
                    }

                    unsafe extern "C" fn getset_setter(
                        slf: *mut ffi::PyObject,
                        value: *mut ffi::PyObject,
                        closure: *mut c_void,
                    ) -> c_int {
                        let getset: &GetterAndSetter = unsafe { &*closure.cast() };
                        unsafe { trampoline(|py| (getset.setter)(py, slf, value)) }
                    }
                    (
                        Some(getset_getter),
                        Some(getset_setter),
                        ptr_from_ref::<GetterAndSetter>(closure) as *mut _,
                    )
                }
            };
        ffi::PyGetSetDef {
            name: name.as_ptr(),
            doc: doc.map_or(ptr::null(), CStr::as_ptr),
            get,
            set,
            closure,
        }
    }
}<|MERGE_RESOLUTION|>--- conflicted
+++ resolved
@@ -562,8 +562,7 @@
     _args: *mut ffi::PyObject,
     _kwds: *mut ffi::PyObject,
 ) -> *mut ffi::PyObject {
-<<<<<<< HEAD
-    trampoline(|py| {
+    unsafe {
         let tpobj = PyType::from_borrowed_type_ptr(py, subtype);
         // unlike `fully_qualified_name`, this always include the module
         let module = tpobj
@@ -574,24 +573,11 @@
         Err(crate::exceptions::PyTypeError::new_err(format!(
             "cannot create '{module}.{qualname}' instances"
         )))
-    })
-=======
-    unsafe {
-        trampoline(|py| {
-            let tpobj = PyType::from_borrowed_type_ptr(py, subtype);
-            let name = tpobj
-                .name()
-                .map_or_else(|_| "<unknown>".into(), |name| name.to_string());
-            Err(crate::exceptions::PyTypeError::new_err(format!(
-                "No constructor defined for {name}"
-            )))
-        })
     }
 }
 
 unsafe extern "C" fn call_super_clear(slf: *mut ffi::PyObject) -> c_int {
     unsafe { _call_clear(slf, |_, _| Ok(()), call_super_clear) }
->>>>>>> c0a2e1d7
 }
 
 #[derive(Default)]
