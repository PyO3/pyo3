use crate::{
    exceptions::PyTypeError,
    ffi,
    impl_::{
        pyclass::{
            assign_sequence_item_from_mapping, get_sequence_item_from_mapping, tp_dealloc,
            tp_dealloc_with_gc, MaybeRuntimePyMethodDef, PyClassItemsIter, PyObjectOffset,
        },
        pymethods::{Getter, PyGetterDef, PyMethodDefType, PySetterDef, Setter, _call_clear},
        trampoline::trampoline,
    },
    internal_tricks::ptr_from_ref,
    pycell::layout::PyObjectLayout,
    types::{typeobject::PyTypeMethods, PyType},
    Py, PyClass, PyResult, PyTypeInfo, Python,
};
use std::{
    collections::HashMap,
    ffi::{CStr, CString},
    os::raw::{c_char, c_int, c_ulong, c_void},
    ptr::{self, addr_of_mut},
};

pub(crate) struct PyClassTypeObject {
    pub type_object: Py<PyType>,
    #[allow(dead_code)] // This is purely a cache that must live as long as the type object
    getset_destructors: Vec<GetSetDefDestructor>,
}

pub(crate) fn create_type_object<T>(py: Python<'_>) -> PyResult<PyClassTypeObject>
where
    T: PyClass,
{
    // Written this way to monomorphize the majority of the logic.
    #[allow(clippy::too_many_arguments)]
    unsafe fn inner(
        py: Python<'_>,
        base: *mut ffi::PyTypeObject,
        dealloc: unsafe extern "C" fn(*mut ffi::PyObject),
        dealloc_with_gc: unsafe extern "C" fn(*mut ffi::PyObject),
        is_mapping: bool,
        is_sequence: bool,
        doc: &'static CStr,
        dict_offset: Option<PyObjectOffset>,
        weaklist_offset: Option<PyObjectOffset>,
        is_basetype: bool,
        items_iter: PyClassItemsIter,
        name: &'static str,
        module: Option<&'static str>,
        basicsize: ffi::Py_ssize_t,
    ) -> PyResult<PyClassTypeObject> {
<<<<<<< HEAD
        PyTypeBuilder {
            slots: Vec::new(),
            method_defs: Vec::new(),
            member_defs: Vec::new(),
            getset_builders: HashMap::new(),
            cleanup: Vec::new(),
            tp_base: base,
            tp_dealloc: dealloc,
            tp_dealloc_with_gc: dealloc_with_gc,
            is_mapping,
            is_sequence,
            has_new: false,
            has_init: false,
            has_dealloc: false,
            has_getitem: false,
            has_setitem: false,
            has_traverse: false,
            has_clear: false,
            dict_offset: None,
            class_flags: 0,
            #[cfg(all(not(Py_3_9), not(Py_LIMITED_API)))]
            buffer_procs: Default::default(),
        }
        .type_doc(doc)
        .offsets(dict_offset, weaklist_offset)
        .set_is_basetype(is_basetype)
        .class_items(items_iter)
        .build(py, name, module, basicsize)
=======
        unsafe {
            PyTypeBuilder {
                slots: Vec::new(),
                method_defs: Vec::new(),
                member_defs: Vec::new(),
                getset_builders: HashMap::new(),
                cleanup: Vec::new(),
                tp_base: base,
                tp_dealloc: dealloc,
                tp_dealloc_with_gc: dealloc_with_gc,
                is_mapping,
                is_sequence,
                has_new: false,
                has_dealloc: false,
                has_getitem: false,
                has_setitem: false,
                has_traverse: false,
                has_clear: false,
                dict_offset: None,
                class_flags: 0,
                #[cfg(all(not(Py_3_9), not(Py_LIMITED_API)))]
                buffer_procs: Default::default(),
            }
            .type_doc(doc)
            .offsets(dict_offset, weaklist_offset)
            .set_is_basetype(is_basetype)
            .class_items(items_iter)
            .build(py, name, module, size_of)
        }
>>>>>>> 73136ea9
    }

    unsafe {
        inner(
            py,
            T::BaseType::type_object_raw(py),
            tp_dealloc::<T>,
            tp_dealloc_with_gc::<T>,
            T::IS_MAPPING,
            T::IS_SEQUENCE,
            T::doc(py)?,
            T::dict_offset(),
            T::weaklist_offset(),
            T::IS_BASETYPE,
            T::items_iter(),
            T::NAME,
            T::MODULE,
            PyObjectLayout::basicsize::<T>(),
        )
    }
}

type PyTypeBuilderCleanup = Box<dyn Fn(&PyTypeBuilder, *mut ffi::PyTypeObject)>;

struct PyTypeBuilder {
    slots: Vec<ffi::PyType_Slot>,
    method_defs: Vec<ffi::PyMethodDef>,
    member_defs: Vec<ffi::PyMemberDef>,
    getset_builders: HashMap<&'static CStr, GetSetDefBuilder>,
    /// Used to patch the type objects for the things there's no
    /// PyType_FromSpec API for... there's no reason this should work,
    /// except for that it does and we have tests.
    cleanup: Vec<PyTypeBuilderCleanup>,
    tp_base: *mut ffi::PyTypeObject,
    tp_dealloc: ffi::destructor,
    tp_dealloc_with_gc: ffi::destructor,
    is_mapping: bool,
    is_sequence: bool,
    has_new: bool,
    has_init: bool,
    has_dealloc: bool,
    has_getitem: bool,
    has_setitem: bool,
    has_traverse: bool,
    has_clear: bool,
    dict_offset: Option<PyObjectOffset>,
    class_flags: c_ulong,
    // Before Python 3.9, need to patch in buffer methods manually (they don't work in slots)
    #[cfg(all(not(Py_3_9), not(Py_LIMITED_API)))]
    buffer_procs: ffi::PyBufferProcs,
}

impl PyTypeBuilder {
    /// # Safety
    /// The given pointer must be of the correct type for the given slot
    unsafe fn push_slot<T>(&mut self, slot: c_int, pfunc: *mut T) {
        match slot {
            ffi::Py_tp_new => self.has_new = true,
            ffi::Py_tp_init => self.has_init = true,
            ffi::Py_tp_dealloc => self.has_dealloc = true,
            ffi::Py_mp_subscript => self.has_getitem = true,
            ffi::Py_mp_ass_subscript => self.has_setitem = true,
            ffi::Py_tp_traverse => {
                self.has_traverse = true;
                self.class_flags |= ffi::Py_TPFLAGS_HAVE_GC;
            }
            ffi::Py_tp_clear => self.has_clear = true,
            #[cfg(all(not(Py_3_9), not(Py_LIMITED_API)))]
            ffi::Py_bf_getbuffer => {
                // Safety: slot.pfunc is a valid function pointer
                self.buffer_procs.bf_getbuffer =
                    Some(unsafe { std::mem::transmute::<*mut T, ffi::getbufferproc>(pfunc) });
            }
            #[cfg(all(not(Py_3_9), not(Py_LIMITED_API)))]
            ffi::Py_bf_releasebuffer => {
                // Safety: slot.pfunc is a valid function pointer
                self.buffer_procs.bf_releasebuffer =
                    Some(unsafe { std::mem::transmute::<*mut T, ffi::releasebufferproc>(pfunc) });
            }
            _ => {}
        }

        self.slots.push(ffi::PyType_Slot {
            slot,
            pfunc: pfunc as _,
        });
    }

    /// # Safety
    /// It is the caller's responsibility that `data` is of the correct type for the given slot.
    unsafe fn push_raw_vec_slot<T>(&mut self, slot: c_int, mut data: Vec<T>) {
        if !data.is_empty() {
            // Python expects a zeroed entry to mark the end of the defs
            unsafe {
                data.push(std::mem::zeroed());
                self.push_slot(slot, Box::into_raw(data.into_boxed_slice()) as *mut c_void);
            }
        }
    }

    fn pymethod_def(&mut self, def: &PyMethodDefType) {
        match def {
            PyMethodDefType::Getter(getter) => self
                .getset_builders
                .entry(getter.name)
                .or_default()
                .add_getter(getter),
            PyMethodDefType::Setter(setter) => self
                .getset_builders
                .entry(setter.name)
                .or_default()
                .add_setter(setter),
            PyMethodDefType::Method(def)
            | PyMethodDefType::Class(def)
            | PyMethodDefType::Static(def) => self.method_defs.push(def.as_method_def()),
            // These class attributes are added after the type gets created by LazyStaticType
            PyMethodDefType::ClassAttribute(_) => {}
            PyMethodDefType::StructMember(def) => self.member_defs.push(*def),
        }
    }

    fn finalize_methods_and_properties(&mut self) -> Vec<GetSetDefDestructor> {
        let method_defs: Vec<pyo3_ffi::PyMethodDef> = std::mem::take(&mut self.method_defs);
        // Safety: Py_tp_methods expects a raw vec of PyMethodDef
        unsafe { self.push_raw_vec_slot(ffi::Py_tp_methods, method_defs) };

        let member_defs = std::mem::take(&mut self.member_defs);
        // Safety: Py_tp_members expects a raw vec of PyMemberDef
        unsafe { self.push_raw_vec_slot(ffi::Py_tp_members, member_defs) };

        let mut getset_destructors = Vec::with_capacity(self.getset_builders.len());

        #[allow(unused_mut)]
        let mut property_defs: Vec<_> = self
            .getset_builders
            .iter()
            .map(|(name, builder)| {
                let (def, destructor) = builder.as_get_set_def(name);
                getset_destructors.push(destructor);
                def
            })
            .collect();

        // PyPy automatically adds __dict__ getter / setter.
        #[cfg(not(PyPy))]
        // Supported on unlimited API for all versions, and on 3.9+ for limited API
        #[cfg(any(Py_3_9, not(Py_LIMITED_API)))]
        if let Some(dict_offset) = self.dict_offset {
            let get_dict;
            let closure;
            // PyObject_GenericGetDict not in the limited API until Python 3.10.
            #[cfg(any(not(Py_LIMITED_API), Py_3_10))]
            {
                let _ = dict_offset;
                get_dict = ffi::PyObject_GenericGetDict;
                closure = ptr::null_mut();
            }

            // ... so we write a basic implementation ourselves
            #[cfg(not(any(not(Py_LIMITED_API), Py_3_10)))]
            {
                extern "C" fn get_dict_impl(
                    object: *mut ffi::PyObject,
                    closure: *mut c_void,
                ) -> *mut ffi::PyObject {
                    unsafe {
                        trampoline(|_| {
                            let dict_offset = closure as ffi::Py_ssize_t;
                            // we don't support negative dict_offset here; PyO3 doesn't set it negative
                            assert!(dict_offset > 0);
                            // TODO: use `.byte_offset` on MSRV 1.75
                            let dict_ptr = object
                                .cast::<u8>()
                                .offset(dict_offset)
                                .cast::<*mut ffi::PyObject>();
                            if (*dict_ptr).is_null() {
                                std::ptr::write(dict_ptr, ffi::PyDict_New());
                            }
                            Ok(ffi::compat::Py_XNewRef(*dict_ptr))
                        })
                    }
                }

                get_dict = get_dict_impl;
                if let PyObjectOffset::Absolute(offset) = dict_offset {
                    closure = offset as _;
                } else {
                    unreachable!("PyObjectOffset::Relative requires >=3.12");
                }
            }

            property_defs.push(ffi::PyGetSetDef {
                name: ffi::c_str!("__dict__").as_ptr(),
                get: Some(get_dict),
                set: Some(ffi::PyObject_GenericSetDict),
                doc: ptr::null(),
                closure,
            });
        }

        // Safety: Py_tp_getset expects a raw vec of PyGetSetDef
        unsafe { self.push_raw_vec_slot(ffi::Py_tp_getset, property_defs) };

        // If mapping methods implemented, define sequence methods get implemented too.
        // CPython does the same for Python `class` statements.

        // NB we don't implement sq_length to avoid annoying CPython behaviour of automatically adding
        // the length to negative indices.

        // Don't add these methods for "pure" mappings.

        if !self.is_mapping && self.has_getitem {
            // Safety: This is the correct slot type for Py_sq_item
            unsafe {
                self.push_slot(
                    ffi::Py_sq_item,
                    get_sequence_item_from_mapping as *mut c_void,
                )
            }
        }

        if !self.is_mapping && self.has_setitem {
            // Safety: This is the correct slot type for Py_sq_ass_item
            unsafe {
                self.push_slot(
                    ffi::Py_sq_ass_item,
                    assign_sequence_item_from_mapping as *mut c_void,
                )
            }
        }

        getset_destructors
    }

    fn set_is_basetype(mut self, is_basetype: bool) -> Self {
        if is_basetype {
            self.class_flags |= ffi::Py_TPFLAGS_BASETYPE;
        }
        self
    }

    /// # Safety
    /// All slots in the PyClassItemsIter should be correct
    unsafe fn class_items(mut self, iter: PyClassItemsIter) -> Self {
        for items in iter {
            for slot in items.slots {
                unsafe { self.push_slot(slot.slot, slot.pfunc) };
            }
            for method in items.methods {
                let built_method;
                let method = match method {
                    MaybeRuntimePyMethodDef::Runtime(builder) => {
                        built_method = builder();
                        &built_method
                    }
                    MaybeRuntimePyMethodDef::Static(method) => method,
                };
                self.pymethod_def(method);
            }
        }
        self
    }

    fn type_doc(mut self, type_doc: &'static CStr) -> Self {
        let slice = type_doc.to_bytes();
        if !slice.is_empty() {
            unsafe { self.push_slot(ffi::Py_tp_doc, type_doc.as_ptr() as *mut c_char) }

            // Running this causes PyPy to segfault.
            #[cfg(all(not(PyPy), not(Py_LIMITED_API), not(Py_3_10)))]
            {
                // Until CPython 3.10, tp_doc was treated specially for
                // heap-types, and it removed the text_signature value from it.
                // We go in after the fact and replace tp_doc with something
                // that _does_ include the text_signature value!
                self.cleanup
                    .push(Box::new(move |_self, type_object| unsafe {
                        ffi::PyObject_Free((*type_object).tp_doc as _);
                        let data = ffi::PyMem_Malloc(slice.len());
                        data.copy_from(slice.as_ptr() as _, slice.len());
                        (*type_object).tp_doc = data as _;
                    }))
            }
        }
        self
    }

    fn offsets(
        mut self,
        dict_offset: Option<PyObjectOffset>,
        #[allow(unused_variables)] weaklist_offset: Option<PyObjectOffset>,
    ) -> Self {
        self.dict_offset = dict_offset;

        #[cfg(Py_3_9)]
        {
            #[inline(always)]
            fn offset_def(name: &'static CStr, offset: PyObjectOffset) -> ffi::PyMemberDef {
                let (offset, flags) = match offset {
                    PyObjectOffset::Absolute(offset) => (offset, ffi::Py_READONLY),
                    #[cfg(Py_3_12)]
                    PyObjectOffset::Relative(offset) => {
                        (offset, ffi::Py_READONLY | ffi::Py_RELATIVE_OFFSET)
                    }
                };
                ffi::PyMemberDef {
                    name: name.as_ptr().cast(),
                    type_code: ffi::Py_T_PYSSIZET,
                    offset,
                    flags,
                    doc: std::ptr::null_mut(),
                }
            }

            // __dict__ support
            if let Some(dict_offset) = dict_offset {
                self.member_defs
                    .push(offset_def(ffi::c_str!("__dictoffset__"), dict_offset));
            }

            // weakref support
            if let Some(weaklist_offset) = weaklist_offset {
                self.member_defs.push(offset_def(
                    ffi::c_str!("__weaklistoffset__"),
                    weaklist_offset,
                ));
            }
        }

        // Setting buffer protocols, tp_dictoffset and tp_weaklistoffset via slots doesn't work until
        // Python 3.9, so on older versions we must manually fixup the type object.
        #[cfg(all(not(Py_LIMITED_API), not(Py_3_9)))]
        {
            self.cleanup
                .push(Box::new(move |builder, type_object| unsafe {
                    (*(*type_object).tp_as_buffer).bf_getbuffer = builder.buffer_procs.bf_getbuffer;
                    (*(*type_object).tp_as_buffer).bf_releasebuffer =
                        builder.buffer_procs.bf_releasebuffer;

                    match dict_offset {
                        Some(PyObjectOffset::Absolute(offset)) => {
                            (*type_object).tp_dictoffset = offset;
                        }
                        Some(PyObjectOffset::Relative(_)) => {
                            panic!("PyObjectOffset::Relative requires >=3.12")
                        }
                        None => {}
                    }
                    match weaklist_offset {
                        Some(PyObjectOffset::Absolute(offset)) => {
                            (*type_object).tp_weaklistoffset = offset;
                        }
                        Some(PyObjectOffset::Relative(_)) => {
                            panic!("PyObjectOffset::Relative requires >=3.12")
                        }
                        None => {}
                    }
                }));
        }
        self
    }

    fn build(
        mut self,
        py: Python<'_>,
        name: &'static str,
        module_name: Option<&'static str>,
        basicsize: ffi::Py_ssize_t,
    ) -> PyResult<PyClassTypeObject> {
        // `c_ulong` and `c_uint` have the same size
        // on some platforms (like windows)
        #![allow(clippy::useless_conversion)]

        let getset_destructors = self.finalize_methods_and_properties();

        unsafe { self.push_slot(ffi::Py_tp_base, self.tp_base) }

        // Safety: self.tp_base must be a valid PyTypeObject
        let is_metaclass =
            unsafe { ffi::PyType_IsSubtype(self.tp_base, addr_of_mut!(ffi::PyType_Type)) } != 0;
        if is_metaclass {
            // if the pyclass derives from `type` (is a metaclass) then `tp_new` must not be set.
            // Metaclasses that override tp_new are not supported.
            // https://docs.python.org/3/c-api/type.html#c.PyType_FromMetaclass
            assert!(
                !self.has_new,
                "Metaclasses must not specify __new__ (use __init__ instead)"
            );
            // To avoid uninitialized memory, __init__ must be defined instead
            assert!(self.has_init, "Metaclasses must specify __init__");
        } else if !self.has_new {
            // Safety: The default constructor is a valid value of tp_new
            unsafe { self.push_slot(ffi::Py_tp_new, no_constructor_defined as *mut c_void) }
        }

        let base_is_gc = unsafe { ffi::PyType_IS_GC(self.tp_base) == 1 };
        let tp_dealloc = if self.has_traverse || base_is_gc {
            self.tp_dealloc_with_gc
        } else {
            self.tp_dealloc
        };
        unsafe { self.push_slot(ffi::Py_tp_dealloc, tp_dealloc as *mut c_void) }

        if self.has_clear && !self.has_traverse {
            return Err(PyTypeError::new_err(format!(
                "`#[pyclass]` {} implements __clear__ without __traverse__",
                name
            )));
        }

        // If this type is a GC type, and the base also is, we may need to add
        // `tp_traverse` / `tp_clear` implementations to call the base, if this type didn't
        // define `__traverse__` or `__clear__`.
        //
        // This is because when Py_TPFLAGS_HAVE_GC is set, then `tp_traverse` and
        // `tp_clear` are not inherited.
        if ((self.class_flags & ffi::Py_TPFLAGS_HAVE_GC) != 0) && base_is_gc {
            // If this assertion breaks, need to consider doing the same for __traverse__.
            assert!(self.has_traverse); // Py_TPFLAGS_HAVE_GC is set when a `__traverse__` method is found

            if !self.has_clear {
                // Safety: This is the correct slot type for Py_tp_clear
                unsafe { self.push_slot(ffi::Py_tp_clear, call_super_clear as *mut c_void) }
            }
        }

        // For sequences, implement sq_length instead of mp_length
        if self.is_sequence {
            for slot in &mut self.slots {
                if slot.slot == ffi::Py_mp_length {
                    slot.slot = ffi::Py_sq_length;
                }
            }
        }

        // Add empty sentinel at the end
        // Safety: python expects this empty slot
        unsafe { self.push_slot(0, ptr::null_mut::<c_void>()) }

        let class_name = py_class_qualified_name(module_name, name)?;
        let mut spec = ffi::PyType_Spec {
            name: class_name.as_ptr() as _,
            basicsize: basicsize as c_int,
            itemsize: 0,

            flags: (ffi::Py_TPFLAGS_DEFAULT | self.class_flags)
                .try_into()
                .unwrap(),
            slots: self.slots.as_mut_ptr(),
        };

        // Safety: We've correctly setup the PyType_Spec at this point
        let type_object: Py<PyType> =
            unsafe { Py::from_owned_ptr_or_err(py, ffi::PyType_FromSpec(&mut spec))? };

        #[cfg(not(Py_3_11))]
        bpo_45315_workaround(py, class_name);

        for cleanup in std::mem::take(&mut self.cleanup) {
            cleanup(&self, type_object.bind(py).as_type_ptr());
        }

        Ok(PyClassTypeObject {
            type_object,
            getset_destructors,
        })
    }
}

fn py_class_qualified_name(module_name: Option<&str>, class_name: &str) -> PyResult<CString> {
    Ok(CString::new(format!(
        "{}.{}",
        module_name.unwrap_or("builtins"),
        class_name
    ))?)
}

/// Workaround for Python issue 45315; no longer necessary in Python 3.11
#[inline]
#[cfg(not(Py_3_11))]
fn bpo_45315_workaround(py: Python<'_>, class_name: CString) {
    #[cfg(Py_LIMITED_API)]
    {
        // Must check version at runtime for abi3 wheels - they could run against a higher version
        // than the build config suggests.
        use crate::sync::GILOnceCell;
        static IS_PYTHON_3_11: GILOnceCell<bool> = GILOnceCell::new();

        if *IS_PYTHON_3_11.get_or_init(py, || py.version_info() >= (3, 11)) {
            // No fix needed - the wheel is running on a sufficiently new interpreter.
            return;
        }
    }
    #[cfg(not(Py_LIMITED_API))]
    {
        // suppress unused variable warning
        let _ = py;
    }

    std::mem::forget(class_name);
}

/// Default new implementation
unsafe extern "C" fn no_constructor_defined(
    subtype: *mut ffi::PyTypeObject,
    _args: *mut ffi::PyObject,
    _kwds: *mut ffi::PyObject,
) -> *mut ffi::PyObject {
    unsafe {
        trampoline(|py| {
            let tpobj = PyType::from_borrowed_type_ptr(py, subtype);
            let name = tpobj
                .name()
                .map_or_else(|_| "<unknown>".into(), |name| name.to_string());
            Err(crate::exceptions::PyTypeError::new_err(format!(
                "No constructor defined for {}",
                name
            )))
        })
    }
}

unsafe extern "C" fn call_super_clear(slf: *mut ffi::PyObject) -> c_int {
    unsafe { _call_clear(slf, |_, _| Ok(()), call_super_clear) }
}

#[derive(Default)]
struct GetSetDefBuilder {
    doc: Option<&'static CStr>,
    getter: Option<Getter>,
    setter: Option<Setter>,
}

impl GetSetDefBuilder {
    fn add_getter(&mut self, getter: &PyGetterDef) {
        // TODO: be smarter about merging getter and setter docs
        if self.doc.is_none() {
            self.doc = Some(getter.doc);
        }
        // TODO: return an error if getter already defined?
        self.getter = Some(getter.meth)
    }

    fn add_setter(&mut self, setter: &PySetterDef) {
        // TODO: be smarter about merging getter and setter docs
        if self.doc.is_none() {
            self.doc = Some(setter.doc);
        }
        // TODO: return an error if setter already defined?
        self.setter = Some(setter.meth)
    }

    fn as_get_set_def(&self, name: &'static CStr) -> (ffi::PyGetSetDef, GetSetDefDestructor) {
        let getset_type = match (self.getter, self.setter) {
            (Some(getter), None) => GetSetDefType::Getter(getter),
            (None, Some(setter)) => GetSetDefType::Setter(setter),
            (Some(getter), Some(setter)) => {
                GetSetDefType::GetterAndSetter(Box::new(GetterAndSetter { getter, setter }))
            }
            (None, None) => {
                unreachable!("GetSetDefBuilder expected to always have either getter or setter")
            }
        };

        let getset_def = getset_type.create_py_get_set_def(name, self.doc);
        let destructor = GetSetDefDestructor {
            closure: getset_type,
        };
        (getset_def, destructor)
    }
}

#[allow(dead_code)] // a stack of fields which are purely to cache until dropped
struct GetSetDefDestructor {
    closure: GetSetDefType,
}

/// Possible forms of property - either a getter, setter, or both
enum GetSetDefType {
    Getter(Getter),
    Setter(Setter),
    // The box is here so that the `GetterAndSetter` has a stable
    // memory address even if the `GetSetDefType` enum is moved
    GetterAndSetter(Box<GetterAndSetter>),
}

pub(crate) struct GetterAndSetter {
    getter: Getter,
    setter: Setter,
}

impl GetSetDefType {
    /// Fills a PyGetSetDef structure
    /// It is only valid for as long as this GetSetDefType remains alive,
    /// as well as name and doc members
    pub(crate) fn create_py_get_set_def(
        &self,
        name: &CStr,
        doc: Option<&CStr>,
    ) -> ffi::PyGetSetDef {
        let (get, set, closure): (Option<ffi::getter>, Option<ffi::setter>, *mut c_void) =
            match self {
                &Self::Getter(closure) => {
                    unsafe extern "C" fn getter(
                        slf: *mut ffi::PyObject,
                        closure: *mut c_void,
                    ) -> *mut ffi::PyObject {
                        // Safety: PyO3 sets the closure when constructing the ffi getter so this cast should always be valid
                        let getter: Getter = unsafe { std::mem::transmute(closure) };
                        unsafe { trampoline(|py| getter(py, slf)) }
                    }
                    (Some(getter), None, closure as Getter as _)
                }
                &Self::Setter(closure) => {
                    unsafe extern "C" fn setter(
                        slf: *mut ffi::PyObject,
                        value: *mut ffi::PyObject,
                        closure: *mut c_void,
                    ) -> c_int {
                        // Safety: PyO3 sets the closure when constructing the ffi setter so this cast should always be valid
                        let setter: Setter = unsafe { std::mem::transmute(closure) };
                        unsafe { trampoline(|py| setter(py, slf, value)) }
                    }
                    (None, Some(setter), closure as Setter as _)
                }
                Self::GetterAndSetter(closure) => {
                    unsafe extern "C" fn getset_getter(
                        slf: *mut ffi::PyObject,
                        closure: *mut c_void,
                    ) -> *mut ffi::PyObject {
                        let getset: &GetterAndSetter = unsafe { &*closure.cast() };
                        unsafe { trampoline(|py| (getset.getter)(py, slf)) }
                    }

                    unsafe extern "C" fn getset_setter(
                        slf: *mut ffi::PyObject,
                        value: *mut ffi::PyObject,
                        closure: *mut c_void,
                    ) -> c_int {
                        let getset: &GetterAndSetter = unsafe { &*closure.cast() };
                        unsafe { trampoline(|py| (getset.setter)(py, slf, value)) }
                    }
                    (
                        Some(getset_getter),
                        Some(getset_setter),
                        ptr_from_ref::<GetterAndSetter>(closure) as *mut _,
                    )
                }
            };
        ffi::PyGetSetDef {
            name: name.as_ptr(),
            doc: doc.map_or(ptr::null(), CStr::as_ptr),
            get,
            set,
            closure,
        }
    }
}<|MERGE_RESOLUTION|>--- conflicted
+++ resolved
@@ -49,36 +49,6 @@
         module: Option<&'static str>,
         basicsize: ffi::Py_ssize_t,
     ) -> PyResult<PyClassTypeObject> {
-<<<<<<< HEAD
-        PyTypeBuilder {
-            slots: Vec::new(),
-            method_defs: Vec::new(),
-            member_defs: Vec::new(),
-            getset_builders: HashMap::new(),
-            cleanup: Vec::new(),
-            tp_base: base,
-            tp_dealloc: dealloc,
-            tp_dealloc_with_gc: dealloc_with_gc,
-            is_mapping,
-            is_sequence,
-            has_new: false,
-            has_init: false,
-            has_dealloc: false,
-            has_getitem: false,
-            has_setitem: false,
-            has_traverse: false,
-            has_clear: false,
-            dict_offset: None,
-            class_flags: 0,
-            #[cfg(all(not(Py_3_9), not(Py_LIMITED_API)))]
-            buffer_procs: Default::default(),
-        }
-        .type_doc(doc)
-        .offsets(dict_offset, weaklist_offset)
-        .set_is_basetype(is_basetype)
-        .class_items(items_iter)
-        .build(py, name, module, basicsize)
-=======
         unsafe {
             PyTypeBuilder {
                 slots: Vec::new(),
@@ -92,6 +62,7 @@
                 is_mapping,
                 is_sequence,
                 has_new: false,
+                has_init: false,
                 has_dealloc: false,
                 has_getitem: false,
                 has_setitem: false,
@@ -106,9 +77,8 @@
             .offsets(dict_offset, weaklist_offset)
             .set_is_basetype(is_basetype)
             .class_items(items_iter)
-            .build(py, name, module, size_of)
-        }
->>>>>>> 73136ea9
+            .build(py, name, module, basicsize)
+        }
     }
 
     unsafe {
