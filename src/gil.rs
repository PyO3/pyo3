--- conflicted
+++ resolved
@@ -240,44 +240,36 @@
 #[cfg(not(pyo3_disable_reference_pool))]
 /// Thread-safe storage for objects which were dec_ref while the GIL was not held.
 struct ReferencePool {
-<<<<<<< HEAD
     ever_used: AtomicBool,
-    // .0 is INCREFs, .1 is DECREFs
-    pointer_ops: sync::Mutex<(PyObjVec, PyObjVec)>,
-=======
     pending_decrefs: sync::Mutex<PyObjVec>,
->>>>>>> 57500d9b
 }
 
 #[cfg(not(pyo3_disable_reference_pool))]
 impl ReferencePool {
     const fn new() -> Self {
         Self {
-<<<<<<< HEAD
             ever_used: AtomicBool::new(false),
-            pointer_ops: sync::Mutex::new((Vec::new(), Vec::new())),
-        }
-    }
-
-    fn register_incref(&self, obj: NonNull<ffi::PyObject>) {
-        self.ever_used.store(true, sync::atomic::Ordering::Relaxed);
-        self.pointer_ops.lock().unwrap().0.push(obj);
+            pending_decrefs: sync::Mutex::new(Vec::new()),
+        }
     }
 
     fn register_decref(&self, obj: NonNull<ffi::PyObject>) {
         self.ever_used.store(true, sync::atomic::Ordering::Relaxed);
-        self.pointer_ops.lock().unwrap().1.push(obj);
-=======
-            pending_decrefs: sync::Mutex::new(Vec::new()),
-        }
-    }
-
-    fn register_decref(&self, obj: NonNull<ffi::PyObject>) {
         self.pending_decrefs.lock().unwrap().push(obj);
->>>>>>> 57500d9b
-    }
-
-    fn update_counts(&self, _py: Python<'_>) {
+    }
+
+    #[inline]
+    fn update_counts(&self, py: Python<'_>) {
+        // Justification for relaxed: worst case this causes already deferred drops to be
+        // delayed slightly later, and this is also a one-time flag, so if the program is
+        // using deferred drops it is highly likely that branch prediction will always
+        // assume this is true and we don't need the atomic overhead.
+        if self.ever_used.load(sync::atomic::Ordering::Relaxed) {
+            self.update_counts_impl(py)
+        }
+    }
+
+    fn update_counts_impl(&self, _py: Python<'_>) {
         let mut pending_decrefs = self.pending_decrefs.lock().unwrap();
         if pending_decrefs.is_empty() {
             return;
@@ -292,21 +284,13 @@
     }
 }
 
-<<<<<<< HEAD
 #[inline]
+#[cfg(not(pyo3_disable_reference_pool))]
 pub(crate) fn update_deferred_reference_counts(py: Python<'_>) {
-    // Justification for relaxed: worst case this causes already deferred drops to be
-    // delayed slightly later, and this is also a one-time flag, so if the program is
-    // using deferred drops it is highly likely that branch prediction will always
-    // assume this is true and we don't need the atomic overhead.
-    if POOL.ever_used.load(sync::atomic::Ordering::Relaxed) {
-        POOL.update_counts(py)
-    }
-}
-
-=======
+    POOL.update_counts(py);
+}
+
 #[cfg(not(pyo3_disable_reference_pool))]
->>>>>>> 57500d9b
 unsafe impl Sync for ReferencePool {}
 
 #[cfg(not(pyo3_disable_reference_pool))]
@@ -408,12 +392,6 @@
     #[inline]
     pub unsafe fn new() -> GILPool {
         increment_gil_count();
-<<<<<<< HEAD
-=======
-        // Update counts of PyObjects / Py that have been cloned or dropped since last acquisition
-        #[cfg(not(pyo3_disable_reference_pool))]
-        POOL.update_counts(Python::assume_gil_acquired());
->>>>>>> 57500d9b
         GILPool {
             start: OWNED_OBJECTS
                 .try_with(|owned_objects| {
