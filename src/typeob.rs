// Copyright (c) 2017-present PyO3 Project and Contributors

//! Python type object information

use std;
use std::collections::HashMap;
<<<<<<< HEAD
use std::ffi::{CStr, CString};
use std::mem;

use class::methods::PyMethodDefType;
use err::{PyErr, PyResult};
use instance::{Py, PyObjectWithToken, PyToken};
use objects::PyType;
use python::{IntoPyPointer, Python};
use {class, ffi, pythonrun};
=======
use std::ffi::CString;
use std::mem;
use std::os::raw::c_void;

use crate::class::methods::PyMethodDefType;
use crate::err::{PyErr, PyResult};
use crate::instance::{Py, PyObjectWithGIL};
use crate::python::ToPyPointer;
use crate::python::{IntoPyPointer, Python};
use crate::types::PyObjectRef;
use crate::types::PyType;
use crate::{class, ffi, pythonrun};
>>>>>>> c9d9e80a

/// Python type information.
pub trait PyTypeInfo {
    /// Type of objects to store in PyObject struct
    type Type;

    /// Class name
    const NAME: &'static str;

    /// Class doc string
    const DESCRIPTION: &'static str = "\0";

    /// Size of the rust PyObject structure (PyObject + rust structure)
    const SIZE: usize;

    /// `Type` instance offset inside PyObject structure
    const OFFSET: isize;

    /// Type flags (ie PY_TYPE_FLAG_GC, PY_TYPE_FLAG_WEAKREF)
    const FLAGS: usize = 0;

    /// Base class
    type BaseType: PyTypeInfo;

    /// PyTypeObject instance for this type
    unsafe fn type_object() -> &'static mut ffi::PyTypeObject;

    /// Check if `*mut ffi::PyObject` is instance of this type
<<<<<<< HEAD
    #[cfg_attr(feature = "cargo-clippy", allow(not_unsafe_ptr_arg_deref))]
    fn is_instance(ptr: *mut ffi::PyObject) -> bool {
        unsafe { ffi::PyObject_TypeCheck(ptr, Self::type_object()) != 0 }
    }

    /// Check if `*mut ffi::PyObject` is exact instance of this type
    #[cfg_attr(feature = "cargo-clippy", allow(not_unsafe_ptr_arg_deref))]
    fn is_exact_instance(ptr: *mut ffi::PyObject) -> bool {
        unsafe { (*ptr).ob_type == Self::type_object() }
=======
    fn is_instance(object: &PyObjectRef) -> bool {
        unsafe { ffi::PyObject_TypeCheck(object.as_ptr(), Self::type_object()) != 0 }
    }

    /// Check if `*mut ffi::PyObject` is exact instance of this type
    fn is_exact_instance(object: &PyObjectRef) -> bool {
        unsafe { (*object.as_ptr()).ob_type == Self::type_object() }
>>>>>>> c9d9e80a
    }
}

/// type object supports python GC
pub const PY_TYPE_FLAG_GC: usize = 1;

/// Type object supports python weak references
pub const PY_TYPE_FLAG_WEAKREF: usize = 1 << 1;

/// Type object can be used as the base type of another type
pub const PY_TYPE_FLAG_BASETYPE: usize = 1 << 2;

/// The instances of this type have a dictionary containing instance variables
pub const PY_TYPE_FLAG_DICT: usize = 1 << 3;
<<<<<<< HEAD

impl<'a, T: ?Sized> PyTypeInfo for &'a T
where
    T: PyTypeInfo,
{
    type Type = T::Type;
    type BaseType = T::BaseType;
    const NAME: &'static str = T::NAME;
    const DESCRIPTION: &'static str = T::DESCRIPTION;
    const SIZE: usize = T::SIZE;
    const OFFSET: isize = T::OFFSET;
    const FLAGS: usize = T::FLAGS;

    #[inline]
    default unsafe fn type_object() -> &'static mut ffi::PyTypeObject {
        <T as PyTypeInfo>::type_object()
    }

    #[inline]
    default fn is_instance(ptr: *mut ffi::PyObject) -> bool {
        <T as PyTypeInfo>::is_instance(ptr)
    }

    #[inline]
    default fn is_exact_instance(ptr: *mut ffi::PyObject) -> bool {
        <T as PyTypeInfo>::is_exact_instance(ptr)
    }
}
=======
>>>>>>> c9d9e80a

/// Special object that is used for python object creation.
/// `pyo3` library automatically creates this object for class `__new__` method.
/// Behavior is undefined if constructor of custom class does not initialze
/// instance of `PyRawObject` with rust value with `init` method.
/// Calling of `__new__` method of base class is developer's responsibility.
///
/// Example of custom class implementation with `__new__` method:
/// ```
/// #![feature(specialization)]
///
/// use pyo3::prelude::*;
///
/// #[pyclass]
/// struct MyClass { }
///
/// #[pymethods]
/// impl MyClass {
///    #[new]
///    fn __new__(obj: &PyRawObject) -> PyResult<()> {
///        obj.init(|| MyClass { })
///    }
/// }
/// ```
#[allow(dead_code)]
pub struct PyRawObject {
    ptr: *mut ffi::PyObject,
    /// Type object of class which __new__ method get called
    tp_ptr: *mut ffi::PyTypeObject,
    /// Type object of top most class in inheritance chain,
    /// it might be python class.
    curr_ptr: *mut ffi::PyTypeObject,
    // initialized: usize,
}

impl PyRawObject {
    #[must_use]
    pub unsafe fn new(
        py: Python,
        tp_ptr: *mut ffi::PyTypeObject,
        curr_ptr: *mut ffi::PyTypeObject,
    ) -> PyResult<PyRawObject> {
        let alloc = (*curr_ptr).tp_alloc.unwrap_or(ffi::PyType_GenericAlloc);
        let ptr = alloc(curr_ptr, 0);

        if !ptr.is_null() {
            Ok(PyRawObject {
                ptr,
                tp_ptr,
                curr_ptr,
                // initialized: 0,
            })
        } else {
            PyErr::fetch(py).into()
        }
    }

    #[must_use]
    pub unsafe fn new_with_ptr(
        py: Python,
        ptr: *mut ffi::PyObject,
        tp_ptr: *mut ffi::PyTypeObject,
        curr_ptr: *mut ffi::PyTypeObject,
    ) -> PyResult<PyRawObject> {
        if !ptr.is_null() {
            Ok(PyRawObject {
                ptr,
                tp_ptr,
                curr_ptr,
                // initialized: 0,
            })
        } else {
            PyErr::fetch(py).into()
        }
    }

    pub fn init<T, F>(&self, f: F) -> PyResult<()>
    where
<<<<<<< HEAD
        F: FnOnce(PyToken) -> T,
=======
        F: FnOnce() -> T,
>>>>>>> c9d9e80a
        T: PyTypeInfo,
    {
        let value = f();

        unsafe {
            // The `as *mut u8` part is required because the offset is in bytes
            let ptr = (self.ptr as *mut u8).offset(T::OFFSET) as *mut T;
            std::ptr::write(ptr, value);
        }
        Ok(())
    }

    /// Type object
    pub fn type_object(&self) -> &PyType {
        unsafe { PyType::from_type_ptr(self.py(), self.curr_ptr) }
    }
}

impl<T: PyTypeInfo> AsRef<T> for PyRawObject {
    #[inline]
    fn as_ref(&self) -> &T {
        // TODO: check is object initialized
        unsafe {
            let ptr = (self.ptr as *mut u8).offset(T::OFFSET) as *mut T;
            ptr.as_ref().unwrap()
        }
    }
}

impl IntoPyPointer for PyRawObject {
    fn into_ptr(self) -> *mut ffi::PyObject {
        // TODO: panic if not all types initialized
        self.ptr
    }
}

impl PyObjectWithGIL for PyRawObject {
    #[inline]
    fn py(&self) -> Python {
        unsafe { Python::assume_gil_acquired() }
    }
}

<<<<<<< HEAD
/// A Python object allocator that is usable as a base type for #[class]
pub trait PyObjectAlloc<T> {
    /// Allocates a new object (usually by calling ty->tp_alloc),
    unsafe fn alloc(py: Python) -> PyResult<*mut ffi::PyObject>;

    /// Calls the rust destructor for the object and frees the memory
    /// (usually by calling ptr->ob_type->tp_free).
    /// This function is used as tp_dealloc implementation.
    unsafe fn dealloc(py: Python, obj: *mut ffi::PyObject);

    /// Calls the rust destructor for the object.
    unsafe fn drop(_py: Python, _obj: *mut ffi::PyObject) {}
}

impl<T> PyObjectAlloc<T> for T
where
    T: PyTypeInfo,
{
    #[allow(unconditional_recursion)]
    /// Calls the rust destructor for the object.
    default unsafe fn drop(py: Python, obj: *mut ffi::PyObject) {
        if T::OFFSET != 0 {
            let ptr = (obj as *mut u8).offset(T::OFFSET) as *mut T;
            std::ptr::drop_in_place(ptr);

            T::BaseType::drop(py, obj);
        }
=======
pub(crate) unsafe fn pytype_drop<T: PyTypeInfo>(py: Python, obj: *mut ffi::PyObject) {
    if T::OFFSET != 0 {
        let ptr = (obj as *mut u8).offset(T::OFFSET) as *mut T;
        std::ptr::drop_in_place(ptr);
        pytype_drop::<T::BaseType>(py, obj);
>>>>>>> c9d9e80a
    }
}

/// A Python object allocator that is usable as a base type for `#[pyclass]`
///
/// All native types and all `#[pyclass]` types use the default functions, while
/// [PyObjectWithFreeList](crate::freelist::PyObjectWithFreeList) gets a special version.
pub trait PyObjectAlloc: PyTypeInfo + Sized {
    unsafe fn alloc(_py: Python) -> PyResult<*mut ffi::PyObject> {
        // TODO: remove this
        <Self as PyTypeCreate>::init_type();

        let tp_ptr = Self::type_object();
        let alloc = (*tp_ptr).tp_alloc.unwrap_or(ffi::PyType_GenericAlloc);
        let obj = alloc(tp_ptr, 0);

        Ok(obj)
    }

    /// Calls the rust destructor for the object and frees the memory
    /// (usually by calling ptr->ob_type->tp_free).
    /// This function is used as tp_dealloc implementation.
    unsafe fn dealloc(py: Python, obj: *mut ffi::PyObject) {
        Self::drop(py, obj);

<<<<<<< HEAD
        if ffi::PyObject_CallFinalizerFromDealloc(obj) < 0 {
            return;
=======
        #[cfg(Py_3)]
        {
            if ffi::PyObject_CallFinalizerFromDealloc(obj) < 0 {
                return;
            }
>>>>>>> c9d9e80a
        }

        match Self::type_object().tp_free {
            Some(free) => free(obj as *mut c_void),
            None => {
                let ty = ffi::Py_TYPE(obj);
                if ffi::PyType_IS_GC(ty) != 0 {
                    ffi::PyObject_GC_Del(obj as *mut c_void);
                } else {
                    ffi::PyObject_Free(obj as *mut c_void);
                }

                // For heap types, PyType_GenericAlloc calls INCREF on the type objects,
                // so we need to call DECREF here:
                if ffi::PyType_HasFeature(ty, ffi::Py_TPFLAGS_HEAPTYPE) != 0 {
                    ffi::Py_DECREF(ty as *mut ffi::PyObject);
                }
            }
        }
    }

    #[allow(unconditional_recursion)]
    /// Calls the rust destructor for the object.
    unsafe fn drop(py: Python, obj: *mut ffi::PyObject) {
        pytype_drop::<Self>(py, obj);
    }
}

/// Python object types that have a corresponding type object.
pub trait PyTypeObject {
    /// Initialize type object
    fn init_type();

    /// Retrieves the type object for this Python object type.
    fn type_object() -> Py<PyType>;
}

/// Python object types that have a corresponding type object and be
/// instanciated with [Self::create()]
pub trait PyTypeCreate: PyObjectAlloc + PyTypeInfo + Sized {
    #[inline]
    fn init_type() {
        let type_object = unsafe { *<Self as PyTypeInfo>::type_object() };

        if (type_object.tp_flags & ffi::Py_TPFLAGS_READY) == 0 {
            // automatically initialize the class on-demand
            let gil = Python::acquire_gil();
            let py = gil.python();

            initialize_type::<Self>(py, None).unwrap_or_else(|_| {
                panic!("An error occurred while initializing class {}", Self::NAME)
            });
        }
    }

    #[inline]
    fn type_object() -> Py<PyType> {
        <Self as PyTypeObject>::init_type();
        PyType::new::<Self>()
    }

    /// Create PyRawObject which can be initialized with rust value
    #[must_use]
<<<<<<< HEAD
    fn create(py: Python) -> PyResult<PyRawObject>
    where
        Self: Sized + PyObjectAlloc<Self> + PyTypeInfo,
    {
=======
    fn create(py: Python) -> PyResult<PyRawObject> {
>>>>>>> c9d9e80a
        <Self as PyTypeObject>::init_type();

        unsafe {
            let ptr = <Self as PyObjectAlloc>::alloc(py)?;
            PyRawObject::new_with_ptr(
                py,
                ptr,
<<<<<<< HEAD
                <Self as PyTypeInfo>::type_object(),
                <Self as PyTypeInfo>::type_object(),
            )
        }
    }
}

impl<T> PyTypeObject for T
where
    T: PyObjectAlloc<T> + PyTypeInfo,
{
    #[inline]
    default fn init_type() {
        unsafe {
            if ((*<T>::type_object()).tp_flags & ffi::Py_TPFLAGS_READY) == 0 {
                // automatically initialize the class on-demand
                let gil = Python::acquire_gil();
                let py = gil.python();

                initialize_type::<T>(py, None).expect(
                    format!("An error occurred while initializing class {}", T::NAME).as_ref(),
                );
            }
        }
=======
                <Self as PyTypeInfo>::type_object(),
                <Self as PyTypeInfo>::type_object(),
            )
        }
    }
}

impl<T> PyTypeCreate for T where T: PyObjectAlloc + PyTypeInfo + Sized {}

impl<T> PyTypeObject for T
where
    T: PyTypeCreate,
{
    fn init_type() {
        <T as PyTypeCreate>::init_type()
>>>>>>> c9d9e80a
    }

    fn type_object() -> Py<PyType> {
        <T as PyTypeCreate>::type_object()
    }
}

/// Register new type in python object system.
<<<<<<< HEAD
pub fn initialize_type<'p, T>(py: Python<'p>, module_name: Option<&str>) -> PyResult<()>
where
    T: PyObjectAlloc<T> + PyTypeInfo,
=======
#[cfg(not(Py_LIMITED_API))]
pub fn initialize_type<T>(py: Python, module_name: Option<&str>) -> PyResult<()>
where
    T: PyObjectAlloc + PyTypeInfo,
>>>>>>> c9d9e80a
{
    // type name
    let name = match module_name {
        Some(module_name) => CString::new(format!("{}.{}", module_name, T::NAME)),
        None => CString::new(T::NAME),
    };
    let name = name
        .expect("Module name/type name must not contain NUL byte")
        .into_raw();

    let type_object: &mut ffi::PyTypeObject = unsafe { &mut *T::type_object() };
    let base_type_object: &mut ffi::PyTypeObject =
        unsafe { &mut *<T::BaseType as PyTypeInfo>::type_object() };

    type_object.tp_name = name;
    type_object.tp_doc = T::DESCRIPTION.as_ptr() as *const _;
    type_object.tp_base = base_type_object;

    // dealloc
    type_object.tp_dealloc = Some(tp_dealloc_callback::<T>);

    // type size
    type_object.tp_basicsize = <T as PyTypeInfo>::SIZE as ffi::Py_ssize_t;

    let mut offset = T::SIZE;
    // weakref support (check py3cls::py_class::impl_class)
    if T::FLAGS & PY_TYPE_FLAG_WEAKREF != 0 {
        offset -= std::mem::size_of::<*const ffi::PyObject>();
        type_object.tp_weaklistoffset = offset as isize;
    }

    // __dict__ support
    if T::FLAGS & PY_TYPE_FLAG_DICT != 0 {
        offset -= std::mem::size_of::<*const ffi::PyObject>();
        type_object.tp_dictoffset = offset as isize;
    }

    // GC support
    <T as class::gc::PyGCProtocolImpl>::update_type_object(type_object);

    // descriptor protocol
    <T as class::descr::PyDescrProtocolImpl>::tp_as_descr(type_object);

    // iterator methods
    <T as class::iter::PyIterProtocolImpl>::tp_as_iter(type_object);

    // basic methods
    <T as class::basic::PyObjectProtocolImpl>::tp_as_object(type_object);

    // number methods
    if let Some(meth) = <T as class::number::PyNumberProtocolImpl>::tp_as_number() {
        type_object.tp_as_number = Box::into_raw(Box::new(meth));
    } else {
        type_object.tp_as_number = ::std::ptr::null_mut()
    }

    // mapping methods
    if let Some(meth) = <T as class::mapping::PyMappingProtocolImpl>::tp_as_mapping() {
        type_object.tp_as_mapping = Box::into_raw(Box::new(meth));
    } else {
        type_object.tp_as_mapping = ::std::ptr::null_mut()
    }

    // sequence methods
    if let Some(meth) = <T as class::sequence::PySequenceProtocolImpl>::tp_as_sequence() {
        type_object.tp_as_sequence = Box::into_raw(Box::new(meth));
    } else {
        type_object.tp_as_sequence = ::std::ptr::null_mut()
    }

    // async methods
    async_methods::<T>(type_object);

    // buffer protocol
    if let Some(meth) = <T as class::buffer::PyBufferProtocolImpl>::tp_as_buffer() {
        type_object.tp_as_buffer = Box::into_raw(Box::new(meth));
    } else {
        type_object.tp_as_buffer = ::std::ptr::null_mut()
    }

    // normal methods
    let (new, init, call, mut methods) = py_class_method_defs::<T>()?;
    if !methods.is_empty() {
        methods.push(ffi::PyMethodDef_INIT);
        type_object.tp_methods = methods.as_mut_ptr();
        mem::forget(methods);
    }

    if let (None, Some(_)) = (new, init) {
        panic!(
            "{}.__new__ method is required if __init__ method defined",
            T::NAME
        );
    }

    // __new__ method
    type_object.tp_new = new;
    // __init__ method
    type_object.tp_init = init;
    // __call__ method
    type_object.tp_call = call;

    // properties
    let mut props = py_class_properties::<T>();
    if !props.is_empty() {
        props.push(ffi::PyGetSetDef_INIT);
        type_object.tp_getset = props.as_mut_ptr();
        mem::forget(props);
    }

    // set type flags
    py_class_flags::<T>(type_object);
<<<<<<< HEAD
    if type_object.tp_base
        != unsafe { &ffi::PyBaseObject_Type as *const ffi::PyTypeObject as *mut ffi::PyTypeObject }
    {
        type_object.tp_flags |= ffi::Py_TPFLAGS_HEAPTYPE
    }
=======
>>>>>>> c9d9e80a

    // register type object
    unsafe {
        if ffi::PyType_Ready(type_object) == 0 {
            Ok(())
        } else {
            PyErr::fetch(py).into()
        }
    }
}

#[cfg(Py_3)]
fn async_methods<T>(type_info: &mut ffi::PyTypeObject) {
    if let Some(meth) = <T as class::pyasync::PyAsyncProtocolImpl>::tp_as_async() {
        type_info.tp_as_async = Box::into_raw(Box::new(meth));
    } else {
        type_info.tp_as_async = ::std::ptr::null_mut()
    }
}

#[cfg(not(Py_3))]
fn async_methods<T>(_type_info: &mut ffi::PyTypeObject) {}

unsafe extern "C" fn tp_dealloc_callback<T>(obj: *mut ffi::PyObject)
where
<<<<<<< HEAD
    T: PyObjectAlloc<T>,
{
    debug!(
        "DEALLOC: {:?} - {:?}",
        obj,
        CStr::from_ptr((*(*obj).ob_type).tp_name).to_string_lossy()
    );
=======
    T: PyObjectAlloc,
{
>>>>>>> c9d9e80a
    let _pool = pythonrun::GILPool::new_no_pointers();
    let py = Python::assume_gil_acquired();
    <T as PyObjectAlloc>::dealloc(py, obj)
}

#[cfg(Py_3)]
fn py_class_flags<T: PyTypeInfo>(type_object: &mut ffi::PyTypeObject) {
    if type_object.tp_traverse != None
        || type_object.tp_clear != None
        || T::FLAGS & PY_TYPE_FLAG_GC != 0
    {
        type_object.tp_flags = ffi::Py_TPFLAGS_DEFAULT | ffi::Py_TPFLAGS_HAVE_GC;
    } else {
        type_object.tp_flags = ffi::Py_TPFLAGS_DEFAULT;
    }
    if T::FLAGS & PY_TYPE_FLAG_BASETYPE != 0 {
        type_object.tp_flags |= ffi::Py_TPFLAGS_BASETYPE;
    }
}

#[cfg(not(Py_3))]
fn py_class_flags<T: PyTypeInfo>(type_object: &mut ffi::PyTypeObject) {
    if type_object.tp_traverse != None
        || type_object.tp_clear != None
        || T::FLAGS & PY_TYPE_FLAG_GC != 0
    {
        type_object.tp_flags =
            ffi::Py_TPFLAGS_DEFAULT | ffi::Py_TPFLAGS_CHECKTYPES | ffi::Py_TPFLAGS_HAVE_GC;
    } else {
        type_object.tp_flags = ffi::Py_TPFLAGS_DEFAULT | ffi::Py_TPFLAGS_CHECKTYPES;
    }
    if !type_object.tp_as_buffer.is_null() {
        type_object.tp_flags |= ffi::Py_TPFLAGS_HAVE_NEWBUFFER;
    }
    if T::FLAGS & PY_TYPE_FLAG_BASETYPE != 0 {
        type_object.tp_flags |= ffi::Py_TPFLAGS_BASETYPE;
    }
}

<<<<<<< HEAD
#[cfg_attr(feature = "cargo-clippy", allow(type_complexity))]
=======
>>>>>>> c9d9e80a
fn py_class_method_defs<T>() -> PyResult<(
    Option<ffi::newfunc>,
    Option<ffi::initproc>,
    Option<ffi::PyCFunctionWithKeywords>,
    Vec<ffi::PyMethodDef>,
)> {
    let mut defs = Vec::new();
    let mut call = None;
    let mut new = None;
    let mut init = None;

    for def in <T as class::methods::PyMethodsProtocolImpl>::py_methods() {
        match *def {
            PyMethodDefType::New(ref def) => {
                if let class::methods::PyMethodType::PyNewFunc(meth) = def.ml_meth {
                    new = Some(meth)
                }
            }
            PyMethodDefType::Call(ref def) => {
                if let class::methods::PyMethodType::PyCFunctionWithKeywords(meth) = def.ml_meth {
                    call = Some(meth)
                } else {
                    panic!("Method type is not supoorted by tp_call slot")
                }
            }
            PyMethodDefType::Init(ref def) => {
                if let class::methods::PyMethodType::PyInitFunc(meth) = def.ml_meth {
                    init = Some(meth)
                } else {
                    panic!("Method type is not supoorted by tp_init slot")
                }
            }
            PyMethodDefType::Method(ref def)
            | PyMethodDefType::Class(ref def)
            | PyMethodDefType::Static(ref def) => {
                defs.push(def.as_method_def());
            }
            _ => (),
        }
    }

    for def in <T as class::basic::PyObjectProtocolImpl>::methods() {
        defs.push(def.as_method_def());
    }
    for def in <T as class::context::PyContextProtocolImpl>::methods() {
        defs.push(def.as_method_def());
    }
    for def in <T as class::mapping::PyMappingProtocolImpl>::methods() {
        defs.push(def.as_method_def());
    }
    for def in <T as class::number::PyNumberProtocolImpl>::methods() {
        defs.push(def.as_method_def());
    }
    for def in <T as class::descr::PyDescrProtocolImpl>::methods() {
        defs.push(def.as_method_def());
    }

    py_class_async_methods::<T>(&mut defs);

    Ok((new, init, call, defs))
}

#[cfg(Py_3)]
fn py_class_async_methods<T>(defs: &mut Vec<ffi::PyMethodDef>) {
    for def in <T as class::pyasync::PyAsyncProtocolImpl>::methods() {
        defs.push(def.as_method_def());
    }
}

#[cfg(not(Py_3))]
fn py_class_async_methods<T>(_defs: &mut Vec<ffi::PyMethodDef>) {}

fn py_class_properties<T>() -> Vec<ffi::PyGetSetDef> {
    let mut defs = HashMap::new();

    for def in <T as class::methods::PyMethodsProtocolImpl>::py_methods()
        .iter()
        .chain(<T as class::methods::PyPropMethodsProtocolImpl>::py_methods().iter())
    {
        match *def {
            PyMethodDefType::Getter(ref getter) => {
                let name = getter.name.to_string();
                if !defs.contains_key(&name) {
                    let _ = defs.insert(name.clone(), ffi::PyGetSetDef_INIT);
                }
                let def = defs.get_mut(&name).expect("Failed to call get_mut");
                getter.copy_to(def);
            }
            PyMethodDefType::Setter(ref setter) => {
                let name = setter.name.to_string();
                if !defs.contains_key(&name) {
                    let _ = defs.insert(name.clone(), ffi::PyGetSetDef_INIT);
                }
                let def = defs.get_mut(&name).expect("Failed to call get_mut");
                setter.copy_to(def);
            }
            _ => (),
        }
    }

    defs.values().cloned().collect()
}<|MERGE_RESOLUTION|>--- conflicted
+++ resolved
@@ -4,17 +4,6 @@
 
 use std;
 use std::collections::HashMap;
-<<<<<<< HEAD
-use std::ffi::{CStr, CString};
-use std::mem;
-
-use class::methods::PyMethodDefType;
-use err::{PyErr, PyResult};
-use instance::{Py, PyObjectWithToken, PyToken};
-use objects::PyType;
-use python::{IntoPyPointer, Python};
-use {class, ffi, pythonrun};
-=======
 use std::ffi::CString;
 use std::mem;
 use std::os::raw::c_void;
@@ -27,7 +16,6 @@
 use crate::types::PyObjectRef;
 use crate::types::PyType;
 use crate::{class, ffi, pythonrun};
->>>>>>> c9d9e80a
 
 /// Python type information.
 pub trait PyTypeInfo {
@@ -56,17 +44,6 @@
     unsafe fn type_object() -> &'static mut ffi::PyTypeObject;
 
     /// Check if `*mut ffi::PyObject` is instance of this type
-<<<<<<< HEAD
-    #[cfg_attr(feature = "cargo-clippy", allow(not_unsafe_ptr_arg_deref))]
-    fn is_instance(ptr: *mut ffi::PyObject) -> bool {
-        unsafe { ffi::PyObject_TypeCheck(ptr, Self::type_object()) != 0 }
-    }
-
-    /// Check if `*mut ffi::PyObject` is exact instance of this type
-    #[cfg_attr(feature = "cargo-clippy", allow(not_unsafe_ptr_arg_deref))]
-    fn is_exact_instance(ptr: *mut ffi::PyObject) -> bool {
-        unsafe { (*ptr).ob_type == Self::type_object() }
-=======
     fn is_instance(object: &PyObjectRef) -> bool {
         unsafe { ffi::PyObject_TypeCheck(object.as_ptr(), Self::type_object()) != 0 }
     }
@@ -74,7 +51,6 @@
     /// Check if `*mut ffi::PyObject` is exact instance of this type
     fn is_exact_instance(object: &PyObjectRef) -> bool {
         unsafe { (*object.as_ptr()).ob_type == Self::type_object() }
->>>>>>> c9d9e80a
     }
 }
 
@@ -89,37 +65,6 @@
 
 /// The instances of this type have a dictionary containing instance variables
 pub const PY_TYPE_FLAG_DICT: usize = 1 << 3;
-<<<<<<< HEAD
-
-impl<'a, T: ?Sized> PyTypeInfo for &'a T
-where
-    T: PyTypeInfo,
-{
-    type Type = T::Type;
-    type BaseType = T::BaseType;
-    const NAME: &'static str = T::NAME;
-    const DESCRIPTION: &'static str = T::DESCRIPTION;
-    const SIZE: usize = T::SIZE;
-    const OFFSET: isize = T::OFFSET;
-    const FLAGS: usize = T::FLAGS;
-
-    #[inline]
-    default unsafe fn type_object() -> &'static mut ffi::PyTypeObject {
-        <T as PyTypeInfo>::type_object()
-    }
-
-    #[inline]
-    default fn is_instance(ptr: *mut ffi::PyObject) -> bool {
-        <T as PyTypeInfo>::is_instance(ptr)
-    }
-
-    #[inline]
-    default fn is_exact_instance(ptr: *mut ffi::PyObject) -> bool {
-        <T as PyTypeInfo>::is_exact_instance(ptr)
-    }
-}
-=======
->>>>>>> c9d9e80a
 
 /// Special object that is used for python object creation.
 /// `pyo3` library automatically creates this object for class `__new__` method.
@@ -198,11 +143,7 @@
 
     pub fn init<T, F>(&self, f: F) -> PyResult<()>
     where
-<<<<<<< HEAD
-        F: FnOnce(PyToken) -> T,
-=======
         F: FnOnce() -> T,
->>>>>>> c9d9e80a
         T: PyTypeInfo,
     {
         let value = f();
@@ -246,41 +187,11 @@
     }
 }
 
-<<<<<<< HEAD
-/// A Python object allocator that is usable as a base type for #[class]
-pub trait PyObjectAlloc<T> {
-    /// Allocates a new object (usually by calling ty->tp_alloc),
-    unsafe fn alloc(py: Python) -> PyResult<*mut ffi::PyObject>;
-
-    /// Calls the rust destructor for the object and frees the memory
-    /// (usually by calling ptr->ob_type->tp_free).
-    /// This function is used as tp_dealloc implementation.
-    unsafe fn dealloc(py: Python, obj: *mut ffi::PyObject);
-
-    /// Calls the rust destructor for the object.
-    unsafe fn drop(_py: Python, _obj: *mut ffi::PyObject) {}
-}
-
-impl<T> PyObjectAlloc<T> for T
-where
-    T: PyTypeInfo,
-{
-    #[allow(unconditional_recursion)]
-    /// Calls the rust destructor for the object.
-    default unsafe fn drop(py: Python, obj: *mut ffi::PyObject) {
-        if T::OFFSET != 0 {
-            let ptr = (obj as *mut u8).offset(T::OFFSET) as *mut T;
-            std::ptr::drop_in_place(ptr);
-
-            T::BaseType::drop(py, obj);
-        }
-=======
 pub(crate) unsafe fn pytype_drop<T: PyTypeInfo>(py: Python, obj: *mut ffi::PyObject) {
     if T::OFFSET != 0 {
         let ptr = (obj as *mut u8).offset(T::OFFSET) as *mut T;
         std::ptr::drop_in_place(ptr);
         pytype_drop::<T::BaseType>(py, obj);
->>>>>>> c9d9e80a
     }
 }
 
@@ -306,16 +217,11 @@
     unsafe fn dealloc(py: Python, obj: *mut ffi::PyObject) {
         Self::drop(py, obj);
 
-<<<<<<< HEAD
-        if ffi::PyObject_CallFinalizerFromDealloc(obj) < 0 {
-            return;
-=======
         #[cfg(Py_3)]
         {
             if ffi::PyObject_CallFinalizerFromDealloc(obj) < 0 {
                 return;
             }
->>>>>>> c9d9e80a
         }
 
         match Self::type_object().tp_free {
@@ -379,14 +285,7 @@
 
     /// Create PyRawObject which can be initialized with rust value
     #[must_use]
-<<<<<<< HEAD
-    fn create(py: Python) -> PyResult<PyRawObject>
-    where
-        Self: Sized + PyObjectAlloc<Self> + PyTypeInfo,
-    {
-=======
     fn create(py: Python) -> PyResult<PyRawObject> {
->>>>>>> c9d9e80a
         <Self as PyTypeObject>::init_type();
 
         unsafe {
@@ -394,32 +293,6 @@
             PyRawObject::new_with_ptr(
                 py,
                 ptr,
-<<<<<<< HEAD
-                <Self as PyTypeInfo>::type_object(),
-                <Self as PyTypeInfo>::type_object(),
-            )
-        }
-    }
-}
-
-impl<T> PyTypeObject for T
-where
-    T: PyObjectAlloc<T> + PyTypeInfo,
-{
-    #[inline]
-    default fn init_type() {
-        unsafe {
-            if ((*<T>::type_object()).tp_flags & ffi::Py_TPFLAGS_READY) == 0 {
-                // automatically initialize the class on-demand
-                let gil = Python::acquire_gil();
-                let py = gil.python();
-
-                initialize_type::<T>(py, None).expect(
-                    format!("An error occurred while initializing class {}", T::NAME).as_ref(),
-                );
-            }
-        }
-=======
                 <Self as PyTypeInfo>::type_object(),
                 <Self as PyTypeInfo>::type_object(),
             )
@@ -435,7 +308,6 @@
 {
     fn init_type() {
         <T as PyTypeCreate>::init_type()
->>>>>>> c9d9e80a
     }
 
     fn type_object() -> Py<PyType> {
@@ -444,16 +316,10 @@
 }
 
 /// Register new type in python object system.
-<<<<<<< HEAD
-pub fn initialize_type<'p, T>(py: Python<'p>, module_name: Option<&str>) -> PyResult<()>
-where
-    T: PyObjectAlloc<T> + PyTypeInfo,
-=======
 #[cfg(not(Py_LIMITED_API))]
 pub fn initialize_type<T>(py: Python, module_name: Option<&str>) -> PyResult<()>
 where
     T: PyObjectAlloc + PyTypeInfo,
->>>>>>> c9d9e80a
 {
     // type name
     let name = match module_name {
@@ -566,14 +432,6 @@
 
     // set type flags
     py_class_flags::<T>(type_object);
-<<<<<<< HEAD
-    if type_object.tp_base
-        != unsafe { &ffi::PyBaseObject_Type as *const ffi::PyTypeObject as *mut ffi::PyTypeObject }
-    {
-        type_object.tp_flags |= ffi::Py_TPFLAGS_HEAPTYPE
-    }
-=======
->>>>>>> c9d9e80a
 
     // register type object
     unsafe {
@@ -599,18 +457,8 @@
 
 unsafe extern "C" fn tp_dealloc_callback<T>(obj: *mut ffi::PyObject)
 where
-<<<<<<< HEAD
-    T: PyObjectAlloc<T>,
-{
-    debug!(
-        "DEALLOC: {:?} - {:?}",
-        obj,
-        CStr::from_ptr((*(*obj).ob_type).tp_name).to_string_lossy()
-    );
-=======
     T: PyObjectAlloc,
 {
->>>>>>> c9d9e80a
     let _pool = pythonrun::GILPool::new_no_pointers();
     let py = Python::assume_gil_acquired();
     <T as PyObjectAlloc>::dealloc(py, obj)
@@ -650,10 +498,6 @@
     }
 }
 
-<<<<<<< HEAD
-#[cfg_attr(feature = "cargo-clippy", allow(type_complexity))]
-=======
->>>>>>> c9d9e80a
 fn py_class_method_defs<T>() -> PyResult<(
     Option<ffi::newfunc>,
     Option<ffi::initproc>,
