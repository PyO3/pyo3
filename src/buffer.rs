--- conflicted
+++ resolved
@@ -22,19 +22,11 @@
 use std::os::raw;
 use std::{cell, mem, slice};
 
-<<<<<<< HEAD
-use err::{self, PyResult};
-use exc;
-use ffi;
-use objects::PyObjectRef;
-use python::{Python, ToPyPointer};
-=======
 use crate::err::{self, PyResult};
 use crate::exceptions;
 use crate::ffi;
 use crate::python::{Python, ToPyPointer};
 use crate::types::PyObjectRef;
->>>>>>> c9d9e80a
 
 /// Allows access to the underlying buffer used by a python object such as `bytes`, `bytearray` or `array.array`.
 #[repr(transparent)]
@@ -468,11 +460,7 @@
         fort: u8,
     ) -> PyResult<()> {
         if mem::size_of_val(target) != self.len_bytes() {
-<<<<<<< HEAD
-            return Err(exc::BufferError::new(
-=======
             return Err(exceptions::BufferError::py_err(
->>>>>>> c9d9e80a
                 "Slice length does not match buffer length.",
             ));
         }
@@ -575,11 +563,7 @@
             return buffer_readonly_error();
         }
         if mem::size_of_val(source) != self.len_bytes() {
-<<<<<<< HEAD
-            return Err(exc::BufferError::new(
-=======
             return Err(exceptions::BufferError::py_err(
->>>>>>> c9d9e80a
                 "Slice length does not match buffer length.",
             ));
         }
@@ -609,11 +593,7 @@
 }
 
 fn incompatible_format_error() -> PyResult<()> {
-<<<<<<< HEAD
-    Err(exc::BufferError::new(
-=======
     Err(exceptions::BufferError::py_err(
->>>>>>> c9d9e80a
         "Slice type is incompatible with buffer format.",
     ))
 }
@@ -681,12 +661,8 @@
 #[cfg(test)]
 mod test {
     use super::PyBuffer;
-<<<<<<< HEAD
-    use python::Python;
-=======
     use crate::ffi;
     use crate::python::Python;
->>>>>>> c9d9e80a
     use std;
 
     #[allow(unused_imports)]
@@ -696,11 +672,7 @@
     fn test_compatible_size() {
         // for the cast in PyBuffer::shape()
         assert_eq!(
-<<<<<<< HEAD
-            std::mem::size_of::<::ffi::Py_ssize_t>(),
-=======
             std::mem::size_of::<ffi::Py_ssize_t>(),
->>>>>>> c9d9e80a
             std::mem::size_of::<usize>()
         );
     }
@@ -749,11 +721,7 @@
         let array = py
             .import("array")
             .unwrap()
-<<<<<<< HEAD
-            .call_method("array", ("f", (1.0, 1.5, 2.0, 2.5)), ::NoArgs)
-=======
             .call_method("array", ("f", (1.0, 1.5, 2.0, 2.5)), None)
->>>>>>> c9d9e80a
             .unwrap();
         let buffer = PyBuffer::get(py, array.into()).unwrap();
         assert_eq!(buffer.dimensions(), 1);
