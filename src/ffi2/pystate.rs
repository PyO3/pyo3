--- conflicted
+++ resolved
@@ -70,10 +70,7 @@
     pub fn PyInterpreterState_New() -> *mut PyInterpreterState;
     pub fn PyInterpreterState_Clear(arg1: *mut PyInterpreterState);
     pub fn PyInterpreterState_Delete(arg1: *mut PyInterpreterState);
-<<<<<<< HEAD
     #[cfg_attr(PyPy, link_name = "PyPyThreadState_New")]
-=======
->>>>>>> c9d9e80a
     pub fn PyThreadState_New(arg1: *mut PyInterpreterState) -> *mut PyThreadState;
     pub fn _PyThreadState_Prealloc(arg1: *mut PyInterpreterState) -> *mut PyThreadState;
     pub fn _PyThreadState_Init(arg1: *mut PyThreadState);
@@ -82,10 +79,7 @@
     #[cfg_attr(PyPy, link_name = "PyPyThreadState_Delete")]
     pub fn PyThreadState_Delete(arg1: *mut PyThreadState);
     #[cfg(py_sys_config = "WITH_THREAD")]
-<<<<<<< HEAD
     #[cfg_attr(PyPy, link_name = "PyPyThreadState_DeleteCurrent")]
-=======
->>>>>>> c9d9e80a
     pub fn PyThreadState_DeleteCurrent();
     pub fn PyThreadState_Get() -> *mut PyThreadState;
     #[cfg_attr(PyPy, link_name = "PyPyThreadState_Swap")]
@@ -93,10 +87,7 @@
     #[cfg_attr(PyPy, link_name = "PyPyThreadState_GetDict")]
     pub fn PyThreadState_GetDict() -> *mut PyObject;
     pub fn PyThreadState_SetAsyncExc(arg1: c_long, arg2: *mut PyObject) -> c_int;
-<<<<<<< HEAD
     #[cfg_attr(PyPy, link_name = "PyPyGILState_Ensure")]
-=======
->>>>>>> c9d9e80a
     pub fn PyGILState_Ensure() -> PyGILState_STATE;
     #[cfg_attr(PyPy, link_name = "PyPyGILState_Release")]
     pub fn PyGILState_Release(arg1: PyGILState_STATE);
@@ -104,31 +95,20 @@
     fn _PyThread_CurrentFrames() -> *mut PyObject;
     #[cfg_attr(PyPy, link_name = "PyPyInterpreterState_Head")]
     pub fn PyInterpreterState_Head() -> *mut PyInterpreterState;
-<<<<<<< HEAD
     #[cfg_attr(PyPy, link_name = "PyPyInterpreterState_Next")]
-=======
->>>>>>> c9d9e80a
     pub fn PyInterpreterState_Next(arg1: *mut PyInterpreterState) -> *mut PyInterpreterState;
     pub fn PyInterpreterState_ThreadHead(arg1: *mut PyInterpreterState) -> *mut PyThreadState;
     pub fn PyThreadState_Next(arg1: *mut PyThreadState) -> *mut PyThreadState;
 }
 
 #[cfg(py_sys_config = "Py_DEBUG")]
-<<<<<<< HEAD
-#[inline(always)]
-=======
 #[inline]
->>>>>>> c9d9e80a
 pub unsafe fn PyThreadState_GET() -> *mut PyThreadState {
     PyThreadState_Get()
 }
 
 #[cfg(not(py_sys_config = "Py_DEBUG"))]
-<<<<<<< HEAD
-#[inline(always)]
-=======
 #[inline]
->>>>>>> c9d9e80a
 pub unsafe fn PyThreadState_GET() -> *mut PyThreadState {
     _PyThreadState_Current
 }