--- conflicted
+++ resolved
@@ -3,18 +3,11 @@
 
 #[cfg_attr(windows, link(name = "pythonXY"))]
 extern "C" {
-<<<<<<< HEAD
     #[cfg_attr(PyPy, link_name = "PyPyRange_Type")]
     pub static mut PyRange_Type: PyTypeObject;
 }
 
-#[inline(always)]
-=======
-    pub static mut PyRange_Type: PyTypeObject;
-}
-
 #[inline]
->>>>>>> c9d9e80a
 pub unsafe fn PyRange_Check(op: *mut PyObject) -> c_int {
     let u: *mut PyTypeObject = &mut PyRange_Type;
     (Py_TYPE(op) == u) as c_int
