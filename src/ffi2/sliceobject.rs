use ffi2::object::*;
use ffi2::pyport::Py_ssize_t;
use std::os::raw::c_int;

#[cfg_attr(windows, link(name = "pythonXY"))]
extern "C" {
<<<<<<< HEAD
    #[cfg_attr(PyPy, link_name = "_PyPy_EllipsisObject")]
=======
>>>>>>> c9d9e80a
    static mut _Py_EllipsisObject: PyObject;
}

#[inline]
pub unsafe fn Py_Ellipsis() -> *mut PyObject {
    &mut _Py_EllipsisObject
}

#[repr(C)]
#[derive(Copy, Clone)]
pub struct PySliceObject {
    #[cfg(py_sys_config = "Py_TRACE_REFS")]
    pub _ob_next: *mut PyObject,
    #[cfg(py_sys_config = "Py_TRACE_REFS")]
    pub _ob_prev: *mut PyObject,
    pub ob_refcnt: Py_ssize_t,
    pub ob_type: *mut PyTypeObject,
    pub start: *mut PyObject,
    pub stop: *mut PyObject,
    pub step: *mut PyObject,
}

#[cfg_attr(windows, link(name = "pythonXY"))]
extern "C" {
<<<<<<< HEAD
    #[cfg_attr(PyPy, link_name = "PyPySlice_Type")]
=======
>>>>>>> c9d9e80a
    pub static mut PySlice_Type: PyTypeObject;
    pub static mut PyEllipsis_Type: PyTypeObject;
}

<<<<<<< HEAD
#[inline(always)]
#[cfg_attr(PyPy, link_name = "PyPySlice_Check")]
=======
#[inline]
>>>>>>> c9d9e80a
pub unsafe fn PySlice_Check(op: *mut PyObject) -> c_int {
    (Py_TYPE(op) == &mut PySlice_Type) as c_int
}

#[cfg_attr(windows, link(name = "pythonXY"))]
extern "C" {
<<<<<<< HEAD
    #[cfg_attr(PyPy, link_name = "PyPySlice_New")]
=======
>>>>>>> c9d9e80a
    pub fn PySlice_New(
        start: *mut PyObject,
        stop: *mut PyObject,
        step: *mut PyObject,
    ) -> *mut PyObject;
<<<<<<< HEAD
    #[cfg_attr(PyPy, link_name = "PyPySlice_GetIndices")]
=======
>>>>>>> c9d9e80a
    pub fn PySlice_GetIndices(
        r: *mut PyObject,
        length: Py_ssize_t,
        start: *mut Py_ssize_t,
        stop: *mut Py_ssize_t,
        step: *mut Py_ssize_t,
    ) -> c_int;
<<<<<<< HEAD
    #[cfg_attr(PyPy, link_name = "PyPySlice_GetIndicesEx")]
=======
>>>>>>> c9d9e80a
    pub fn PySlice_GetIndicesEx(
        r: *mut PyObject,
        length: Py_ssize_t,
        start: *mut Py_ssize_t,
        stop: *mut Py_ssize_t,
        step: *mut Py_ssize_t,
        slicelength: *mut Py_ssize_t,
    ) -> c_int;
}<|MERGE_RESOLUTION|>--- conflicted
+++ resolved
@@ -4,10 +4,7 @@
 
 #[cfg_attr(windows, link(name = "pythonXY"))]
 extern "C" {
-<<<<<<< HEAD
     #[cfg_attr(PyPy, link_name = "_PyPy_EllipsisObject")]
-=======
->>>>>>> c9d9e80a
     static mut _Py_EllipsisObject: PyObject;
 }
 
@@ -32,39 +29,26 @@
 
 #[cfg_attr(windows, link(name = "pythonXY"))]
 extern "C" {
-<<<<<<< HEAD
     #[cfg_attr(PyPy, link_name = "PyPySlice_Type")]
-=======
->>>>>>> c9d9e80a
     pub static mut PySlice_Type: PyTypeObject;
     pub static mut PyEllipsis_Type: PyTypeObject;
 }
 
-<<<<<<< HEAD
-#[inline(always)]
+#[inline]
 #[cfg_attr(PyPy, link_name = "PyPySlice_Check")]
-=======
-#[inline]
->>>>>>> c9d9e80a
 pub unsafe fn PySlice_Check(op: *mut PyObject) -> c_int {
     (Py_TYPE(op) == &mut PySlice_Type) as c_int
 }
 
 #[cfg_attr(windows, link(name = "pythonXY"))]
 extern "C" {
-<<<<<<< HEAD
     #[cfg_attr(PyPy, link_name = "PyPySlice_New")]
-=======
->>>>>>> c9d9e80a
     pub fn PySlice_New(
         start: *mut PyObject,
         stop: *mut PyObject,
         step: *mut PyObject,
     ) -> *mut PyObject;
-<<<<<<< HEAD
     #[cfg_attr(PyPy, link_name = "PyPySlice_GetIndices")]
-=======
->>>>>>> c9d9e80a
     pub fn PySlice_GetIndices(
         r: *mut PyObject,
         length: Py_ssize_t,
@@ -72,10 +56,7 @@
         stop: *mut Py_ssize_t,
         step: *mut Py_ssize_t,
     ) -> c_int;
-<<<<<<< HEAD
     #[cfg_attr(PyPy, link_name = "PyPySlice_GetIndicesEx")]
-=======
->>>>>>> c9d9e80a
     pub fn PySlice_GetIndicesEx(
         r: *mut PyObject,
         length: Py_ssize_t,
