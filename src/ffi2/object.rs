--- conflicted
+++ resolved
@@ -6,7 +6,6 @@
 use std::ptr;
 
 #[repr(C)]
-<<<<<<< HEAD
 #[derive(Copy, Clone, Debug)]
 #[cfg(not(PyPy))]
 pub struct PyObject {
@@ -14,19 +13,10 @@
     _ob_next: *mut PyObject,
     #[cfg(py_sys_config = "Py_TRACE_REFS")]
     _ob_prev: *mut PyObject,
-=======
-#[derive(Debug, Copy, Clone)]
-pub struct PyObject {
-    #[cfg(py_sys_config = "Py_TRACE_REFS")]
-    pub _ob_next: *mut PyObject,
-    #[cfg(py_sys_config = "Py_TRACE_REFS")]
-    pub _ob_prev: *mut PyObject,
->>>>>>> c9d9e80a
     pub ob_refcnt: Py_ssize_t,
     pub ob_type: *mut PyTypeObject,
 }
 
-<<<<<<< HEAD
 #[repr(C)]
 #[derive(Debug, Copy, Clone)]
 #[cfg(PyPy)]
@@ -54,30 +44,19 @@
 
 #[cfg(py_sys_config = "Py_TRACE_REFS")]
 #[cfg(PyPy)]
-=======
-#[cfg(py_sys_config = "Py_TRACE_REFS")]
->>>>>>> c9d9e80a
 pub const PyObject_HEAD_INIT: PyObject = PyObject {
     _ob_next: ::std::ptr::null_mut(),
     _ob_prev: ::std::ptr::null_mut(),
     ob_refcnt: 1,
-<<<<<<< HEAD
     ob_pypy_link: 0,
-=======
->>>>>>> c9d9e80a
     ob_type: ::std::ptr::null_mut(),
 };
 
 #[cfg(not(py_sys_config = "Py_TRACE_REFS"))]
-<<<<<<< HEAD
 #[cfg(PyPy)]
 pub const PyObject_HEAD_INIT: PyObject = PyObject {
     ob_refcnt: 1,
     ob_pypy_link: 0,
-=======
-pub const PyObject_HEAD_INIT: PyObject = PyObject {
-    ob_refcnt: 1,
->>>>>>> c9d9e80a
     ob_type: ::std::ptr::null_mut(),
 };
 
@@ -88,29 +67,17 @@
     pub ob_size: Py_ssize_t,
 }
 
-<<<<<<< HEAD
-#[inline(always)]
-=======
-#[inline]
->>>>>>> c9d9e80a
+#[inline]
 pub unsafe fn Py_REFCNT(ob: *mut PyObject) -> Py_ssize_t {
     (*ob).ob_refcnt
 }
 
-<<<<<<< HEAD
-#[inline(always)]
-=======
-#[inline]
->>>>>>> c9d9e80a
+#[inline]
 pub unsafe fn Py_TYPE(ob: *mut PyObject) -> *mut PyTypeObject {
     (*ob).ob_type
 }
 
-<<<<<<< HEAD
-#[inline(always)]
-=======
-#[inline]
->>>>>>> c9d9e80a
+#[inline]
 pub unsafe fn Py_SIZE(ob: *mut PyObject) -> Py_ssize_t {
     (*(ob as *mut PyVarObject)).ob_size
 }
@@ -118,17 +85,11 @@
 pub type unaryfunc = unsafe extern "C" fn(arg1: *mut PyObject) -> *mut PyObject;
 pub type binaryfunc =
     unsafe extern "C" fn(arg1: *mut PyObject, arg2: *mut PyObject) -> *mut PyObject;
-<<<<<<< HEAD
 pub type ternaryfunc = unsafe extern "C" fn(
     arg1: *mut PyObject,
     arg2: *mut PyObject,
     arg3: *mut PyObject,
 ) -> *mut PyObject;
-=======
-pub type ternaryfunc =
-    unsafe extern "C" fn(arg1: *mut PyObject, arg2: *mut PyObject, arg3: *mut PyObject)
-        -> *mut PyObject;
->>>>>>> c9d9e80a
 pub type inquiry = unsafe extern "C" fn(arg1: *mut PyObject) -> c_int;
 pub type lenfunc = unsafe extern "C" fn(arg1: *mut PyObject) -> Py_ssize_t;
 pub type coercion =
@@ -139,18 +100,12 @@
     unsafe extern "C" fn(arg1: *mut PyObject, arg2: Py_ssize_t, arg3: Py_ssize_t) -> *mut PyObject;
 pub type intobjargproc =
     unsafe extern "C" fn(arg1: *mut PyObject, arg2: c_int, arg3: *mut PyObject) -> c_int;
-<<<<<<< HEAD
 pub type intintobjargproc = unsafe extern "C" fn(
     arg1: *mut PyObject,
     arg2: c_int,
     arg3: c_int,
     arg4: *mut PyObject,
 ) -> c_int;
-=======
-pub type intintobjargproc =
-    unsafe extern "C" fn(arg1: *mut PyObject, arg2: c_int, arg3: c_int, arg4: *mut PyObject)
-        -> c_int;
->>>>>>> c9d9e80a
 pub type ssizeobjargproc =
     unsafe extern "C" fn(arg1: *mut PyObject, arg2: Py_ssize_t, arg3: *mut PyObject) -> c_int;
 pub type ssizessizeobjargproc = unsafe extern "C" fn(
@@ -168,7 +123,6 @@
 pub type getsegcountproc = unsafe extern "C" fn(arg1: *mut PyObject, arg2: *mut c_int) -> c_int;
 pub type getcharbufferproc =
     unsafe extern "C" fn(arg1: *mut PyObject, arg2: c_int, arg3: *mut *mut c_char) -> c_int;
-<<<<<<< HEAD
 pub type readbufferproc = unsafe extern "C" fn(
     arg1: *mut PyObject,
     arg2: Py_ssize_t,
@@ -186,19 +140,6 @@
     arg2: Py_ssize_t,
     arg3: *mut *mut c_char,
 ) -> Py_ssize_t;
-=======
-pub type readbufferproc =
-    unsafe extern "C" fn(arg1: *mut PyObject, arg2: Py_ssize_t, arg3: *mut *mut c_void)
-        -> Py_ssize_t;
-pub type writebufferproc =
-    unsafe extern "C" fn(arg1: *mut PyObject, arg2: Py_ssize_t, arg3: *mut *mut c_void)
-        -> Py_ssize_t;
-pub type segcountproc =
-    unsafe extern "C" fn(arg1: *mut PyObject, arg2: *mut Py_ssize_t) -> Py_ssize_t;
-pub type charbufferproc =
-    unsafe extern "C" fn(arg1: *mut PyObject, arg2: Py_ssize_t, arg3: *mut *mut c_char)
-        -> Py_ssize_t;
->>>>>>> c9d9e80a
 
 #[repr(C)]
 #[derive(Copy, Clone)]
@@ -449,32 +390,20 @@
     unsafe extern "C" fn(arg1: *mut PyObject, arg2: *mut PyObject, arg3: c_int) -> *mut PyObject;
 pub type getiterfunc = unsafe extern "C" fn(arg1: *mut PyObject) -> *mut PyObject;
 pub type iternextfunc = unsafe extern "C" fn(arg1: *mut PyObject) -> *mut PyObject;
-<<<<<<< HEAD
 pub type descrgetfunc = unsafe extern "C" fn(
     arg1: *mut PyObject,
     arg2: *mut PyObject,
     arg3: *mut PyObject,
 ) -> *mut PyObject;
-=======
-pub type descrgetfunc =
-    unsafe extern "C" fn(arg1: *mut PyObject, arg2: *mut PyObject, arg3: *mut PyObject)
-        -> *mut PyObject;
->>>>>>> c9d9e80a
 pub type descrsetfunc =
     unsafe extern "C" fn(arg1: *mut PyObject, arg2: *mut PyObject, arg3: *mut PyObject) -> c_int;
 pub type initproc =
     unsafe extern "C" fn(arg1: *mut PyObject, arg2: *mut PyObject, arg3: *mut PyObject) -> c_int;
-<<<<<<< HEAD
 pub type newfunc = unsafe extern "C" fn(
     arg1: *mut PyTypeObject,
     arg2: *mut PyObject,
     arg3: *mut PyObject,
 ) -> *mut PyObject;
-=======
-pub type newfunc =
-    unsafe extern "C" fn(arg1: *mut PyTypeObject, arg2: *mut PyObject, arg3: *mut PyObject)
-        -> *mut PyObject;
->>>>>>> c9d9e80a
 pub type allocfunc =
     unsafe extern "C" fn(arg1: *mut PyTypeObject, arg2: Py_ssize_t) -> *mut PyObject;
 
@@ -532,16 +461,6 @@
     pub tp_version_tag: c_uint,
 }
 
-<<<<<<< HEAD
-impl Clone for PyTypeObject {
-    #[inline]
-    fn clone(&self) -> PyTypeObject {
-        *self
-    }
-}
-
-=======
->>>>>>> c9d9e80a
 #[cfg(py_sys_config = "Py_TRACE_REFS")]
 pub const PyTypeObject_INIT: PyTypeObject = PyTypeObject {
     _ob_next: ::std::ptr::null_mut(),
@@ -671,10 +590,6 @@
 
 // access macro to the members which are floating "behind" the object
 #[inline]
-<<<<<<< HEAD
-=======
-#[cfg_attr(feature = "cargo-clippy", allow(clippy::cast_ptr_alignment))]
->>>>>>> c9d9e80a
 pub unsafe fn PyHeapType_GET_MEMBERS(
     etype: *mut PyHeapTypeObject,
 ) -> *mut ffi2::structmember::PyMemberDef {
@@ -694,10 +609,7 @@
 
 #[cfg_attr(windows, link(name = "pythonXY"))]
 extern "C" {
-<<<<<<< HEAD
     #[cfg_attr(PyPy, link_name = "PyPyType_Type")]
-=======
->>>>>>> c9d9e80a
     pub static mut PyType_Type: PyTypeObject;
     #[cfg_attr(PyPy, link_name = "PyPyBaseObject_Type")]
     pub static mut PyBaseObject_Type: PyTypeObject;
@@ -716,24 +628,16 @@
 
 #[cfg_attr(windows, link(name = "pythonXY"))]
 extern "C" {
-<<<<<<< HEAD
     #[cfg_attr(PyPy, link_name = "PyPyType_Ready")]
     pub fn PyType_Ready(t: *mut PyTypeObject) -> c_int;
     pub fn PyType_GenericAlloc(t: *mut PyTypeObject, nitems: Py_ssize_t) -> *mut PyObject;
     #[cfg_attr(PyPy, link_name = "PyPyType_GenericNew")]
-=======
-    pub fn PyType_Ready(t: *mut PyTypeObject) -> c_int;
-    pub fn PyType_GenericAlloc(t: *mut PyTypeObject, nitems: Py_ssize_t) -> *mut PyObject;
->>>>>>> c9d9e80a
     pub fn PyType_GenericNew(
         t: *mut PyTypeObject,
         args: *mut PyObject,
         kwds: *mut PyObject,
     ) -> *mut PyObject;
-<<<<<<< HEAD
     #[cfg_attr(PyPy, link_name = "_PyPyType_Lookup")]
-=======
->>>>>>> c9d9e80a
     fn _PyType_Lookup(arg1: *mut PyTypeObject, arg2: *mut PyObject) -> *mut PyObject;
     fn _PyObject_LookupSpecial(
         arg1: *mut PyObject,
@@ -744,10 +648,7 @@
     #[cfg_attr(PyPy, link_name = "PyPyType_Modified")]
     pub fn PyType_Modified(t: *mut PyTypeObject);
 
-<<<<<<< HEAD
     #[cfg_attr(PyPy, link_name = "PyPyObject_Print")]
-=======
->>>>>>> c9d9e80a
     pub fn PyObject_Print(o: *mut PyObject, fp: *mut FILE, flags: c_int) -> c_int;
     fn _PyObject_Dump(o: *mut PyObject);
     #[cfg_attr(PyPy, link_name = "PyPyObject_Repr")]
@@ -757,12 +658,8 @@
     pub fn PyObject_Str(o: *mut PyObject) -> *mut PyObject;
 }
 
-<<<<<<< HEAD
-#[inline(always)]
+#[inline]
 #[cfg_attr(PyPy, link_name = "PyPyObject_Bytes")]
-=======
-#[inline]
->>>>>>> c9d9e80a
 pub unsafe fn PyObject_Bytes(o: *mut PyObject) -> *mut PyObject {
     PyObject_Str(o)
 }
@@ -770,40 +667,27 @@
 #[cfg_attr(windows, link(name = "pythonXY"))]
 extern "C" {
     #[cfg(py_sys_config = "Py_USING_UNICODE")]
-<<<<<<< HEAD
     #[cfg_attr(PyPy, link_name = "PyPyObject_Unicode")]
     pub fn PyObject_Unicode(o: *mut PyObject) -> *mut PyObject;
 
     pub fn PyObject_Compare(arg1: *mut PyObject, arg2: *mut PyObject) -> c_int;
     #[cfg_attr(PyPy, link_name = "PyPyObject_RichCompare")]
-=======
-    pub fn PyObject_Unicode(o: *mut PyObject) -> *mut PyObject;
-
-    pub fn PyObject_Compare(arg1: *mut PyObject, arg2: *mut PyObject) -> c_int;
->>>>>>> c9d9e80a
     pub fn PyObject_RichCompare(
         arg1: *mut PyObject,
         arg2: *mut PyObject,
         arg3: c_int,
     ) -> *mut PyObject;
-<<<<<<< HEAD
     #[cfg_attr(PyPy, link_name = "PyPyObject_RichCompareBool")]
     pub fn PyObject_RichCompareBool(arg1: *mut PyObject, arg2: *mut PyObject, arg3: c_int)
         -> c_int;
     #[cfg_attr(PyPy, link_name = "PyPyObject_GetAttrString")]
     pub fn PyObject_GetAttrString(arg1: *mut PyObject, arg2: *const c_char) -> *mut PyObject;
     #[cfg_attr(PyPy, link_name = "PyPyObject_SetAttrString")]
-=======
-    pub fn PyObject_RichCompareBool(arg1: *mut PyObject, arg2: *mut PyObject, arg3: c_int)
-        -> c_int;
-    pub fn PyObject_GetAttrString(arg1: *mut PyObject, arg2: *const c_char) -> *mut PyObject;
->>>>>>> c9d9e80a
     pub fn PyObject_SetAttrString(
         arg1: *mut PyObject,
         arg2: *const c_char,
         arg3: *mut PyObject,
     ) -> c_int;
-<<<<<<< HEAD
     #[cfg_attr(PyPy, link_name = "PyPyObject_HasAttrString")]
     pub fn PyObject_HasAttrString(arg1: *mut PyObject, arg2: *const c_char) -> c_int;
     #[cfg_attr(PyPy, link_name = "PyPyObject_GetAttr")]
@@ -812,12 +696,6 @@
     pub fn PyObject_SetAttr(arg1: *mut PyObject, arg2: *mut PyObject, arg3: *mut PyObject)
         -> c_int;
     #[cfg_attr(PyPy, link_name = "PyPyObject_HasAttr")]
-=======
-    pub fn PyObject_HasAttrString(arg1: *mut PyObject, arg2: *const c_char) -> c_int;
-    pub fn PyObject_GetAttr(arg1: *mut PyObject, arg2: *mut PyObject) -> *mut PyObject;
-    pub fn PyObject_SetAttr(arg1: *mut PyObject, arg2: *mut PyObject, arg3: *mut PyObject)
-        -> c_int;
->>>>>>> c9d9e80a
     pub fn PyObject_HasAttr(arg1: *mut PyObject, arg2: *mut PyObject) -> c_int;
     #[cfg_attr(PyPy, link_name = "_PyPyObject_GetDictPtr")]
     fn _PyObject_GetDictPtr(arg1: *mut PyObject) -> *mut *mut PyObject;
@@ -825,19 +703,13 @@
     pub fn PyObject_SelfIter(arg1: *mut PyObject) -> *mut PyObject;
     #[cfg_attr(PyPy, link_name = "PyPyObject_GenericGetAttr")]
     pub fn PyObject_GenericGetAttr(arg1: *mut PyObject, arg2: *mut PyObject) -> *mut PyObject;
-<<<<<<< HEAD
     #[cfg_attr(PyPy, link_name = "PyPyObject_GenericSetAttr")]
-=======
->>>>>>> c9d9e80a
     pub fn PyObject_GenericSetAttr(
         arg1: *mut PyObject,
         arg2: *mut PyObject,
         arg3: *mut PyObject,
     ) -> c_int;
-<<<<<<< HEAD
     #[cfg_attr(PyPy, link_name = "PyPyObject_Hash")]
-=======
->>>>>>> c9d9e80a
     pub fn PyObject_Hash(arg1: *mut PyObject) -> Py_hash_t;
     #[cfg_attr(PyPy, link_name = "PyPyObject_HashNotImplemented")]
     pub fn PyObject_HashNotImplemented(arg1: *mut PyObject) -> Py_hash_t;
@@ -849,10 +721,7 @@
     pub fn PyCallable_Check(arg1: *mut PyObject) -> c_int;
     pub fn PyNumber_Coerce(arg1: *mut *mut PyObject, arg2: *mut *mut PyObject) -> c_int;
     pub fn PyNumber_CoerceEx(arg1: *mut *mut PyObject, arg2: *mut *mut PyObject) -> c_int;
-<<<<<<< HEAD
     #[cfg_attr(PyPy, link_name = "PyPyObject_ClearWeakRefs")]
-=======
->>>>>>> c9d9e80a
     pub fn PyObject_ClearWeakRefs(arg1: *mut PyObject);
     fn _PyObject_SlotCompare(arg1: *mut PyObject, arg2: *mut PyObject) -> c_int;
     fn _PyObject_GenericGetAttrWithDict(
@@ -866,10 +735,7 @@
         arg3: *mut PyObject,
         arg4: *mut PyObject,
     ) -> c_int;
-<<<<<<< HEAD
     #[cfg_attr(PyPy, link_name = "PyPyObject_Dir")]
-=======
->>>>>>> c9d9e80a
     pub fn PyObject_Dir(arg1: *mut PyObject) -> *mut PyObject;
     pub fn Py_ReprEnter(arg1: *mut PyObject) -> c_int;
     pub fn Py_ReprLeave(arg1: *mut PyObject);
@@ -958,35 +824,20 @@
     | Py_TPFLAGS_HAVE_ITER
     | Py_TPFLAGS_HAVE_CLASS
     | Py_TPFLAGS_HAVE_STACKLESS_EXTENSION
-<<<<<<< HEAD
-    | Py_TPFLAGS_HAVE_INDEX
-    | 0);
-
-#[inline(always)]
-=======
     | Py_TPFLAGS_HAVE_INDEX);
 
 #[inline]
->>>>>>> c9d9e80a
 pub unsafe fn PyType_HasFeature(t: *mut PyTypeObject, f: c_long) -> c_int {
     (((*t).tp_flags & f) != 0) as c_int
 }
 
-<<<<<<< HEAD
-#[inline(always)]
-=======
-#[inline]
->>>>>>> c9d9e80a
+#[inline]
 pub unsafe fn PyType_FastSubclass(t: *mut PyTypeObject, f: c_long) -> c_int {
     PyType_HasFeature(t, f)
 }
 
 // Reference counting macros.
-<<<<<<< HEAD
-#[inline(always)]
-=======
-#[inline]
->>>>>>> c9d9e80a
+#[inline]
 pub unsafe fn Py_INCREF(op: *mut PyObject) {
     if cfg!(py_sys_config = "Py_REF_DEBUG") {
         Py_IncRef(op)
@@ -1016,22 +867,14 @@
     }
 }
 
-<<<<<<< HEAD
-#[inline(always)]
-=======
-#[inline]
->>>>>>> c9d9e80a
+#[inline]
 pub unsafe fn Py_XINCREF(op: *mut PyObject) {
     if !op.is_null() {
         Py_INCREF(op)
     }
 }
 
-<<<<<<< HEAD
-#[inline(always)]
-=======
-#[inline]
->>>>>>> c9d9e80a
+#[inline]
 pub unsafe fn Py_XDECREF(op: *mut PyObject) {
     if !op.is_null() {
         Py_DECREF(op)
@@ -1085,11 +928,7 @@
 
 pub const PyTrash_UNWIND_LEVEL: c_int = 50;
 
-<<<<<<< HEAD
-#[inline(always)]
-=======
-#[inline]
->>>>>>> c9d9e80a
+#[inline]
 pub unsafe fn Py_TRASHCAN<F: FnOnce() -> ()>(op: *mut PyObject, body: F) {
     let tstate = ffi2::pystate::PyThreadState_GET();
     if tstate.is_null() || (*tstate).trash_delete_nesting < PyTrash_UNWIND_LEVEL {
