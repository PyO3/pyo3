use ffi2::frameobject::PyFrameObject;
use ffi2::object::*;
use ffi2::pyport::Py_ssize_t;
use std::os::raw::c_int;

#[repr(C)]
#[derive(Copy, Clone)]
pub struct PyTracebackObject {
    #[cfg(py_sys_config = "Py_TRACE_REFS")]
    pub _ob_next: *mut PyObject,
    #[cfg(py_sys_config = "Py_TRACE_REFS")]
    pub _ob_prev: *mut PyObject,
    pub ob_refcnt: Py_ssize_t,
    pub ob_type: *mut PyTypeObject,
    pub tb_next: *mut PyTracebackObject,
    pub tb_frame: *mut PyFrameObject,
    pub tb_lasti: c_int,
    pub tb_lineno: c_int,
}

#[cfg_attr(windows, link(name = "pythonXY"))]
extern "C" {
<<<<<<< HEAD
    #[cfg_attr(PyPy, link_name = "PyPyTraceBack_Here")]
    pub fn PyTraceBack_Here(arg1: *mut PyFrameObject) -> c_int;
    #[cfg_attr(PyPy, link_name = "PyPyTraceBack_Print")]
    pub fn PyTraceBack_Print(arg1: *mut PyObject, arg2: *mut PyObject) -> c_int;

    #[cfg_attr(PyPy, link_name = "PyPyTraceBack_Type")]
    pub static mut PyTraceBack_Type: PyTypeObject;
}

#[inline(always)]
#[cfg_attr(PyPy, link_name = "PyPyTraceBack_Check")]
=======
    pub fn PyTraceBack_Here(arg1: *mut PyFrameObject) -> c_int;
    pub fn PyTraceBack_Print(arg1: *mut PyObject, arg2: *mut PyObject) -> c_int;

    pub static mut PyTraceBack_Type: PyTypeObject;
}

#[inline]
>>>>>>> c9d9e80a
pub unsafe fn PyTraceBack_Check(op: *mut PyObject) -> c_int {
    (Py_TYPE(op) == &mut PyTraceBack_Type) as c_int
}<|MERGE_RESOLUTION|>--- conflicted
+++ resolved
@@ -20,7 +20,6 @@
 
 #[cfg_attr(windows, link(name = "pythonXY"))]
 extern "C" {
-<<<<<<< HEAD
     #[cfg_attr(PyPy, link_name = "PyPyTraceBack_Here")]
     pub fn PyTraceBack_Here(arg1: *mut PyFrameObject) -> c_int;
     #[cfg_attr(PyPy, link_name = "PyPyTraceBack_Print")]
@@ -30,17 +29,8 @@
     pub static mut PyTraceBack_Type: PyTypeObject;
 }
 
-#[inline(always)]
+#[inline]
 #[cfg_attr(PyPy, link_name = "PyPyTraceBack_Check")]
-=======
-    pub fn PyTraceBack_Here(arg1: *mut PyFrameObject) -> c_int;
-    pub fn PyTraceBack_Print(arg1: *mut PyObject, arg2: *mut PyObject) -> c_int;
-
-    pub static mut PyTraceBack_Type: PyTypeObject;
-}
-
-#[inline]
->>>>>>> c9d9e80a
 pub unsafe fn PyTraceBack_Check(op: *mut PyObject) -> c_int {
     (Py_TYPE(op) == &mut PyTraceBack_Type) as c_int
 }