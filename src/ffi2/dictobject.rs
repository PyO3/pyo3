--- conflicted
+++ resolved
@@ -6,10 +6,7 @@
 
 #[cfg_attr(windows, link(name = "pythonXY"))]
 extern "C" {
-<<<<<<< HEAD
     #[cfg_attr(PyPy, link_name = "PyPyDict_Type")]
-=======
->>>>>>> c9d9e80a
     pub static mut PyDict_Type: PyTypeObject;
     pub static mut PyDictIterKey_Type: PyTypeObject;
     pub static mut PyDictIterValue_Type: PyTypeObject;
@@ -19,20 +16,12 @@
     pub static mut PyDictValues_Type: PyTypeObject;
 }
 
-<<<<<<< HEAD
-#[inline(always)]
-=======
 #[inline]
->>>>>>> c9d9e80a
 pub unsafe fn PyDict_Check(op: *mut PyObject) -> c_int {
     PyType_FastSubclass(Py_TYPE(op), Py_TPFLAGS_DICT_SUBCLASS)
 }
 
-<<<<<<< HEAD
-#[inline(always)]
-=======
 #[inline]
->>>>>>> c9d9e80a
 pub unsafe fn PyDict_CheckExact(op: *mut PyObject) -> c_int {
     let u: *mut PyTypeObject = &mut PyDict_Type;
     (Py_TYPE(op) == u) as c_int
@@ -40,16 +29,12 @@
 
 #[cfg_attr(windows, link(name = "pythonXY"))]
 extern "C" {
-<<<<<<< HEAD
     #[cfg_attr(PyPy, link_name = "PyPyDict_New")]
-=======
->>>>>>> c9d9e80a
     pub fn PyDict_New() -> *mut PyObject;
     #[cfg_attr(PyPy, link_name = "PyPyDictProxy_New")]
     pub fn PyDictProxy_New(dict: *mut PyObject) -> *mut PyObject;
     #[cfg_attr(PyPy, link_name = "PyPyDict_Clear")]
     pub fn PyDict_Clear(mp: *mut PyObject);
-<<<<<<< HEAD
     #[cfg_attr(PyPy, link_name = "PyPyDict_Contains")]
     pub fn PyDict_Contains(mp: *mut PyObject, key: *mut PyObject) -> c_int;
     #[cfg_attr(PyPy, link_name = "PyPyDict_Copy")]
@@ -64,29 +49,15 @@
     #[cfg_attr(PyPy, link_name = "PyPyDict_GetItemString")]
     pub fn PyDict_GetItemString(dp: *mut PyObject, key: *const c_char) -> *mut PyObject;
     #[cfg_attr(PyPy, link_name = "PyPyDict_SetItemString")]
-=======
-    pub fn PyDict_Contains(mp: *mut PyObject, key: *mut PyObject) -> c_int;
-    pub fn PyDict_Copy(mp: *mut PyObject) -> *mut PyObject;
-
-    pub fn PyDict_GetItem(mp: *mut PyObject, key: *mut PyObject) -> *mut PyObject;
-    pub fn PyDict_SetItem(mp: *mut PyObject, key: *mut PyObject, item: *mut PyObject) -> c_int;
-    pub fn PyDict_DelItem(mp: *mut PyObject, key: *mut PyObject) -> c_int;
-    pub fn PyDict_GetItemString(dp: *mut PyObject, key: *const c_char) -> *mut PyObject;
->>>>>>> c9d9e80a
     pub fn PyDict_SetItemString(
         dp: *mut PyObject,
         key: *const c_char,
         item: *mut PyObject,
     ) -> c_int;
-<<<<<<< HEAD
     #[cfg_attr(PyPy, link_name = "PyPyDict_DelItemString")]
     pub fn PyDict_DelItemString(dp: *mut PyObject, key: *const c_char) -> c_int;
 
     #[cfg_attr(PyPy, link_name = "PyPyDict_Keys")]
-=======
-    pub fn PyDict_DelItemString(dp: *mut PyObject, key: *const c_char) -> c_int;
-
->>>>>>> c9d9e80a
     pub fn PyDict_Keys(mp: *mut PyObject) -> *mut PyObject;
     #[cfg_attr(PyPy, link_name = "PyPyDict_Values")]
     pub fn PyDict_Values(mp: *mut PyObject) -> *mut PyObject;
@@ -94,10 +65,7 @@
     pub fn PyDict_Items(mp: *mut PyObject) -> *mut PyObject;
     #[cfg_attr(PyPy, link_name = "PyPyDict_Size")]
     pub fn PyDict_Size(mp: *mut PyObject) -> Py_ssize_t;
-<<<<<<< HEAD
     #[cfg_attr(PyPy, link_name = "PyPyDict_Next")]
-=======
->>>>>>> c9d9e80a
     pub fn PyDict_Next(
         mp: *mut PyObject,
         pos: *mut Py_ssize_t,
@@ -111,13 +79,9 @@
                             hash: c_long) -> c_int;
     pub fn _PyDict_NewPresized(minused: Py_ssize_t) -> *mut PyObject;
     pub fn _PyDict_MaybeUntrack(mp: *mut PyObject);*/
-<<<<<<< HEAD
     #[cfg_attr(PyPy, link_name = "PyPyDict_Update")]
     pub fn PyDict_Update(mp: *mut PyObject, other: *mut PyObject) -> c_int;
     #[cfg_attr(PyPy, link_name = "PyPyDict_Merge")]
-=======
-    pub fn PyDict_Update(mp: *mut PyObject, other: *mut PyObject) -> c_int;
->>>>>>> c9d9e80a
     pub fn PyDict_Merge(mp: *mut PyObject, other: *mut PyObject, _override: c_int) -> c_int;
     pub fn PyDict_MergeFromSeq2(d: *mut PyObject, seq2: *mut PyObject, _override: c_int) -> c_int;
 
