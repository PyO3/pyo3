--- conflicted
+++ resolved
@@ -1,18 +1,12 @@
 use crate::err::{PyErr, PyResult};
-<<<<<<< HEAD
-use crate::ffi;
-use crate::{PyAny, PyObject, Python, ToPyObject};
-=======
 use crate::ffi::{self, Py_ssize_t};
 use crate::ffi_ptr_ext::FfiPtrExt;
 use crate::types::any::PyAnyMethods;
 use crate::{Bound, PyAny, PyNativeType, PyObject, Python, ToPyObject};
-use std::os::raw::c_long;
->>>>>>> c1f11fb4
 
 /// Represents a Python `slice`.
 ///
-/// Only `c_long` indices supported at the moment by the `PySlice` object.
+/// Only `isize` indices supported at the moment by the `PySlice` object.
 #[repr(transparent)]
 pub struct PySlice(PyAny);
 
@@ -103,10 +97,7 @@
     /// assuming a sequence of length `length`, and stores the length of the
     /// slice in its `slicelength` member.
     #[inline]
-<<<<<<< HEAD
     pub fn indices(&self, length: isize) -> PyResult<PySliceIndices> {
-=======
-    pub fn indices(&self, length: c_long) -> PyResult<PySliceIndices> {
         self.as_borrowed().indices(length)
     }
 }
@@ -121,12 +112,11 @@
     /// Retrieves the start, stop, and step indices from the slice object,
     /// assuming a sequence of length `length`, and stores the length of the
     /// slice in its `slicelength` member.
-    fn indices(&self, length: c_long) -> PyResult<PySliceIndices>;
+    fn indices(&self, length: isize) -> PyResult<PySliceIndices>;
 }
 
 impl<'py> PySliceMethods<'py> for Bound<'py, PySlice> {
-    fn indices(&self, length: c_long) -> PyResult<PySliceIndices> {
->>>>>>> c1f11fb4
+    fn indices(&self, length: isize) -> PyResult<PySliceIndices> {
         // non-negative Py_ssize_t should always fit into Rust usize
         unsafe {
             let mut slicelength: isize = 0;
