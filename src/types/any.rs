--- conflicted
+++ resolved
@@ -1,9 +1,5 @@
 use crate::class::basic::CompareOp;
-<<<<<<< HEAD
-use crate::conversion::{private, AsPyPointer, FromPyObjectBound, IntoPy, ToPyObject};
-=======
-use crate::conversion::{AsPyPointer, FromPyObjectBound, IntoPyObject};
->>>>>>> 84469377
+use crate::conversion::{private, AsPyPointer, FromPyObjectBound, IntoPy, IntoPyObject};
 use crate::err::{DowncastError, DowncastIntoError, PyErr, PyResult};
 use crate::exceptions::{PyAttributeError, PyTypeError};
 use crate::ffi_ptr_ext::FfiPtrExt;
@@ -14,7 +10,7 @@
 #[cfg(not(any(PyPy, GraalPy)))]
 use crate::types::PySuper;
 use crate::types::{PyDict, PyIterator, PyList, PyString, PyTuple, PyType};
-use crate::{err, ffi, BoundObject, Python};
+use crate::{err, ffi, BoundObject, Py, Python};
 use std::cell::UnsafeCell;
 use std::cmp::Ordering;
 use std::os::raw::c_int;
@@ -461,8 +457,7 @@
     /// ```
     fn call<A>(&self, args: A, kwargs: Option<&Bound<'_, PyDict>>) -> PyResult<Bound<'py, PyAny>>
     where
-        A: IntoPyObject<'py, Target = PyTuple>,
-        A::Error: Into<PyErr>;
+        A: IntoPy<Py<PyTuple>>;
 
     /// Calls the object without arguments.
     ///
@@ -517,8 +512,7 @@
     /// ```
     fn call1<A>(&self, args: A) -> PyResult<Bound<'py, PyAny>>
     where
-        A: IntoPyObject<'py, Target = PyTuple>,
-        A::Error: Into<PyErr>;
+        A: IntoPy<Py<PyTuple>>;
 
     /// Calls a method on the object.
     ///
@@ -565,9 +559,8 @@
     ) -> PyResult<Bound<'py, PyAny>>
     where
         N: IntoPyObject<'py, Target = PyString>,
-        A: IntoPyObject<'py, Target = PyTuple>,
-        N::Error: Into<PyErr>,
-        A::Error: Into<PyErr>;
+        A: IntoPy<Py<PyTuple>>,
+        N::Error: Into<PyErr>;
 
     /// Calls a method on the object without arguments.
     ///
@@ -644,9 +637,8 @@
     fn call_method1<N, A>(&self, name: N, args: A) -> PyResult<Bound<'py, PyAny>>
     where
         N: IntoPyObject<'py, Target = PyString>,
-        A: IntoPyObject<'py, Target = PyTuple>,
-        N::Error: Into<PyErr>,
-        A::Error: Into<PyErr>;
+        A: IntoPy<Py<PyTuple>>,
+        N::Error: Into<PyErr>;
 
     /// Returns whether the object is considered to be true.
     ///
@@ -1271,44 +1263,15 @@
         unsafe { ffi::PyCallable_Check(self.as_ptr()) != 0 }
     }
 
-<<<<<<< HEAD
-    fn call(
-        &self,
-        args: impl IntoPy<Py<PyTuple>>,
-        kwargs: Option<&Bound<'_, PyDict>>,
-    ) -> PyResult<Bound<'py, PyAny>> {
+    fn call<A>(&self, args: A, kwargs: Option<&Bound<'_, PyDict>>) -> PyResult<Bound<'py, PyAny>>
+    where
+        A: IntoPy<Py<PyTuple>>,
+    {
         args.__py_call_vectorcall(
             self.py(),
             self.as_borrowed(),
             kwargs.map(Bound::as_borrowed),
             private::Token,
-=======
-    fn call<A>(&self, args: A, kwargs: Option<&Bound<'_, PyDict>>) -> PyResult<Bound<'py, PyAny>>
-    where
-        A: IntoPyObject<'py, Target = PyTuple>,
-        A::Error: Into<PyErr>,
-    {
-        fn inner<'py>(
-            any: &Bound<'py, PyAny>,
-            args: &Bound<'_, PyTuple>,
-            kwargs: Option<&Bound<'_, PyDict>>,
-        ) -> PyResult<Bound<'py, PyAny>> {
-            unsafe {
-                ffi::PyObject_Call(
-                    any.as_ptr(),
-                    args.as_ptr(),
-                    kwargs.map_or(std::ptr::null_mut(), |dict| dict.as_ptr()),
-                )
-                .assume_owned_or_err(any.py())
-            }
-        }
-
-        let py = self.py();
-        inner(
-            self,
-            &args.into_pyobject(py).map_err(Into::into)?.as_borrowed(),
-            kwargs,
->>>>>>> 84469377
         )
     }
 
@@ -1317,17 +1280,11 @@
         unsafe { ffi::compat::PyObject_CallNoArgs(self.as_ptr()).assume_owned_or_err(self.py()) }
     }
 
-<<<<<<< HEAD
-    fn call1(&self, args: impl IntoPy<Py<PyTuple>>) -> PyResult<Bound<'py, PyAny>> {
+    fn call1<A>(&self, args: A) -> PyResult<Bound<'py, PyAny>>
+    where
+        A: IntoPy<Py<PyTuple>>,
+    {
         args.__py_call_vectorcall1(self.py(), self.as_borrowed(), private::Token)
-=======
-    fn call1<A>(&self, args: A) -> PyResult<Bound<'py, PyAny>>
-    where
-        A: IntoPyObject<'py, Target = PyTuple>,
-        A::Error: Into<PyErr>,
-    {
-        self.call(args, None)
->>>>>>> 84469377
     }
 
     #[inline]
@@ -1339,9 +1296,8 @@
     ) -> PyResult<Bound<'py, PyAny>>
     where
         N: IntoPyObject<'py, Target = PyString>,
-        A: IntoPyObject<'py, Target = PyTuple>,
+        A: IntoPy<Py<PyTuple>>,
         N::Error: Into<PyErr>,
-        A::Error: Into<PyErr>,
     {
         // Don't `args.into_py()`! This will lose the optimization of vectorcall.
         match kwargs {
@@ -1369,14 +1325,15 @@
     fn call_method1<N, A>(&self, name: N, args: A) -> PyResult<Bound<'py, PyAny>>
     where
         N: IntoPyObject<'py, Target = PyString>,
-        A: IntoPyObject<'py, Target = PyTuple>,
+        A: IntoPy<Py<PyTuple>>,
         N::Error: Into<PyErr>,
-        A::Error: Into<PyErr>,
     {
         args.__py_call_method_vectorcall1(
             self.py(),
             self.as_borrowed(),
-            name.into_py(self.py()).into_bound(self.py()),
+            name.into_pyobject(self.py())
+                .map_err(Into::into)?
+                .as_borrowed(),
             private::Token,
         )
     }
