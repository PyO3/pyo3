--- conflicted
+++ resolved
@@ -25,12 +25,9 @@
 #[cfg(not(Py_LIMITED_API))]
 use std::os::raw::c_int;
 
-<<<<<<< HEAD
 use super::PyType;
 
-=======
-#[cfg(not(Py_LIMITED_API))]
->>>>>>> 73136ea9
+#[cfg(not(Py_LIMITED_API))]
 fn ensure_datetime_api(py: Python<'_>) -> PyResult<&'static PyDateTime_CAPI> {
     if let Some(api) = unsafe { pyo3_ffi::PyDateTimeAPI().as_ref() } {
         Ok(api)
@@ -231,16 +228,13 @@
     #module=Some("datetime"),
     #checkfunction=PyDate_Check
 );
-<<<<<<< HEAD
 pyobject_native_type_object_methods!(
     PyDate,
     #create=|py| unsafe {
         PyType::from_borrowed_type_ptr(py, expect_datetime_api(py).DateType).unbind()
     }
 );
-=======
-#[cfg(not(Py_LIMITED_API))]
->>>>>>> 73136ea9
+#[cfg(not(Py_LIMITED_API))]
 pyobject_subclassable_native_type!(PyDate, crate::ffi::PyDateTime_Date);
 
 #[cfg(Py_LIMITED_API)]
@@ -338,16 +332,13 @@
     #module=Some("datetime"),
     #checkfunction=PyDateTime_Check
 );
-<<<<<<< HEAD
 pyobject_native_type_object_methods!(
     PyDateTime,
     #create=|py| unsafe {
         PyType::from_borrowed_type_ptr(py, expect_datetime_api(py).DateTimeType).unbind()
     }
 );
-=======
-#[cfg(not(Py_LIMITED_API))]
->>>>>>> 73136ea9
+#[cfg(not(Py_LIMITED_API))]
 pyobject_subclassable_native_type!(PyDateTime, crate::ffi::PyDateTime_DateTime);
 
 #[cfg(Py_LIMITED_API)]
@@ -597,16 +588,13 @@
     #module=Some("datetime"),
     #checkfunction=PyTime_Check
 );
-<<<<<<< HEAD
 pyobject_native_type_object_methods!(
     PyTime,
     #create=|py| unsafe {
         PyType::from_borrowed_type_ptr(py, expect_datetime_api(py).TimeType).unbind()
     }
 );
-=======
-#[cfg(not(Py_LIMITED_API))]
->>>>>>> 73136ea9
+#[cfg(not(Py_LIMITED_API))]
 pyobject_subclassable_native_type!(PyTime, crate::ffi::PyDateTime_Time);
 
 #[cfg(Py_LIMITED_API)]
@@ -791,16 +779,13 @@
     #module=Some("datetime"),
     #checkfunction=PyTZInfo_Check
 );
-<<<<<<< HEAD
 pyobject_native_type_object_methods!(
     PyTzInfo,
     #create=|py| unsafe {
         PyType::from_borrowed_type_ptr(py, expect_datetime_api(py).TZInfoType).unbind()
     }
 );
-=======
-#[cfg(not(Py_LIMITED_API))]
->>>>>>> 73136ea9
+#[cfg(not(Py_LIMITED_API))]
 pyobject_subclassable_native_type!(PyTzInfo, crate::ffi::PyObject);
 
 #[cfg(Py_LIMITED_API)]
@@ -893,16 +878,13 @@
     #module=Some("datetime"),
     #checkfunction=PyDelta_Check
 );
-<<<<<<< HEAD
 pyobject_native_type_object_methods!(
     PyDelta,
     #create=|py| unsafe {
         PyType::from_borrowed_type_ptr(py, expect_datetime_api(py).DeltaType).unbind()
     }
 );
-=======
-#[cfg(not(Py_LIMITED_API))]
->>>>>>> 73136ea9
+#[cfg(not(Py_LIMITED_API))]
 pyobject_subclassable_native_type!(PyDelta, crate::ffi::PyDateTime_Delta);
 
 #[cfg(Py_LIMITED_API)]
