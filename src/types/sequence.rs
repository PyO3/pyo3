use crate::err::{self, PyErr, PyResult};
use crate::ffi_ptr_ext::FfiPtrExt;
use crate::instance::Bound;
use crate::internal_tricks::get_ssize_index;
use crate::py_result_ext::PyResultExt;
use crate::sync::PyOnceLock;
use crate::type_object::PyTypeInfo;
<<<<<<< HEAD
use crate::types::{any::PyAnyMethods, PyAny, PyList, PyTuple, PyType};
use crate::{ffi, Borrowed, BoundObject, IntoPyObject, IntoPyObjectExt, Py, PyTypeCheck, Python};
=======
use crate::types::{any::PyAnyMethods, PyAny, PyList, PyString, PyTuple, PyType, PyTypeMethods};
use crate::{ffi, Borrowed, BoundObject, FromPyObject, IntoPyObject, IntoPyObjectExt, Py, Python};
>>>>>>> a4a202d9

/// Represents a reference to a Python object supporting the sequence protocol.
///
/// Values of this type are accessed via PyO3's smart pointers, e.g. as
/// [`Py<PySequence>`][crate::Py] or [`Bound<'py, PySequence>`][Bound].
///
/// For APIs available on sequence objects, see the [`PySequenceMethods`] trait which is implemented for
/// [`Bound<'py, PySequence>`][Bound].
#[repr(transparent)]
pub struct PySequence(PyAny);

pyobject_native_type_named!(PySequence);

unsafe impl PyTypeInfo for PySequence {
    const NAME: &'static str = "Sequence";
    const MODULE: Option<&'static str> = Some("collections.abc");

    #[inline]
    #[allow(clippy::redundant_closure_call)]
    fn type_object_raw(py: Python<'_>) -> *mut ffi::PyTypeObject {
        static TYPE: PyOnceLock<Py<PyType>> = PyOnceLock::new();
        TYPE.import(py, "collections.abc", "Sequence")
            .unwrap()
            .as_type_ptr()
    }

    #[inline]
    fn is_type_of(object: &Bound<'_, PyAny>) -> bool {
        // Using `is_instance` for `collections.abc.Sequence` is slow, so provide
        // optimized cases for list and tuples as common well-known sequences
        PyList::is_type_of(object)
            || PyTuple::is_type_of(object)
            || object
                .is_instance(&Self::type_object(object.py()).into_any())
                .unwrap_or_else(|err| {
                    err.write_unraisable(object.py(), Some(object));
                    false
                })
    }
}

impl PySequence {
    /// Register a pyclass as a subclass of `collections.abc.Sequence` (from the Python standard
    /// library). This is equivalent to `collections.abc.Sequence.register(T)` in Python.
    /// This registration is required for a pyclass to be castable from `PyAny` to `PySequence`.
    pub fn register<T: PyTypeInfo>(py: Python<'_>) -> PyResult<()> {
        let ty = T::type_object(py);
        Self::type_object(py).call_method1("register", (ty,))?;
        Ok(())
    }
}

/// Implementation of functionality for [`PySequence`].
///
/// These methods are defined for the `Bound<'py, PySequence>` smart pointer, so to use method call
/// syntax these methods are separated into a trait, because stable Rust does not yet support
/// `arbitrary_self_types`.
#[doc(alias = "PySequence")]
pub trait PySequenceMethods<'py>: crate::sealed::Sealed {
    /// Returns the number of objects in sequence.
    ///
    /// This is equivalent to the Python expression `len(self)`.
    fn len(&self) -> PyResult<usize>;

    /// Returns whether the sequence is empty.
    fn is_empty(&self) -> PyResult<bool>;

    /// Returns the concatenation of `self` and `other`.
    ///
    /// This is equivalent to the Python expression `self + other`.
    fn concat(&self, other: &Bound<'_, PySequence>) -> PyResult<Bound<'py, PySequence>>;

    /// Returns the result of repeating a sequence object `count` times.
    ///
    /// This is equivalent to the Python expression `self * count`.
    fn repeat(&self, count: usize) -> PyResult<Bound<'py, PySequence>>;

    /// Concatenates `self` and `other`, in place if possible.
    ///
    /// This is equivalent to the Python expression `self.__iadd__(other)`.
    ///
    /// The Python statement `self += other` is syntactic sugar for `self =
    /// self.__iadd__(other)`.  `__iadd__` should modify and return `self` if
    /// possible, but create and return a new object if not.
    fn in_place_concat(&self, other: &Bound<'_, PySequence>) -> PyResult<Bound<'py, PySequence>>;

    /// Repeats the sequence object `count` times and updates `self`, if possible.
    ///
    /// This is equivalent to the Python expression `self.__imul__(other)`.
    ///
    /// The Python statement `self *= other` is syntactic sugar for `self =
    /// self.__imul__(other)`.  `__imul__` should modify and return `self` if
    /// possible, but create and return a new object if not.
    fn in_place_repeat(&self, count: usize) -> PyResult<Bound<'py, PySequence>>;

    /// Returns the `index`th element of the Sequence.
    ///
    /// This is equivalent to the Python expression `self[index]` without support of negative indices.
    fn get_item(&self, index: usize) -> PyResult<Bound<'py, PyAny>>;

    /// Returns the slice of sequence object between `begin` and `end`.
    ///
    /// This is equivalent to the Python expression `self[begin:end]`.
    fn get_slice(&self, begin: usize, end: usize) -> PyResult<Bound<'py, PySequence>>;

    /// Assigns object `item` to the `i`th element of self.
    ///
    /// This is equivalent to the Python statement `self[i] = v`.
    fn set_item<I>(&self, i: usize, item: I) -> PyResult<()>
    where
        I: IntoPyObject<'py>;

    /// Deletes the `i`th element of self.
    ///
    /// This is equivalent to the Python statement `del self[i]`.
    fn del_item(&self, i: usize) -> PyResult<()>;

    /// Assigns the sequence `v` to the slice of `self` from `i1` to `i2`.
    ///
    /// This is equivalent to the Python statement `self[i1:i2] = v`.
    fn set_slice(&self, i1: usize, i2: usize, v: &Bound<'_, PyAny>) -> PyResult<()>;

    /// Deletes the slice from `i1` to `i2` from `self`.
    ///
    /// This is equivalent to the Python statement `del self[i1:i2]`.
    fn del_slice(&self, i1: usize, i2: usize) -> PyResult<()>;

    /// Returns the number of occurrences of `value` in self, that is, return the
    /// number of keys for which `self[key] == value`.
    #[cfg(not(PyPy))]
    fn count<V>(&self, value: V) -> PyResult<usize>
    where
        V: IntoPyObject<'py>;

    /// Determines if self contains `value`.
    ///
    /// This is equivalent to the Python expression `value in self`.
    fn contains<V>(&self, value: V) -> PyResult<bool>
    where
        V: IntoPyObject<'py>;

    /// Returns the first index `i` for which `self[i] == value`.
    ///
    /// This is equivalent to the Python expression `self.index(value)`.
    fn index<V>(&self, value: V) -> PyResult<usize>
    where
        V: IntoPyObject<'py>;

    /// Returns a fresh list based on the Sequence.
    fn to_list(&self) -> PyResult<Bound<'py, PyList>>;

    /// Returns a fresh tuple based on the Sequence.
    fn to_tuple(&self) -> PyResult<Bound<'py, PyTuple>>;
}

impl<'py> PySequenceMethods<'py> for Bound<'py, PySequence> {
    #[inline]
    fn len(&self) -> PyResult<usize> {
        let v = unsafe { ffi::PySequence_Size(self.as_ptr()) };
        crate::err::error_on_minusone(self.py(), v)?;
        Ok(v as usize)
    }

    #[inline]
    fn is_empty(&self) -> PyResult<bool> {
        self.len().map(|l| l == 0)
    }

    #[inline]
    fn concat(&self, other: &Bound<'_, PySequence>) -> PyResult<Bound<'py, PySequence>> {
        unsafe {
            ffi::PySequence_Concat(self.as_ptr(), other.as_ptr())
                .assume_owned_or_err(self.py())
                .cast_into_unchecked()
        }
    }

    #[inline]
    fn repeat(&self, count: usize) -> PyResult<Bound<'py, PySequence>> {
        unsafe {
            ffi::PySequence_Repeat(self.as_ptr(), get_ssize_index(count))
                .assume_owned_or_err(self.py())
                .cast_into_unchecked()
        }
    }

    #[inline]
    fn in_place_concat(&self, other: &Bound<'_, PySequence>) -> PyResult<Bound<'py, PySequence>> {
        unsafe {
            ffi::PySequence_InPlaceConcat(self.as_ptr(), other.as_ptr())
                .assume_owned_or_err(self.py())
                .cast_into_unchecked()
        }
    }

    #[inline]
    fn in_place_repeat(&self, count: usize) -> PyResult<Bound<'py, PySequence>> {
        unsafe {
            ffi::PySequence_InPlaceRepeat(self.as_ptr(), get_ssize_index(count))
                .assume_owned_or_err(self.py())
                .cast_into_unchecked()
        }
    }

    #[inline]
    fn get_item(&self, index: usize) -> PyResult<Bound<'py, PyAny>> {
        unsafe {
            ffi::PySequence_GetItem(self.as_ptr(), get_ssize_index(index))
                .assume_owned_or_err(self.py())
        }
    }

    #[inline]
    fn get_slice(&self, begin: usize, end: usize) -> PyResult<Bound<'py, PySequence>> {
        unsafe {
            ffi::PySequence_GetSlice(self.as_ptr(), get_ssize_index(begin), get_ssize_index(end))
                .assume_owned_or_err(self.py())
                .cast_into_unchecked()
        }
    }

    #[inline]
    fn set_item<I>(&self, i: usize, item: I) -> PyResult<()>
    where
        I: IntoPyObject<'py>,
    {
        fn inner(
            seq: &Bound<'_, PySequence>,
            i: usize,
            item: Borrowed<'_, '_, PyAny>,
        ) -> PyResult<()> {
            err::error_on_minusone(seq.py(), unsafe {
                ffi::PySequence_SetItem(seq.as_ptr(), get_ssize_index(i), item.as_ptr())
            })
        }

        let py = self.py();
        inner(
            self,
            i,
            item.into_pyobject_or_pyerr(py)?.into_any().as_borrowed(),
        )
    }

    #[inline]
    fn del_item(&self, i: usize) -> PyResult<()> {
        err::error_on_minusone(self.py(), unsafe {
            ffi::PySequence_DelItem(self.as_ptr(), get_ssize_index(i))
        })
    }

    #[inline]
    fn set_slice(&self, i1: usize, i2: usize, v: &Bound<'_, PyAny>) -> PyResult<()> {
        err::error_on_minusone(self.py(), unsafe {
            ffi::PySequence_SetSlice(
                self.as_ptr(),
                get_ssize_index(i1),
                get_ssize_index(i2),
                v.as_ptr(),
            )
        })
    }

    #[inline]
    fn del_slice(&self, i1: usize, i2: usize) -> PyResult<()> {
        err::error_on_minusone(self.py(), unsafe {
            ffi::PySequence_DelSlice(self.as_ptr(), get_ssize_index(i1), get_ssize_index(i2))
        })
    }

    #[inline]
    #[cfg(not(PyPy))]
    fn count<V>(&self, value: V) -> PyResult<usize>
    where
        V: IntoPyObject<'py>,
    {
        fn inner(seq: &Bound<'_, PySequence>, value: Borrowed<'_, '_, PyAny>) -> PyResult<usize> {
            let r = unsafe { ffi::PySequence_Count(seq.as_ptr(), value.as_ptr()) };
            crate::err::error_on_minusone(seq.py(), r)?;
            Ok(r as usize)
        }

        let py = self.py();
        inner(
            self,
            value.into_pyobject_or_pyerr(py)?.into_any().as_borrowed(),
        )
    }

    #[inline]
    fn contains<V>(&self, value: V) -> PyResult<bool>
    where
        V: IntoPyObject<'py>,
    {
        fn inner(seq: &Bound<'_, PySequence>, value: Borrowed<'_, '_, PyAny>) -> PyResult<bool> {
            let r = unsafe { ffi::PySequence_Contains(seq.as_ptr(), value.as_ptr()) };
            match r {
                0 => Ok(false),
                1 => Ok(true),
                _ => Err(PyErr::fetch(seq.py())),
            }
        }

        let py = self.py();
        inner(
            self,
            value.into_pyobject_or_pyerr(py)?.into_any().as_borrowed(),
        )
    }

    #[inline]
    fn index<V>(&self, value: V) -> PyResult<usize>
    where
        V: IntoPyObject<'py>,
    {
        fn inner(seq: &Bound<'_, PySequence>, value: Borrowed<'_, '_, PyAny>) -> PyResult<usize> {
            let r = unsafe { ffi::PySequence_Index(seq.as_ptr(), value.as_ptr()) };
            crate::err::error_on_minusone(seq.py(), r)?;
            Ok(r as usize)
        }

        let py = self.py();
        inner(
            self,
            value.into_pyobject_or_pyerr(py)?.into_any().as_borrowed(),
        )
    }

    #[inline]
    fn to_list(&self) -> PyResult<Bound<'py, PyList>> {
        unsafe {
            ffi::PySequence_List(self.as_ptr())
                .assume_owned_or_err(self.py())
                .cast_into_unchecked()
        }
    }

    #[inline]
    fn to_tuple(&self) -> PyResult<Bound<'py, PyTuple>> {
        unsafe {
            ffi::PySequence_Tuple(self.as_ptr())
                .assume_owned_or_err(self.py())
                .cast_into_unchecked()
        }
    }
}

<<<<<<< HEAD
fn get_sequence_abc(py: Python<'_>) -> PyResult<&Bound<'_, PyType>> {
    static SEQUENCE_ABC: PyOnceLock<Py<PyType>> = PyOnceLock::new();

    SEQUENCE_ABC.import(py, "collections.abc", "Sequence")
}

impl PyTypeCheck for PySequence {
    const NAME: &'static str = "Sequence";
    #[cfg(feature = "experimental-inspect")]
    const PYTHON_TYPE: &'static str = "collections.abc.Sequence";

    #[inline]
    fn type_check(object: &Bound<'_, PyAny>) -> bool {
        // Using `is_instance` for `collections.abc.Sequence` is slow, so provide
        // optimized cases for list and tuples as common well-known sequences
        PyList::is_type_of(object)
            || PyTuple::is_type_of(object)
            || get_sequence_abc(object.py())
                .and_then(|abc| object.is_instance(abc))
                .unwrap_or_else(|err| {
                    err.write_unraisable(object.py(), Some(object));
                    false
                })
    }
=======
impl<'py, T> FromPyObject<'_, 'py> for Vec<T>
where
    T: FromPyObjectOwned<'py>,
{
    type Error = PyErr;

    fn extract(obj: Borrowed<'_, 'py, PyAny>) -> Result<Self, Self::Error> {
        if obj.is_instance_of::<PyString>() {
            return Err(PyTypeError::new_err("Can't extract `str` to `Vec`"));
        }
        extract_sequence(obj)
    }

    #[cfg(feature = "experimental-inspect")]
    fn type_input() -> TypeInfo {
        TypeInfo::sequence_of(T::type_input())
    }
}

fn extract_sequence<'py, T>(obj: Borrowed<'_, 'py, PyAny>) -> PyResult<Vec<T>>
where
    T: FromPyObjectOwned<'py>,
{
    // Types that pass `PySequence_Check` usually implement enough of the sequence protocol
    // to support this function and if not, we will only fail extraction safely.
    let seq = unsafe {
        if ffi::PySequence_Check(obj.as_ptr()) != 0 {
            obj.cast_unchecked::<PySequence>()
        } else {
            return Err(DowncastError::new_from_borrowed(obj, "Sequence").into());
        }
    };

    let mut v = Vec::with_capacity(seq.len().unwrap_or(0));
    for item in seq.try_iter()? {
        v.push(item?.extract::<T>().map_err(Into::into)?);
    }
    Ok(v)
>>>>>>> a4a202d9
}

#[cfg(test)]
mod tests {
    use crate::types::{PyAnyMethods, PyList, PySequence, PySequenceMethods, PyTuple};
    use crate::{ffi, IntoPyObject, Py, PyAny, PyTypeInfo, Python};
    use std::ptr;

    fn get_object() -> Py<PyAny> {
        // Convenience function for getting a single unique object
        Python::attach(|py| {
            let obj = py.eval(ffi::c_str!("object()"), None, None).unwrap();

            obj.into_pyobject(py).unwrap().unbind()
        })
    }

    #[test]
    fn test_numbers_are_not_sequences() {
        Python::attach(|py| {
            let v = 42i32;
            assert!(v.into_pyobject(py).unwrap().cast::<PySequence>().is_err());
        });
    }

    #[test]
    fn test_strings_are_sequences() {
        Python::attach(|py| {
            let v = "London Calling";
            assert!(v.into_pyobject(py).unwrap().cast::<PySequence>().is_ok());
        });
    }

    #[test]
    fn test_seq_empty() {
        Python::attach(|py| {
            let v: Vec<i32> = vec![];
            let ob = v.into_pyobject(py).unwrap();
            let seq = ob.cast::<PySequence>().unwrap();
            assert_eq!(0, seq.len().unwrap());

            let needle = 7i32.into_pyobject(py).unwrap();
            assert!(!seq.contains(&needle).unwrap());
        });
    }

    #[test]
    fn test_seq_is_empty() {
        Python::attach(|py| {
            let list = vec![1].into_pyobject(py).unwrap();
            let seq = list.cast::<PySequence>().unwrap();
            assert!(!seq.is_empty().unwrap());
            let vec: Vec<u32> = Vec::new();
            let empty_list = vec.into_pyobject(py).unwrap();
            let empty_seq = empty_list.cast::<PySequence>().unwrap();
            assert!(empty_seq.is_empty().unwrap());
        });
    }

    #[test]
    fn test_seq_contains() {
        Python::attach(|py| {
            let v: Vec<i32> = vec![1, 1, 2, 3, 5, 8];
            let ob = v.into_pyobject(py).unwrap();
            let seq = ob.cast::<PySequence>().unwrap();
            assert_eq!(6, seq.len().unwrap());

            let bad_needle = 7i32.into_pyobject(py).unwrap();
            assert!(!seq.contains(&bad_needle).unwrap());

            let good_needle = 8i32.into_pyobject(py).unwrap();
            assert!(seq.contains(&good_needle).unwrap());

            let type_coerced_needle = 8f32.into_pyobject(py).unwrap();
            assert!(seq.contains(&type_coerced_needle).unwrap());
        });
    }

    #[test]
    fn test_seq_get_item() {
        Python::attach(|py| {
            let v: Vec<i32> = vec![1, 1, 2, 3, 5, 8];
            let ob = v.into_pyobject(py).unwrap();
            let seq = ob.cast::<PySequence>().unwrap();
            assert_eq!(1, seq.get_item(0).unwrap().extract::<i32>().unwrap());
            assert_eq!(1, seq.get_item(1).unwrap().extract::<i32>().unwrap());
            assert_eq!(2, seq.get_item(2).unwrap().extract::<i32>().unwrap());
            assert_eq!(3, seq.get_item(3).unwrap().extract::<i32>().unwrap());
            assert_eq!(5, seq.get_item(4).unwrap().extract::<i32>().unwrap());
            assert_eq!(8, seq.get_item(5).unwrap().extract::<i32>().unwrap());
            assert!(seq.get_item(10).is_err());
        });
    }

    #[test]
    fn test_seq_del_item() {
        Python::attach(|py| {
            let v: Vec<i32> = vec![1, 1, 2, 3, 5, 8];
            let ob = v.into_pyobject(py).unwrap();
            let seq = ob.cast::<PySequence>().unwrap();
            assert!(seq.del_item(10).is_err());
            assert_eq!(1, seq.get_item(0).unwrap().extract::<i32>().unwrap());
            assert!(seq.del_item(0).is_ok());
            assert_eq!(1, seq.get_item(0).unwrap().extract::<i32>().unwrap());
            assert!(seq.del_item(0).is_ok());
            assert_eq!(2, seq.get_item(0).unwrap().extract::<i32>().unwrap());
            assert!(seq.del_item(0).is_ok());
            assert_eq!(3, seq.get_item(0).unwrap().extract::<i32>().unwrap());
            assert!(seq.del_item(0).is_ok());
            assert_eq!(5, seq.get_item(0).unwrap().extract::<i32>().unwrap());
            assert!(seq.del_item(0).is_ok());
            assert_eq!(8, seq.get_item(0).unwrap().extract::<i32>().unwrap());
            assert!(seq.del_item(0).is_ok());
            assert_eq!(0, seq.len().unwrap());
            assert!(seq.del_item(0).is_err());
        });
    }

    #[test]
    fn test_seq_set_item() {
        Python::attach(|py| {
            let v: Vec<i32> = vec![1, 2];
            let ob = v.into_pyobject(py).unwrap();
            let seq = ob.cast::<PySequence>().unwrap();
            assert_eq!(2, seq.get_item(1).unwrap().extract::<i32>().unwrap());
            assert!(seq.set_item(1, 10).is_ok());
            assert_eq!(10, seq.get_item(1).unwrap().extract::<i32>().unwrap());
        });
    }

    #[test]
    fn test_seq_set_item_refcnt() {
        let obj = get_object();

        Python::attach(|py| {
            let v: Vec<i32> = vec![1, 2];
            let ob = v.into_pyobject(py).unwrap();
            let seq = ob.cast::<PySequence>().unwrap();
            assert!(seq.set_item(1, &obj).is_ok());
            assert!(ptr::eq(seq.get_item(1).unwrap().as_ptr(), obj.as_ptr()));
        });

        Python::attach(move |py| {
            assert_eq!(1, obj.get_refcnt(py));
        });
    }

    #[test]
    fn test_seq_get_slice() {
        Python::attach(|py| {
            let v: Vec<i32> = vec![1, 1, 2, 3, 5, 8];
            let ob = v.into_pyobject(py).unwrap();
            let seq = ob.cast::<PySequence>().unwrap();
            assert_eq!(
                [1, 2, 3],
                seq.get_slice(1, 4).unwrap().extract::<[i32; 3]>().unwrap()
            );
            assert_eq!(
                [3, 5, 8],
                seq.get_slice(3, 100)
                    .unwrap()
                    .extract::<[i32; 3]>()
                    .unwrap()
            );
        });
    }

    #[test]
    fn test_set_slice() {
        Python::attach(|py| {
            let v: Vec<i32> = vec![1, 1, 2, 3, 5, 8];
            let w: Vec<i32> = vec![7, 4];
            let ob = v.into_pyobject(py).unwrap();
            let seq = ob.cast::<PySequence>().unwrap();
            let ins = w.into_pyobject(py).unwrap();
            seq.set_slice(1, 4, &ins).unwrap();
            assert_eq!([1, 7, 4, 5, 8], seq.extract::<[i32; 5]>().unwrap());
            seq.set_slice(3, 100, &PyList::empty(py)).unwrap();
            assert_eq!([1, 7, 4], seq.extract::<[i32; 3]>().unwrap());
        });
    }

    #[test]
    fn test_del_slice() {
        Python::attach(|py| {
            let v: Vec<i32> = vec![1, 1, 2, 3, 5, 8];
            let ob = v.into_pyobject(py).unwrap();
            let seq = ob.cast::<PySequence>().unwrap();
            seq.del_slice(1, 4).unwrap();
            assert_eq!([1, 5, 8], seq.extract::<[i32; 3]>().unwrap());
            seq.del_slice(1, 100).unwrap();
            assert_eq!([1], seq.extract::<[i32; 1]>().unwrap());
        });
    }

    #[test]
    fn test_seq_index() {
        Python::attach(|py| {
            let v: Vec<i32> = vec![1, 1, 2, 3, 5, 8];
            let ob = v.into_pyobject(py).unwrap();
            let seq = ob.cast::<PySequence>().unwrap();
            assert_eq!(0, seq.index(1i32).unwrap());
            assert_eq!(2, seq.index(2i32).unwrap());
            assert_eq!(3, seq.index(3i32).unwrap());
            assert_eq!(4, seq.index(5i32).unwrap());
            assert_eq!(5, seq.index(8i32).unwrap());
            assert!(seq.index(42i32).is_err());
        });
    }

    #[test]
    #[cfg(not(any(PyPy, GraalPy)))]
    fn test_seq_count() {
        Python::attach(|py| {
            let v: Vec<i32> = vec![1, 1, 2, 3, 5, 8];
            let ob = v.into_pyobject(py).unwrap();
            let seq = ob.cast::<PySequence>().unwrap();
            assert_eq!(2, seq.count(1i32).unwrap());
            assert_eq!(1, seq.count(2i32).unwrap());
            assert_eq!(1, seq.count(3i32).unwrap());
            assert_eq!(1, seq.count(5i32).unwrap());
            assert_eq!(1, seq.count(8i32).unwrap());
            assert_eq!(0, seq.count(42i32).unwrap());
        });
    }

    #[test]
    fn test_seq_iter() {
        Python::attach(|py| {
            let v: Vec<i32> = vec![1, 1, 2, 3, 5, 8];
            let ob = (&v).into_pyobject(py).unwrap();
            let seq = ob.cast::<PySequence>().unwrap();
            let mut idx = 0;
            for el in seq.try_iter().unwrap() {
                assert_eq!(v[idx], el.unwrap().extract::<i32>().unwrap());
                idx += 1;
            }
            assert_eq!(idx, v.len());
        });
    }

    #[test]
    fn test_seq_strings() {
        Python::attach(|py| {
            let v = vec!["It", "was", "the", "worst", "of", "times"];
            let ob = v.into_pyobject(py).unwrap();
            let seq = ob.cast::<PySequence>().unwrap();

            let bad_needle = "blurst".into_pyobject(py).unwrap();
            assert!(!seq.contains(bad_needle).unwrap());

            let good_needle = "worst".into_pyobject(py).unwrap();
            assert!(seq.contains(good_needle).unwrap());
        });
    }

    #[test]
    fn test_seq_concat() {
        Python::attach(|py| {
            let v: Vec<i32> = vec![1, 2, 3];
            let ob = v.into_pyobject(py).unwrap();
            let seq = ob.cast::<PySequence>().unwrap();
            let concat_seq = seq.concat(seq).unwrap();
            assert_eq!(6, concat_seq.len().unwrap());
            let concat_v: Vec<i32> = vec![1, 2, 3, 1, 2, 3];
            for (el, cc) in concat_seq.try_iter().unwrap().zip(concat_v) {
                assert_eq!(cc, el.unwrap().extract::<i32>().unwrap());
            }
        });
    }

    #[test]
    fn test_seq_concat_string() {
        Python::attach(|py| {
            let v = "string";
            let ob = v.into_pyobject(py).unwrap();
            let seq = ob.cast::<PySequence>().unwrap();
            let concat_seq = seq.concat(seq).unwrap();
            assert_eq!(12, concat_seq.len().unwrap());
            let concat_v = "stringstring".to_owned();
            for (el, cc) in seq.try_iter().unwrap().zip(concat_v.chars()) {
                assert_eq!(cc, el.unwrap().extract::<char>().unwrap());
            }
        });
    }

    #[test]
    fn test_seq_repeat() {
        Python::attach(|py| {
            let v = vec!["foo", "bar"];
            let ob = v.into_pyobject(py).unwrap();
            let seq = ob.cast::<PySequence>().unwrap();
            let repeat_seq = seq.repeat(3).unwrap();
            assert_eq!(6, repeat_seq.len().unwrap());
            let repeated = ["foo", "bar", "foo", "bar", "foo", "bar"];
            for (el, rpt) in repeat_seq.try_iter().unwrap().zip(repeated.iter()) {
                assert_eq!(*rpt, el.unwrap().extract::<String>().unwrap());
            }
        });
    }

    #[test]
    fn test_seq_inplace() {
        Python::attach(|py| {
            let v = vec!["foo", "bar"];
            let ob = v.into_pyobject(py).unwrap();
            let seq = ob.cast::<PySequence>().unwrap();
            let rep_seq = seq.in_place_repeat(3).unwrap();
            assert_eq!(6, seq.len().unwrap());
            assert!(seq.is(&rep_seq));

            let conc_seq = seq.in_place_concat(seq).unwrap();
            assert_eq!(12, seq.len().unwrap());
            assert!(seq.is(&conc_seq));
        });
    }

    #[test]
    fn test_list_coercion() {
        Python::attach(|py| {
            let v = vec!["foo", "bar"];
            let ob = (&v).into_pyobject(py).unwrap();
            let seq = ob.cast::<PySequence>().unwrap();
            assert!(seq
                .to_list()
                .unwrap()
                .eq(PyList::new(py, &v).unwrap())
                .unwrap());
        });
    }

    #[test]
    fn test_strings_coerce_to_lists() {
        Python::attach(|py| {
            let v = "foo";
            let ob = v.into_pyobject(py).unwrap();
            let seq = ob.cast::<PySequence>().unwrap();
            assert!(seq
                .to_list()
                .unwrap()
                .eq(PyList::new(py, ["f", "o", "o"]).unwrap())
                .unwrap());
        });
    }

    #[test]
    fn test_tuple_coercion() {
        Python::attach(|py| {
            let v = ("foo", "bar");
            let ob = v.into_pyobject(py).unwrap();
            let seq = ob.cast::<PySequence>().unwrap();
            assert!(seq
                .to_tuple()
                .unwrap()
                .eq(PyTuple::new(py, ["foo", "bar"]).unwrap())
                .unwrap());
        });
    }

    #[test]
    fn test_lists_coerce_to_tuples() {
        Python::attach(|py| {
            let v = vec!["foo", "bar"];
            let ob = (&v).into_pyobject(py).unwrap();
            let seq = ob.cast::<PySequence>().unwrap();
            assert!(seq
                .to_tuple()
                .unwrap()
                .eq(PyTuple::new(py, &v).unwrap())
                .unwrap());
        });
    }

    #[test]
    fn test_seq_cast_unchecked() {
        Python::attach(|py| {
            let v = vec!["foo", "bar"];
            let ob = v.into_pyobject(py).unwrap();
            let seq = ob.cast::<PySequence>().unwrap();
            let type_ptr = seq.as_any();
            let seq_from = unsafe { type_ptr.cast_unchecked::<PySequence>() };
            assert!(seq_from.to_list().is_ok());
        });
    }

    #[test]
    fn test_type_object() {
        Python::attach(|py| {
            let abc = PySequence::type_object(py);
            assert!(PyList::empty(py).is_instance(&abc).unwrap());
            assert!(PyTuple::empty(py).is_instance(&abc).unwrap());
        })
    }
}<|MERGE_RESOLUTION|>--- conflicted
+++ resolved
@@ -5,13 +5,8 @@
 use crate::py_result_ext::PyResultExt;
 use crate::sync::PyOnceLock;
 use crate::type_object::PyTypeInfo;
-<<<<<<< HEAD
-use crate::types::{any::PyAnyMethods, PyAny, PyList, PyTuple, PyType};
-use crate::{ffi, Borrowed, BoundObject, IntoPyObject, IntoPyObjectExt, Py, PyTypeCheck, Python};
-=======
-use crate::types::{any::PyAnyMethods, PyAny, PyList, PyString, PyTuple, PyType, PyTypeMethods};
-use crate::{ffi, Borrowed, BoundObject, FromPyObject, IntoPyObject, IntoPyObjectExt, Py, Python};
->>>>>>> a4a202d9
+use crate::types::{any::PyAnyMethods, PyAny, PyList, PyTuple, PyType, PyTypeMethods};
+use crate::{ffi, Borrowed, BoundObject, IntoPyObject, IntoPyObjectExt, Py, Python};
 
 /// Represents a reference to a Python object supporting the sequence protocol.
 ///
@@ -357,73 +352,6 @@
                 .cast_into_unchecked()
         }
     }
-}
-
-<<<<<<< HEAD
-fn get_sequence_abc(py: Python<'_>) -> PyResult<&Bound<'_, PyType>> {
-    static SEQUENCE_ABC: PyOnceLock<Py<PyType>> = PyOnceLock::new();
-
-    SEQUENCE_ABC.import(py, "collections.abc", "Sequence")
-}
-
-impl PyTypeCheck for PySequence {
-    const NAME: &'static str = "Sequence";
-    #[cfg(feature = "experimental-inspect")]
-    const PYTHON_TYPE: &'static str = "collections.abc.Sequence";
-
-    #[inline]
-    fn type_check(object: &Bound<'_, PyAny>) -> bool {
-        // Using `is_instance` for `collections.abc.Sequence` is slow, so provide
-        // optimized cases for list and tuples as common well-known sequences
-        PyList::is_type_of(object)
-            || PyTuple::is_type_of(object)
-            || get_sequence_abc(object.py())
-                .and_then(|abc| object.is_instance(abc))
-                .unwrap_or_else(|err| {
-                    err.write_unraisable(object.py(), Some(object));
-                    false
-                })
-    }
-=======
-impl<'py, T> FromPyObject<'_, 'py> for Vec<T>
-where
-    T: FromPyObjectOwned<'py>,
-{
-    type Error = PyErr;
-
-    fn extract(obj: Borrowed<'_, 'py, PyAny>) -> Result<Self, Self::Error> {
-        if obj.is_instance_of::<PyString>() {
-            return Err(PyTypeError::new_err("Can't extract `str` to `Vec`"));
-        }
-        extract_sequence(obj)
-    }
-
-    #[cfg(feature = "experimental-inspect")]
-    fn type_input() -> TypeInfo {
-        TypeInfo::sequence_of(T::type_input())
-    }
-}
-
-fn extract_sequence<'py, T>(obj: Borrowed<'_, 'py, PyAny>) -> PyResult<Vec<T>>
-where
-    T: FromPyObjectOwned<'py>,
-{
-    // Types that pass `PySequence_Check` usually implement enough of the sequence protocol
-    // to support this function and if not, we will only fail extraction safely.
-    let seq = unsafe {
-        if ffi::PySequence_Check(obj.as_ptr()) != 0 {
-            obj.cast_unchecked::<PySequence>()
-        } else {
-            return Err(DowncastError::new_from_borrowed(obj, "Sequence").into());
-        }
-    };
-
-    let mut v = Vec::with_capacity(seq.len().unwrap_or(0));
-    for item in seq.try_iter()? {
-        v.push(item?.extract::<T>().map_err(Into::into)?);
-    }
-    Ok(v)
->>>>>>> a4a202d9
 }
 
 #[cfg(test)]
