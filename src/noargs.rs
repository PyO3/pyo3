--- conflicted
+++ resolved
@@ -1,21 +1,10 @@
 // Copyright (c) 2017-present PyO3 Project and Contributors
 
-<<<<<<< HEAD
-use std;
-
-use conversion::{IntoPyObject, IntoPyTuple, ToPyObject};
-use ffi;
-use instance::Py;
-use object::PyObject;
-use objects::PyTuple;
-use python::{IntoPyDictPointer, Python};
-=======
 use crate::conversion::{IntoPyObject, IntoPyTuple, ToPyObject};
 use crate::instance::Py;
 use crate::object::PyObject;
 use crate::python::Python;
 use crate::types::PyTuple;
->>>>>>> c9d9e80a
 
 /// An empty struct that represents the empty argument list.
 /// Corresponds to the empty tuple `()` in Python.
@@ -58,21 +47,4 @@
     fn into_object(self, py: Python) -> PyObject {
         PyTuple::empty(py).into()
     }
-<<<<<<< HEAD
-}
-
-/// Converts `NoArgs` to an null pointer.
-impl IntoPyDictPointer for NoArgs {
-    fn into_dict_ptr(self, _: Python) -> *mut ffi::PyObject {
-        std::ptr::null_mut()
-    }
-}
-
-/// Converts `()` to an null pointer.
-impl IntoPyDictPointer for () {
-    fn into_dict_ptr(self, _: Python) -> *mut ffi::PyObject {
-        std::ptr::null_mut()
-    }
-=======
->>>>>>> c9d9e80a
 }