<<<<<<< HEAD
use ffi3::object::*;
=======
use crate::ffi3::object::*;
>>>>>>> c9d9e80a
use std::os::raw::{c_double, c_int};

#[cfg_attr(windows, link(name = "pythonXY"))]
extern "C" {
<<<<<<< HEAD
    #[cfg_attr(PyPy, link_name = "PyPyFloat_Type")]
    pub static mut PyFloat_Type: PyTypeObject;
}

#[inline(always)]
#[cfg_attr(PyPy, link_name = "PyPyFloat_Check")]
=======
    pub static mut PyFloat_Type: PyTypeObject;
}

#[inline]
>>>>>>> c9d9e80a
pub unsafe fn PyFloat_Check(op: *mut PyObject) -> c_int {
    PyObject_TypeCheck(op, &mut PyFloat_Type)
}

<<<<<<< HEAD
#[inline(always)]
#[cfg_attr(PyPy, link_name = "PyPyFloat_CheckExact")]
=======
#[inline]
>>>>>>> c9d9e80a
pub unsafe fn PyFloat_CheckExact(op: *mut PyObject) -> c_int {
    (Py_TYPE(op) == &mut PyFloat_Type) as c_int
}

#[cfg_attr(windows, link(name = "pythonXY"))]
extern "C" {
    pub fn PyFloat_GetMax() -> c_double;
    pub fn PyFloat_GetMin() -> c_double;
    pub fn PyFloat_GetInfo() -> *mut PyObject;
    #[cfg_attr(PyPy, link_name = "PyPyFloat_FromString")]
    pub fn PyFloat_FromString(arg1: *mut PyObject) -> *mut PyObject;
    #[cfg_attr(PyPy, link_name = "PyPyFloat_FromDouble")]
    pub fn PyFloat_FromDouble(arg1: c_double) -> *mut PyObject;
    #[cfg_attr(PyPy, link_name = "PyPyFloat_AsDouble")]
    pub fn PyFloat_AsDouble(arg1: *mut PyObject) -> c_double;
}<|MERGE_RESOLUTION|>--- conflicted
+++ resolved
@@ -1,35 +1,20 @@
-<<<<<<< HEAD
-use ffi3::object::*;
-=======
 use crate::ffi3::object::*;
->>>>>>> c9d9e80a
 use std::os::raw::{c_double, c_int};
 
 #[cfg_attr(windows, link(name = "pythonXY"))]
 extern "C" {
-<<<<<<< HEAD
     #[cfg_attr(PyPy, link_name = "PyPyFloat_Type")]
     pub static mut PyFloat_Type: PyTypeObject;
 }
 
-#[inline(always)]
+#[inline]
 #[cfg_attr(PyPy, link_name = "PyPyFloat_Check")]
-=======
-    pub static mut PyFloat_Type: PyTypeObject;
-}
-
-#[inline]
->>>>>>> c9d9e80a
 pub unsafe fn PyFloat_Check(op: *mut PyObject) -> c_int {
     PyObject_TypeCheck(op, &mut PyFloat_Type)
 }
 
-<<<<<<< HEAD
-#[inline(always)]
 #[cfg_attr(PyPy, link_name = "PyPyFloat_CheckExact")]
-=======
 #[inline]
->>>>>>> c9d9e80a
 pub unsafe fn PyFloat_CheckExact(op: *mut PyObject) -> c_int {
     (Py_TYPE(op) == &mut PyFloat_Type) as c_int
 }
