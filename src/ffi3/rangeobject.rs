<<<<<<< HEAD
use ffi3::object::*;
=======
use crate::ffi3::object::*;
>>>>>>> c9d9e80a
use std::os::raw::c_int;

#[cfg_attr(windows, link(name = "pythonXY"))]
extern "C" {
<<<<<<< HEAD
    #[cfg_attr(PyPy, link_name = "PyPyRange_Type")]
=======
>>>>>>> c9d9e80a
    pub static mut PyRange_Type: PyTypeObject;
    pub static mut PyRangeIter_Type: PyTypeObject;
    pub static mut PyLongRangeIter_Type: PyTypeObject;
}

<<<<<<< HEAD
#[inline(always)]
=======
#[inline]
>>>>>>> c9d9e80a
pub unsafe fn PyRange_Check(op: *mut PyObject) -> c_int {
    (Py_TYPE(op) == &mut PyRange_Type) as c_int
}<|MERGE_RESOLUTION|>--- conflicted
+++ resolved
@@ -1,26 +1,15 @@
-<<<<<<< HEAD
-use ffi3::object::*;
-=======
 use crate::ffi3::object::*;
->>>>>>> c9d9e80a
 use std::os::raw::c_int;
 
 #[cfg_attr(windows, link(name = "pythonXY"))]
 extern "C" {
-<<<<<<< HEAD
     #[cfg_attr(PyPy, link_name = "PyPyRange_Type")]
-=======
->>>>>>> c9d9e80a
     pub static mut PyRange_Type: PyTypeObject;
     pub static mut PyRangeIter_Type: PyTypeObject;
     pub static mut PyLongRangeIter_Type: PyTypeObject;
 }
 
-<<<<<<< HEAD
-#[inline(always)]
-=======
 #[inline]
->>>>>>> c9d9e80a
 pub unsafe fn PyRange_Check(op: *mut PyObject) -> c_int {
     (Py_TYPE(op) == &mut PyRange_Type) as c_int
 }