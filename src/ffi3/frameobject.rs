<<<<<<< HEAD
use ffi3::code::{PyCodeObject, CO_MAXBLOCKS};
use ffi3::object::*;
use ffi3::pystate::PyThreadState;
=======
use crate::ffi3::code::{PyCodeObject, CO_MAXBLOCKS};
use crate::ffi3::object::*;
use crate::ffi3::pystate::PyThreadState;
>>>>>>> c9d9e80a
use std::os::raw::{c_char, c_int};

#[repr(C)]
#[derive(Copy, Clone)]
pub struct PyTryBlock {
    pub b_type: c_int,
    pub b_handler: c_int,
    pub b_level: c_int,
}

#[repr(C)]
#[derive(Copy, Clone)]
pub struct PyFrameObject {
    pub ob_base: PyVarObject,
    pub f_back: *mut PyFrameObject,       /* previous frame, or NULL */
    pub f_code: *mut PyCodeObject,        /* code segment */
    pub f_builtins: *mut PyObject,        /* builtin symbol table (PyDictObject) */
    pub f_globals: *mut PyObject,         /* global symbol table (PyDictObject) */
    pub f_locals: *mut PyObject,          /* local symbol table (any mapping) */
    pub f_valuestack: *mut *mut PyObject, /* points after the last local */
    /* Next free slot in f_valuestack.  Frame creation sets to f_valuestack.
    Frame evaluation usually NULLs it, but a frame that yields sets it
    to the current stack top. */
    pub f_stacktop: *mut *mut PyObject,
    pub f_trace: *mut PyObject, /* Trace function */

    pub f_exc_type: *mut PyObject,
    pub f_exc_value: *mut PyObject,
    pub f_exc_traceback: *mut PyObject,
    pub f_gen: *mut PyObject,

    pub f_lasti: c_int, /* Last instruction if called */
    /* Call PyFrame_GetLineNumber() instead of reading this field
     directly.  As of 2.3 f_lineno is only valid when tracing is
     active (i.e. when f_trace is set).  At other times we use
     PyCode_Addr2Line to calculate the line from the current
    bytecode index. */
    pub f_lineno: c_int,                          /* Current line number */
    pub f_iblock: c_int,                          /* index in f_blockstack */
    pub f_executing: c_char,                      /* whether the frame is still executing */
    pub f_blockstack: [PyTryBlock; CO_MAXBLOCKS], /* for try and loop blocks */
    pub f_localsplus: [*mut PyObject; 1],         /* locals+stack, dynamically sized */
}

#[cfg_attr(windows, link(name = "pythonXY"))]
extern "C" {
    pub static mut PyFrame_Type: PyTypeObject;
}

#[inline]
pub unsafe fn PyFrame_Check(op: *mut PyObject) -> c_int {
    (Py_TYPE(op) == &mut PyFrame_Type) as c_int
}

#[cfg_attr(windows, link(name = "pythonXY"))]
extern "C" {
<<<<<<< HEAD
    #[cfg_attr(PyPy, link_name = "PyPyFrame_New")]
=======
>>>>>>> c9d9e80a
    pub fn PyFrame_New(
        tstate: *mut PyThreadState,
        code: *mut PyCodeObject,
        globals: *mut PyObject,
        locals: *mut PyObject,
    ) -> *mut PyFrameObject;

    pub fn PyFrame_BlockSetup(
        f: *mut PyFrameObject,
        _type: c_int,
        handler: c_int,
        level: c_int,
    ) -> ();
    pub fn PyFrame_BlockPop(f: *mut PyFrameObject) -> *mut PyTryBlock;

    pub fn PyFrame_LocalsToFast(f: *mut PyFrameObject, clear: c_int) -> ();
    pub fn PyFrame_FastToLocalsWithError(f: *mut PyFrameObject) -> c_int;
    pub fn PyFrame_FastToLocals(f: *mut PyFrameObject) -> ();

    pub fn PyFrame_ClearFreeList() -> c_int;
    pub fn PyFrame_GetLineNumber(f: *mut PyFrameObject) -> c_int;
}<|MERGE_RESOLUTION|>--- conflicted
+++ resolved
@@ -1,12 +1,6 @@
-<<<<<<< HEAD
-use ffi3::code::{PyCodeObject, CO_MAXBLOCKS};
-use ffi3::object::*;
-use ffi3::pystate::PyThreadState;
-=======
 use crate::ffi3::code::{PyCodeObject, CO_MAXBLOCKS};
 use crate::ffi3::object::*;
 use crate::ffi3::pystate::PyThreadState;
->>>>>>> c9d9e80a
 use std::os::raw::{c_char, c_int};
 
 #[repr(C)]
@@ -63,10 +57,7 @@
 
 #[cfg_attr(windows, link(name = "pythonXY"))]
 extern "C" {
-<<<<<<< HEAD
     #[cfg_attr(PyPy, link_name = "PyPyFrame_New")]
-=======
->>>>>>> c9d9e80a
     pub fn PyFrame_New(
         tstate: *mut PyThreadState,
         code: *mut PyCodeObject,
