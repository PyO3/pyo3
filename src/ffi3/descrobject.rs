--- conflicted
+++ resolved
@@ -1,12 +1,6 @@
-<<<<<<< HEAD
-use ffi3::methodobject::PyMethodDef;
-use ffi3::object::{PyObject, PyTypeObject};
-use ffi3::structmember::PyMemberDef;
-=======
 use crate::ffi3::methodobject::PyMethodDef;
 use crate::ffi3::object::{PyObject, PyTypeObject};
 use crate::ffi3::structmember::PyMemberDef;
->>>>>>> c9d9e80a
 use std::os::raw::{c_char, c_int, c_void};
 use std::ptr;
 
@@ -35,10 +29,7 @@
 
 #[cfg_attr(windows, link(name = "pythonXY"))]
 extern "C" {
-<<<<<<< HEAD
     #[cfg_attr(PyPy, link_name = "PyPyClassMethodDescr_Type")]
-=======
->>>>>>> c9d9e80a
     pub static mut PyClassMethodDescr_Type: PyTypeObject;
     #[cfg_attr(PyPy, link_name = "PyPyGetSetDescr_Type")]
     pub static mut PyGetSetDescr_Type: PyTypeObject;
@@ -52,10 +43,7 @@
     pub static mut PyDictProxy_Type: PyTypeObject;
 
     pub fn PyDescr_NewMethod(arg1: *mut PyTypeObject, arg2: *mut PyMethodDef) -> *mut PyObject;
-<<<<<<< HEAD
     #[cfg_attr(PyPy, link_name = "PyPyDescr_NewClassMethod")]
-=======
->>>>>>> c9d9e80a
     pub fn PyDescr_NewClassMethod(arg1: *mut PyTypeObject, arg2: *mut PyMethodDef)
         -> *mut PyObject;
     pub fn PyDescr_NewMember(arg1: *mut PyTypeObject, arg2: *mut PyMemberDef) -> *mut PyObject;
