<<<<<<< HEAD
use ffi3::methodobject::PyMethodDef;
use ffi3::moduleobject::PyModuleDef;
use ffi3::object::PyObject;
use ffi3::pyport::Py_ssize_t;
=======
use crate::ffi3::methodobject::PyMethodDef;
use crate::ffi3::moduleobject::PyModuleDef;
use crate::ffi3::object::PyObject;
use crate::ffi3::pyport::Py_ssize_t;
>>>>>>> c9d9e80a
use std::os::raw::{c_char, c_int, c_long};

#[cfg_attr(windows, link(name = "pythonXY"))]
extern "C" {
<<<<<<< HEAD
    #[cfg_attr(PyPy, link_name = "PyPyArg_Parse")]
    pub fn PyArg_Parse(arg1: *mut PyObject, arg2: *const c_char, ...) -> c_int;
    #[cfg_attr(PyPy, link_name = "PyPyArg_ParseTuple")]
    pub fn PyArg_ParseTuple(arg1: *mut PyObject, arg2: *const c_char, ...) -> c_int;
    #[cfg_attr(PyPy, link_name = "PyPyArg_ParseTupleAndKeywords")]
=======
    pub fn PyArg_Parse(arg1: *mut PyObject, arg2: *const c_char, ...) -> c_int;
    pub fn PyArg_ParseTuple(arg1: *mut PyObject, arg2: *const c_char, ...) -> c_int;
>>>>>>> c9d9e80a
    pub fn PyArg_ParseTupleAndKeywords(
        arg1: *mut PyObject,
        arg2: *mut PyObject,
        arg3: *const c_char,
        arg4: *mut *mut c_char,
        ...
    ) -> c_int;
    pub fn PyArg_ValidateKeywordArguments(arg1: *mut PyObject) -> c_int;
<<<<<<< HEAD
    #[cfg_attr(PyPy, link_name = "PyPyArg_UnpackTuple")]
=======
>>>>>>> c9d9e80a
    pub fn PyArg_UnpackTuple(
        arg1: *mut PyObject,
        arg2: *const c_char,
        arg3: Py_ssize_t,
        arg4: Py_ssize_t,
        ...
    ) -> c_int;
<<<<<<< HEAD
    #[cfg_attr(PyPy, link_name = "PyPy_BuildValue")]
=======
>>>>>>> c9d9e80a
    pub fn Py_BuildValue(arg1: *const c_char, ...) -> *mut PyObject;
    #[cfg_attr(PyPy, link_name = "_PyPy_BuildValue_SizeT")]
    //pub fn _Py_BuildValue_SizeT(arg1: *const c_char, ...)
    // -> *mut PyObject;
    #[cfg_attr(PyPy, link_name = "PyPy_VaBuildValue")]
    //pub fn Py_VaBuildValue(arg1: *const c_char, arg2: va_list)
    // -> *mut PyObject;
<<<<<<< HEAD
    #[cfg_attr(PyPy, link_name = "PyPyModule_AddObject")]
=======
>>>>>>> c9d9e80a
    pub fn PyModule_AddObject(
        arg1: *mut PyObject,
        arg2: *const c_char,
        arg3: *mut PyObject,
    ) -> c_int;
<<<<<<< HEAD
    #[cfg_attr(PyPy, link_name = "PyPyModule_AddIntConstant")]
    pub fn PyModule_AddIntConstant(arg1: *mut PyObject, arg2: *const c_char, arg3: c_long)
        -> c_int;
    #[cfg_attr(PyPy, link_name = "PyPyModule_AddStringConstant")]
=======
    pub fn PyModule_AddIntConstant(arg1: *mut PyObject, arg2: *const c_char, arg3: c_long)
        -> c_int;
>>>>>>> c9d9e80a
    pub fn PyModule_AddStringConstant(
        arg1: *mut PyObject,
        arg2: *const c_char,
        arg3: *const c_char,
    ) -> c_int;
    pub fn PyModule_SetDocString(arg1: *mut PyObject, arg2: *const c_char) -> c_int;
    pub fn PyModule_AddFunctions(arg1: *mut PyObject, arg2: *mut PyMethodDef) -> c_int;
    pub fn PyModule_ExecDef(module: *mut PyObject, def: *mut PyModuleDef) -> c_int;
}

pub const Py_CLEANUP_SUPPORTED: i32 = 0x2_0000;

pub const PYTHON_API_VERSION: i32 = 1013;
pub const PYTHON_ABI_VERSION: i32 = 3;

#[cfg_attr(windows, link(name = "pythonXY"))]
extern "C" {
    #[cfg(not(py_sys_config = "Py_TRACE_REFS"))]
<<<<<<< HEAD
    #[cfg_attr(PyPy, link_name = "PyPyModule_Create2")]
=======
>>>>>>> c9d9e80a
    pub fn PyModule_Create2(module: *mut PyModuleDef, apiver: c_int) -> *mut PyObject;

    #[cfg(py_sys_config = "Py_TRACE_REFS")]
    fn PyModule_Create2TraceRefs(module: *mut PyModuleDef, apiver: c_int) -> *mut PyObject;

    #[cfg(not(py_sys_config = "Py_TRACE_REFS"))]
    pub fn PyModule_FromDefAndSpec2(
        def: *mut PyModuleDef,
        spec: *mut PyObject,
        module_api_version: c_int,
    ) -> *mut PyObject;

    #[cfg(py_sys_config = "Py_TRACE_REFS")]
    fn PyModule_FromDefAndSpec2TraceRefs(
        def: *mut PyModuleDef,
        spec: *mut PyObject,
        module_api_version: c_int,
    ) -> *mut PyObject;
}

#[cfg(py_sys_config = "Py_TRACE_REFS")]
#[inline]
<<<<<<< HEAD
#[cfg_attr(PyPy, link_name = "PyPyModule_Create2")]
=======
>>>>>>> c9d9e80a
pub unsafe fn PyModule_Create2(module: *mut PyModuleDef, apiver: c_int) -> *mut PyObject {
    PyModule_Create2TraceRefs(module, apiver)
}

#[cfg(py_sys_config = "Py_TRACE_REFS")]
#[inline]
pub unsafe fn PyModule_FromDefAndSpec2(
    def: *mut PyModuleDef,
    spec: *mut PyObject,
    module_api_version: c_int,
) -> *mut PyObject {
    PyModule_FromDefAndSpec2TraceRefs(def, spec, module_api_version)
}

#[inline]
pub unsafe fn PyModule_Create(module: *mut PyModuleDef) -> *mut PyObject {
    PyModule_Create2(
        module,
        if cfg!(Py_LIMITED_API) {
            PYTHON_ABI_VERSION
        } else {
            PYTHON_API_VERSION
        },
    )
}

#[inline]
pub unsafe fn PyModule_FromDefAndSpec(def: *mut PyModuleDef, spec: *mut PyObject) -> *mut PyObject {
    PyModule_FromDefAndSpec2(
        def,
        spec,
        if cfg!(Py_LIMITED_API) {
            PYTHON_ABI_VERSION
        } else {
            PYTHON_API_VERSION
        },
    )
}<|MERGE_RESOLUTION|>--- conflicted
+++ resolved
@@ -1,28 +1,16 @@
-<<<<<<< HEAD
-use ffi3::methodobject::PyMethodDef;
-use ffi3::moduleobject::PyModuleDef;
-use ffi3::object::PyObject;
-use ffi3::pyport::Py_ssize_t;
-=======
 use crate::ffi3::methodobject::PyMethodDef;
 use crate::ffi3::moduleobject::PyModuleDef;
 use crate::ffi3::object::PyObject;
 use crate::ffi3::pyport::Py_ssize_t;
->>>>>>> c9d9e80a
 use std::os::raw::{c_char, c_int, c_long};
 
 #[cfg_attr(windows, link(name = "pythonXY"))]
 extern "C" {
-<<<<<<< HEAD
     #[cfg_attr(PyPy, link_name = "PyPyArg_Parse")]
     pub fn PyArg_Parse(arg1: *mut PyObject, arg2: *const c_char, ...) -> c_int;
     #[cfg_attr(PyPy, link_name = "PyPyArg_ParseTuple")]
     pub fn PyArg_ParseTuple(arg1: *mut PyObject, arg2: *const c_char, ...) -> c_int;
     #[cfg_attr(PyPy, link_name = "PyPyArg_ParseTupleAndKeywords")]
-=======
-    pub fn PyArg_Parse(arg1: *mut PyObject, arg2: *const c_char, ...) -> c_int;
-    pub fn PyArg_ParseTuple(arg1: *mut PyObject, arg2: *const c_char, ...) -> c_int;
->>>>>>> c9d9e80a
     pub fn PyArg_ParseTupleAndKeywords(
         arg1: *mut PyObject,
         arg2: *mut PyObject,
@@ -31,10 +19,7 @@
         ...
     ) -> c_int;
     pub fn PyArg_ValidateKeywordArguments(arg1: *mut PyObject) -> c_int;
-<<<<<<< HEAD
     #[cfg_attr(PyPy, link_name = "PyPyArg_UnpackTuple")]
-=======
->>>>>>> c9d9e80a
     pub fn PyArg_UnpackTuple(
         arg1: *mut PyObject,
         arg2: *const c_char,
@@ -42,10 +27,7 @@
         arg4: Py_ssize_t,
         ...
     ) -> c_int;
-<<<<<<< HEAD
     #[cfg_attr(PyPy, link_name = "PyPy_BuildValue")]
-=======
->>>>>>> c9d9e80a
     pub fn Py_BuildValue(arg1: *const c_char, ...) -> *mut PyObject;
     #[cfg_attr(PyPy, link_name = "_PyPy_BuildValue_SizeT")]
     //pub fn _Py_BuildValue_SizeT(arg1: *const c_char, ...)
@@ -53,24 +35,16 @@
     #[cfg_attr(PyPy, link_name = "PyPy_VaBuildValue")]
     //pub fn Py_VaBuildValue(arg1: *const c_char, arg2: va_list)
     // -> *mut PyObject;
-<<<<<<< HEAD
     #[cfg_attr(PyPy, link_name = "PyPyModule_AddObject")]
-=======
->>>>>>> c9d9e80a
     pub fn PyModule_AddObject(
         arg1: *mut PyObject,
         arg2: *const c_char,
         arg3: *mut PyObject,
     ) -> c_int;
-<<<<<<< HEAD
     #[cfg_attr(PyPy, link_name = "PyPyModule_AddIntConstant")]
     pub fn PyModule_AddIntConstant(arg1: *mut PyObject, arg2: *const c_char, arg3: c_long)
         -> c_int;
     #[cfg_attr(PyPy, link_name = "PyPyModule_AddStringConstant")]
-=======
-    pub fn PyModule_AddIntConstant(arg1: *mut PyObject, arg2: *const c_char, arg3: c_long)
-        -> c_int;
->>>>>>> c9d9e80a
     pub fn PyModule_AddStringConstant(
         arg1: *mut PyObject,
         arg2: *const c_char,
@@ -89,10 +63,7 @@
 #[cfg_attr(windows, link(name = "pythonXY"))]
 extern "C" {
     #[cfg(not(py_sys_config = "Py_TRACE_REFS"))]
-<<<<<<< HEAD
     #[cfg_attr(PyPy, link_name = "PyPyModule_Create2")]
-=======
->>>>>>> c9d9e80a
     pub fn PyModule_Create2(module: *mut PyModuleDef, apiver: c_int) -> *mut PyObject;
 
     #[cfg(py_sys_config = "Py_TRACE_REFS")]
@@ -115,10 +86,7 @@
 
 #[cfg(py_sys_config = "Py_TRACE_REFS")]
 #[inline]
-<<<<<<< HEAD
 #[cfg_attr(PyPy, link_name = "PyPyModule_Create2")]
-=======
->>>>>>> c9d9e80a
 pub unsafe fn PyModule_Create2(module: *mut PyModuleDef, apiver: c_int) -> *mut PyObject {
     PyModule_Create2TraceRefs(module, apiver)
 }
