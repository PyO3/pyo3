<<<<<<< HEAD
use ffi3::object::*;
use ffi3::pyport::Py_ssize_t;
=======
use crate::ffi3::object::*;
use crate::ffi3::pyport::Py_ssize_t;
>>>>>>> c9d9e80a
use std::os::raw::{c_char, c_int};

#[cfg_attr(windows, link(name = "pythonXY"))]
extern "C" {
<<<<<<< HEAD
    #[cfg_attr(PyPy, link_name = "PyPyMemoryView_Type")]
    pub static mut PyMemoryView_Type: PyTypeObject;
}

#[inline(always)]
#[cfg_attr(PyPy, link_name = "PyPyMemoryView_Check")]
=======
    pub static mut PyMemoryView_Type: PyTypeObject;
}

#[inline]
>>>>>>> c9d9e80a
pub unsafe fn PyMemoryView_Check(op: *mut PyObject) -> c_int {
    (Py_TYPE(op) == &mut PyMemoryView_Type) as c_int
}

#[cfg_attr(windows, link(name = "pythonXY"))]
extern "C" {
<<<<<<< HEAD
    #[cfg_attr(PyPy, link_name = "PyPyMemoryView_FromObject")]
    pub fn PyMemoryView_FromObject(base: *mut PyObject) -> *mut PyObject;
    #[cfg_attr(PyPy, link_name = "PyPyMemoryView_FromMemory")]
=======
    pub fn PyMemoryView_FromObject(base: *mut PyObject) -> *mut PyObject;
>>>>>>> c9d9e80a
    pub fn PyMemoryView_FromMemory(
        mem: *mut c_char,
        size: Py_ssize_t,
        flags: c_int,
    ) -> *mut PyObject;
    pub fn PyMemoryView_GetContiguous(
        base: *mut PyObject,
        buffertype: c_int,
        order: c_char,
    ) -> *mut PyObject;
}<|MERGE_RESOLUTION|>--- conflicted
+++ resolved
@@ -1,40 +1,24 @@
-<<<<<<< HEAD
-use ffi3::object::*;
-use ffi3::pyport::Py_ssize_t;
-=======
 use crate::ffi3::object::*;
 use crate::ffi3::pyport::Py_ssize_t;
->>>>>>> c9d9e80a
 use std::os::raw::{c_char, c_int};
 
 #[cfg_attr(windows, link(name = "pythonXY"))]
 extern "C" {
-<<<<<<< HEAD
     #[cfg_attr(PyPy, link_name = "PyPyMemoryView_Type")]
     pub static mut PyMemoryView_Type: PyTypeObject;
 }
 
-#[inline(always)]
+#[inline]
 #[cfg_attr(PyPy, link_name = "PyPyMemoryView_Check")]
-=======
-    pub static mut PyMemoryView_Type: PyTypeObject;
-}
-
-#[inline]
->>>>>>> c9d9e80a
 pub unsafe fn PyMemoryView_Check(op: *mut PyObject) -> c_int {
     (Py_TYPE(op) == &mut PyMemoryView_Type) as c_int
 }
 
 #[cfg_attr(windows, link(name = "pythonXY"))]
 extern "C" {
-<<<<<<< HEAD
     #[cfg_attr(PyPy, link_name = "PyPyMemoryView_FromObject")]
     pub fn PyMemoryView_FromObject(base: *mut PyObject) -> *mut PyObject;
     #[cfg_attr(PyPy, link_name = "PyPyMemoryView_FromMemory")]
-=======
-    pub fn PyMemoryView_FromObject(base: *mut PyObject) -> *mut PyObject;
->>>>>>> c9d9e80a
     pub fn PyMemoryView_FromMemory(
         mem: *mut c_char,
         size: Py_ssize_t,
