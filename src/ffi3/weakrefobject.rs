<<<<<<< HEAD
use ffi3::object::*;
=======
use crate::ffi3::object::*;
>>>>>>> c9d9e80a
use std::os::raw::c_int;

pub enum PyWeakReference {}

#[cfg_attr(windows, link(name = "pythonXY"))]
extern "C" {
    static mut _PyWeakref_RefType: PyTypeObject;
    static mut _PyWeakref_ProxyType: PyTypeObject;
    static mut _PyWeakref_CallableProxyType: PyTypeObject;
}

<<<<<<< HEAD
#[inline(always)]
#[cfg_attr(PyPy, link_name = "PyPyWeakref_CheckRef")]
=======
#[inline]
>>>>>>> c9d9e80a
pub unsafe fn PyWeakref_CheckRef(op: *mut PyObject) -> c_int {
    PyObject_TypeCheck(op, &mut _PyWeakref_RefType)
}

<<<<<<< HEAD
#[inline(always)]
#[cfg_attr(PyPy, link_name = "PyPyWeakref_CheckRefExact")]
=======
#[inline]
>>>>>>> c9d9e80a
pub unsafe fn PyWeakref_CheckRefExact(op: *mut PyObject) -> c_int {
    (Py_TYPE(op) == &mut _PyWeakref_RefType) as c_int
}

<<<<<<< HEAD
#[inline(always)]
#[cfg_attr(PyPy, link_name = "PyPyWeakref_CheckProxy")]
=======
#[inline]
>>>>>>> c9d9e80a
pub unsafe fn PyWeakref_CheckProxy(op: *mut PyObject) -> c_int {
    ((Py_TYPE(op) == &mut _PyWeakref_ProxyType)
        || (Py_TYPE(op) == &mut _PyWeakref_CallableProxyType)) as c_int
}

#[inline]
pub unsafe fn PyWeakref_Check(op: *mut PyObject) -> c_int {
    (PyWeakref_CheckRef(op) != 0 || PyWeakref_CheckProxy(op) != 0) as c_int
}

#[cfg_attr(windows, link(name = "pythonXY"))]
extern "C" {
<<<<<<< HEAD
    #[cfg_attr(PyPy, link_name = "PyPyWeakref_NewRef")]
    pub fn PyWeakref_NewRef(ob: *mut PyObject, callback: *mut PyObject) -> *mut PyObject;
    #[cfg_attr(PyPy, link_name = "PyPyWeakref_NewProxy")]
    pub fn PyWeakref_NewProxy(ob: *mut PyObject, callback: *mut PyObject) -> *mut PyObject;
    #[cfg_attr(PyPy, link_name = "PyPyWeakref_GetObject")]
=======
    pub fn PyWeakref_NewRef(ob: *mut PyObject, callback: *mut PyObject) -> *mut PyObject;
    pub fn PyWeakref_NewProxy(ob: *mut PyObject, callback: *mut PyObject) -> *mut PyObject;
>>>>>>> c9d9e80a
    pub fn PyWeakref_GetObject(_ref: *mut PyObject) -> *mut PyObject;
}<|MERGE_RESOLUTION|>--- conflicted
+++ resolved
@@ -1,8 +1,4 @@
-<<<<<<< HEAD
-use ffi3::object::*;
-=======
 use crate::ffi3::object::*;
->>>>>>> c9d9e80a
 use std::os::raw::c_int;
 
 pub enum PyWeakReference {}
@@ -14,32 +10,20 @@
     static mut _PyWeakref_CallableProxyType: PyTypeObject;
 }
 
-<<<<<<< HEAD
-#[inline(always)]
+#[inline]
 #[cfg_attr(PyPy, link_name = "PyPyWeakref_CheckRef")]
-=======
-#[inline]
->>>>>>> c9d9e80a
 pub unsafe fn PyWeakref_CheckRef(op: *mut PyObject) -> c_int {
     PyObject_TypeCheck(op, &mut _PyWeakref_RefType)
 }
 
-<<<<<<< HEAD
-#[inline(always)]
+#[inline]
 #[cfg_attr(PyPy, link_name = "PyPyWeakref_CheckRefExact")]
-=======
-#[inline]
->>>>>>> c9d9e80a
 pub unsafe fn PyWeakref_CheckRefExact(op: *mut PyObject) -> c_int {
     (Py_TYPE(op) == &mut _PyWeakref_RefType) as c_int
 }
 
-<<<<<<< HEAD
-#[inline(always)]
+#[inline]
 #[cfg_attr(PyPy, link_name = "PyPyWeakref_CheckProxy")]
-=======
-#[inline]
->>>>>>> c9d9e80a
 pub unsafe fn PyWeakref_CheckProxy(op: *mut PyObject) -> c_int {
     ((Py_TYPE(op) == &mut _PyWeakref_ProxyType)
         || (Py_TYPE(op) == &mut _PyWeakref_CallableProxyType)) as c_int
@@ -52,15 +36,10 @@
 
 #[cfg_attr(windows, link(name = "pythonXY"))]
 extern "C" {
-<<<<<<< HEAD
     #[cfg_attr(PyPy, link_name = "PyPyWeakref_NewRef")]
     pub fn PyWeakref_NewRef(ob: *mut PyObject, callback: *mut PyObject) -> *mut PyObject;
     #[cfg_attr(PyPy, link_name = "PyPyWeakref_NewProxy")]
     pub fn PyWeakref_NewProxy(ob: *mut PyObject, callback: *mut PyObject) -> *mut PyObject;
     #[cfg_attr(PyPy, link_name = "PyPyWeakref_GetObject")]
-=======
-    pub fn PyWeakref_NewRef(ob: *mut PyObject, callback: *mut PyObject) -> *mut PyObject;
-    pub fn PyWeakref_NewProxy(ob: *mut PyObject, callback: *mut PyObject) -> *mut PyObject;
->>>>>>> c9d9e80a
     pub fn PyWeakref_GetObject(_ref: *mut PyObject) -> *mut PyObject;
 }