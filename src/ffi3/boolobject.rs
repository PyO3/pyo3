<<<<<<< HEAD
use ffi3::longobject::PyLongObject;
use ffi3::object::*;
=======
use crate::ffi3::longobject::PyLongObject;
use crate::ffi3::object::*;
>>>>>>> c9d9e80a
use std::os::raw::{c_int, c_long};

#[cfg_attr(windows, link(name = "pythonXY"))]
extern "C" {
<<<<<<< HEAD
    #[cfg_attr(PyPy, link_name = "PyPyBool_Type")]
=======
>>>>>>> c9d9e80a
    pub static mut PyBool_Type: PyTypeObject;
    // define Py_False ((PyObject *) &_Py_ZeroStruct)
    #[cfg_attr(PyPy, link_name = "_PyPy_ZeroStruct")]
    static mut _Py_FalseStruct: PyLongObject;
    #[cfg_attr(PyPy, link_name = "_PyPy_TrueStruct")]
    static mut _Py_TrueStruct: PyLongObject;
    #[cfg_attr(PyPy, link_name = "PyPyBool_FromLong")]
    pub fn PyBool_FromLong(arg1: c_long) -> *mut PyObject;
}

<<<<<<< HEAD
#[inline(always)]
#[cfg_attr(PyPy, link_name = "PyPyBool_Check")]
=======
#[inline]
>>>>>>> c9d9e80a
pub unsafe fn PyBool_Check(op: *mut PyObject) -> c_int {
    (Py_TYPE(op) == &mut PyBool_Type) as c_int
}

#[inline]
pub unsafe fn Py_False() -> *mut PyObject {
    &mut _Py_FalseStruct as *mut PyLongObject as *mut PyObject
}

#[inline]
pub unsafe fn Py_True() -> *mut PyObject {
    &mut _Py_TrueStruct as *mut PyLongObject as *mut PyObject
}<|MERGE_RESOLUTION|>--- conflicted
+++ resolved
@@ -1,18 +1,10 @@
-<<<<<<< HEAD
-use ffi3::longobject::PyLongObject;
-use ffi3::object::*;
-=======
 use crate::ffi3::longobject::PyLongObject;
 use crate::ffi3::object::*;
->>>>>>> c9d9e80a
 use std::os::raw::{c_int, c_long};
 
 #[cfg_attr(windows, link(name = "pythonXY"))]
 extern "C" {
-<<<<<<< HEAD
     #[cfg_attr(PyPy, link_name = "PyPyBool_Type")]
-=======
->>>>>>> c9d9e80a
     pub static mut PyBool_Type: PyTypeObject;
     // define Py_False ((PyObject *) &_Py_ZeroStruct)
     #[cfg_attr(PyPy, link_name = "_PyPy_ZeroStruct")]
@@ -23,12 +15,8 @@
     pub fn PyBool_FromLong(arg1: c_long) -> *mut PyObject;
 }
 
-<<<<<<< HEAD
-#[inline(always)]
+#[inline]
 #[cfg_attr(PyPy, link_name = "PyPyBool_Check")]
-=======
-#[inline]
->>>>>>> c9d9e80a
 pub unsafe fn PyBool_Check(op: *mut PyObject) -> c_int {
     (Py_TYPE(op) == &mut PyBool_Type) as c_int
 }
