<<<<<<< HEAD
use ffi3::object::*;
use ffi3::pyport::Py_ssize_t;
use libc::size_t;
use std::os::raw::{c_char, c_double, c_int, c_long, c_longlong, c_ulong, c_ulonglong, c_void};
=======
use crate::ffi3::object::*;
use crate::ffi3::pyport::Py_ssize_t;
use libc::size_t;
use std::os::raw::{
    c_char, c_double, c_int, c_long, c_longlong, c_uchar, c_ulong, c_ulonglong, c_void,
};
>>>>>>> c9d9e80a

/// This is an opaque type in the python c api
#[repr(transparent)]
pub struct PyLongObject(*mut c_void);

#[cfg_attr(windows, link(name = "pythonXY"))]
extern "C" {
<<<<<<< HEAD
    #[cfg_attr(PyPy, link_name = "PyPyLong_Type")]
    pub static mut PyLong_Type: PyTypeObject;
}

#[inline(always)]
=======
    pub static mut PyLong_Type: PyTypeObject;
}

#[inline]
>>>>>>> c9d9e80a
pub unsafe fn PyLong_Check(op: *mut PyObject) -> c_int {
    PyType_FastSubclass(Py_TYPE(op), Py_TPFLAGS_LONG_SUBCLASS)
}

<<<<<<< HEAD
#[inline(always)]
=======
#[inline]
>>>>>>> c9d9e80a
pub unsafe fn PyLong_CheckExact(op: *mut PyObject) -> c_int {
    (Py_TYPE(op) == &mut PyLong_Type) as c_int
}

#[cfg_attr(windows, link(name = "pythonXY"))]
extern "C" {
<<<<<<< HEAD
    #[cfg_attr(PyPy, link_name = "PyPyLong_FromLong")]
=======
>>>>>>> c9d9e80a
    pub fn PyLong_FromLong(arg1: c_long) -> *mut PyObject;
    #[cfg_attr(PyPy, link_name = "PyPyLong_FromUnsignedLong")]
    pub fn PyLong_FromUnsignedLong(arg1: c_ulong) -> *mut PyObject;
    #[cfg_attr(PyPy, link_name = "PyPyLong_FromSize_t")]
    pub fn PyLong_FromSize_t(arg1: size_t) -> *mut PyObject;
    #[cfg_attr(PyPy, link_name = "PyPyLong_FromSsize_t")]
    pub fn PyLong_FromSsize_t(arg1: Py_ssize_t) -> *mut PyObject;
    #[cfg_attr(PyPy, link_name = "PyPyLong_FromDouble")]
    pub fn PyLong_FromDouble(arg1: c_double) -> *mut PyObject;
    #[cfg_attr(PyPy, link_name = "PyPyLong_AsLong")]
    pub fn PyLong_AsLong(arg1: *mut PyObject) -> c_long;
<<<<<<< HEAD
    #[cfg_attr(PyPy, link_name = "PyPyLong_AsLongAndOverflow")]
    pub fn PyLong_AsLongAndOverflow(arg1: *mut PyObject, arg2: *mut c_int) -> c_long;
    #[cfg_attr(PyPy, link_name = "PyPyLong_AsSsize_t")]
=======
    pub fn PyLong_AsLongAndOverflow(arg1: *mut PyObject, arg2: *mut c_int) -> c_long;
>>>>>>> c9d9e80a
    pub fn PyLong_AsSsize_t(arg1: *mut PyObject) -> Py_ssize_t;
    #[cfg_attr(PyPy, link_name = "PyPyLong_AsSize_t")]
    pub fn PyLong_AsSize_t(arg1: *mut PyObject) -> size_t;
    #[cfg_attr(PyPy, link_name = "PyPyLong_AsUnsignedLong")]
    pub fn PyLong_AsUnsignedLong(arg1: *mut PyObject) -> c_ulong;
    #[cfg_attr(PyPy, link_name = "PyPyLong_AsUnsignedLongMask")]
    pub fn PyLong_AsUnsignedLongMask(arg1: *mut PyObject) -> c_ulong;
    pub fn PyLong_GetInfo() -> *mut PyObject;
    #[cfg_attr(PyPy, link_name = "PyPyLong_AsDouble")]
    pub fn PyLong_AsDouble(arg1: *mut PyObject) -> c_double;
    #[cfg_attr(PyPy, link_name = "PyPyLong_FromVoidPtr")]
    pub fn PyLong_FromVoidPtr(arg1: *mut c_void) -> *mut PyObject;
    #[cfg_attr(PyPy, link_name = "PyPyLong_AsVoidPtr")]
    pub fn PyLong_AsVoidPtr(arg1: *mut PyObject) -> *mut c_void;
    #[cfg_attr(PyPy, link_name = "PyPyLong_FromLongLong")]
    pub fn PyLong_FromLongLong(arg1: c_longlong) -> *mut PyObject;
<<<<<<< HEAD
    #[cfg_attr(PyPy, link_name = "PyPyLong_FromUnsignedLongLong")]
    pub fn PyLong_FromUnsignedLongLong(arg1: c_ulonglong) -> *mut PyObject;
    #[cfg_attr(PyPy, link_name = "PyPyLong_AsLongLong")]
    pub fn PyLong_AsLongLong(arg1: *mut PyObject) -> c_longlong;
    #[cfg_attr(PyPy, link_name = "PyPyLong_AsUnsignedLongLong")]
    pub fn PyLong_AsUnsignedLongLong(arg1: *mut PyObject) -> c_ulonglong;
    #[cfg_attr(PyPy, link_name = "PyPyLong_AsUnsignedLongLongMask")]
    pub fn PyLong_AsUnsignedLongLongMask(arg1: *mut PyObject) -> c_ulonglong;
    #[cfg_attr(PyPy, link_name = "PyPyLong_AsLongLongAndOverflow")]
    pub fn PyLong_AsLongLongAndOverflow(arg1: *mut PyObject, arg2: *mut c_int) -> c_longlong;
    #[cfg_attr(PyPy, link_name = "PyPyLong_FromString")]
=======
    pub fn PyLong_FromUnsignedLongLong(arg1: c_ulonglong) -> *mut PyObject;
    pub fn PyLong_AsLongLong(arg1: *mut PyObject) -> c_longlong;
    pub fn PyLong_AsUnsignedLongLong(arg1: *mut PyObject) -> c_ulonglong;
    pub fn PyLong_AsUnsignedLongLongMask(arg1: *mut PyObject) -> c_ulonglong;
    pub fn PyLong_AsLongLongAndOverflow(arg1: *mut PyObject, arg2: *mut c_int) -> c_longlong;
>>>>>>> c9d9e80a
    pub fn PyLong_FromString(
        arg1: *const c_char,
        arg2: *mut *mut c_char,
        arg3: c_int,
    ) -> *mut PyObject;
    pub fn PyOS_strtoul(arg1: *const c_char, arg2: *mut *mut c_char, arg3: c_int) -> c_ulong;
    pub fn PyOS_strtol(arg1: *const c_char, arg2: *mut *mut c_char, arg3: c_int) -> c_long;
<<<<<<< HEAD
=======
}

#[cfg(not(Py_LIMITED_API))]
#[cfg_attr(windows, link(name = "pythonXY"))]
extern "C" {
    pub fn _PyLong_FromByteArray(
        bytes: *const c_uchar,
        n: size_t,
        little_endian: c_int,
        is_signed: c_int,
    ) -> *mut PyObject;

    pub fn _PyLong_AsByteArray(
        v: *mut PyLongObject,
        bytes: *const c_uchar,
        n: size_t,
        little_endian: c_int,
        is_signed: c_int,
    ) -> c_int;
>>>>>>> c9d9e80a
}<|MERGE_RESOLUTION|>--- conflicted
+++ resolved
@@ -1,16 +1,9 @@
-<<<<<<< HEAD
-use ffi3::object::*;
-use ffi3::pyport::Py_ssize_t;
-use libc::size_t;
-use std::os::raw::{c_char, c_double, c_int, c_long, c_longlong, c_ulong, c_ulonglong, c_void};
-=======
 use crate::ffi3::object::*;
 use crate::ffi3::pyport::Py_ssize_t;
 use libc::size_t;
 use std::os::raw::{
     c_char, c_double, c_int, c_long, c_longlong, c_uchar, c_ulong, c_ulonglong, c_void,
 };
->>>>>>> c9d9e80a
 
 /// This is an opaque type in the python c api
 #[repr(transparent)]
@@ -18,37 +11,23 @@
 
 #[cfg_attr(windows, link(name = "pythonXY"))]
 extern "C" {
-<<<<<<< HEAD
     #[cfg_attr(PyPy, link_name = "PyPyLong_Type")]
     pub static mut PyLong_Type: PyTypeObject;
 }
-
+#[inline]
 #[inline(always)]
-=======
-    pub static mut PyLong_Type: PyTypeObject;
-}
-
-#[inline]
->>>>>>> c9d9e80a
 pub unsafe fn PyLong_Check(op: *mut PyObject) -> c_int {
     PyType_FastSubclass(Py_TYPE(op), Py_TPFLAGS_LONG_SUBCLASS)
 }
 
-<<<<<<< HEAD
-#[inline(always)]
-=======
 #[inline]
->>>>>>> c9d9e80a
 pub unsafe fn PyLong_CheckExact(op: *mut PyObject) -> c_int {
     (Py_TYPE(op) == &mut PyLong_Type) as c_int
 }
 
 #[cfg_attr(windows, link(name = "pythonXY"))]
 extern "C" {
-<<<<<<< HEAD
     #[cfg_attr(PyPy, link_name = "PyPyLong_FromLong")]
-=======
->>>>>>> c9d9e80a
     pub fn PyLong_FromLong(arg1: c_long) -> *mut PyObject;
     #[cfg_attr(PyPy, link_name = "PyPyLong_FromUnsignedLong")]
     pub fn PyLong_FromUnsignedLong(arg1: c_ulong) -> *mut PyObject;
@@ -60,13 +39,9 @@
     pub fn PyLong_FromDouble(arg1: c_double) -> *mut PyObject;
     #[cfg_attr(PyPy, link_name = "PyPyLong_AsLong")]
     pub fn PyLong_AsLong(arg1: *mut PyObject) -> c_long;
-<<<<<<< HEAD
     #[cfg_attr(PyPy, link_name = "PyPyLong_AsLongAndOverflow")]
     pub fn PyLong_AsLongAndOverflow(arg1: *mut PyObject, arg2: *mut c_int) -> c_long;
     #[cfg_attr(PyPy, link_name = "PyPyLong_AsSsize_t")]
-=======
-    pub fn PyLong_AsLongAndOverflow(arg1: *mut PyObject, arg2: *mut c_int) -> c_long;
->>>>>>> c9d9e80a
     pub fn PyLong_AsSsize_t(arg1: *mut PyObject) -> Py_ssize_t;
     #[cfg_attr(PyPy, link_name = "PyPyLong_AsSize_t")]
     pub fn PyLong_AsSize_t(arg1: *mut PyObject) -> size_t;
@@ -83,7 +58,6 @@
     pub fn PyLong_AsVoidPtr(arg1: *mut PyObject) -> *mut c_void;
     #[cfg_attr(PyPy, link_name = "PyPyLong_FromLongLong")]
     pub fn PyLong_FromLongLong(arg1: c_longlong) -> *mut PyObject;
-<<<<<<< HEAD
     #[cfg_attr(PyPy, link_name = "PyPyLong_FromUnsignedLongLong")]
     pub fn PyLong_FromUnsignedLongLong(arg1: c_ulonglong) -> *mut PyObject;
     #[cfg_attr(PyPy, link_name = "PyPyLong_AsLongLong")]
@@ -95,13 +69,6 @@
     #[cfg_attr(PyPy, link_name = "PyPyLong_AsLongLongAndOverflow")]
     pub fn PyLong_AsLongLongAndOverflow(arg1: *mut PyObject, arg2: *mut c_int) -> c_longlong;
     #[cfg_attr(PyPy, link_name = "PyPyLong_FromString")]
-=======
-    pub fn PyLong_FromUnsignedLongLong(arg1: c_ulonglong) -> *mut PyObject;
-    pub fn PyLong_AsLongLong(arg1: *mut PyObject) -> c_longlong;
-    pub fn PyLong_AsUnsignedLongLong(arg1: *mut PyObject) -> c_ulonglong;
-    pub fn PyLong_AsUnsignedLongLongMask(arg1: *mut PyObject) -> c_ulonglong;
-    pub fn PyLong_AsLongLongAndOverflow(arg1: *mut PyObject, arg2: *mut c_int) -> c_longlong;
->>>>>>> c9d9e80a
     pub fn PyLong_FromString(
         arg1: *const c_char,
         arg2: *mut *mut c_char,
@@ -109,8 +76,6 @@
     ) -> *mut PyObject;
     pub fn PyOS_strtoul(arg1: *const c_char, arg2: *mut *mut c_char, arg3: c_int) -> c_ulong;
     pub fn PyOS_strtol(arg1: *const c_char, arg2: *mut *mut c_char, arg3: c_int) -> c_long;
-<<<<<<< HEAD
-=======
 }
 
 #[cfg(not(Py_LIMITED_API))]
@@ -130,5 +95,4 @@
         little_endian: c_int,
         is_signed: c_int,
     ) -> c_int;
->>>>>>> c9d9e80a
 }