--- conflicted
+++ resolved
@@ -1,8 +1,4 @@
-<<<<<<< HEAD
-use ffi3::object::*;
-=======
 use crate::ffi3::object::*;
->>>>>>> c9d9e80a
 use std::os::raw::c_int;
 
 #[cfg_attr(windows, link(name = "pythonXY"))]
@@ -12,10 +8,7 @@
 
     #[cfg_attr(PyPy, link_name = "PyPySeqIter_New")]
     pub fn PySeqIter_New(arg1: *mut PyObject) -> *mut PyObject;
-<<<<<<< HEAD
     #[cfg_attr(PyPy, link_name = "PyPyCallIter_New")]
-=======
->>>>>>> c9d9e80a
     pub fn PyCallIter_New(arg1: *mut PyObject, arg2: *mut PyObject) -> *mut PyObject;
 }
 
