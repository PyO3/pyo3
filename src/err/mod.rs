use crate::instance::Bound;
use crate::panic::PanicException;
use crate::type_object::PyTypeInfo;
use crate::types::any::PyAnyMethods;
use crate::types::{typeobject::PyTypeMethods, PyTraceback, PyType};
use crate::{
    exceptions::{self, PyBaseException},
    ffi,
};
use crate::{IntoPy, Py, PyAny, PyNativeType, PyObject, Python, ToPyObject};
use std::borrow::Cow;
use std::cell::UnsafeCell;
use std::ffi::CString;

mod err_state;
mod impls;

pub use err_state::PyErrArguments;
use err_state::{PyErrState, PyErrStateLazyFnOutput, PyErrStateNormalized};

/// Represents a Python exception.
///
/// To avoid needing access to [`Python`] in `Into` conversions to create `PyErr` (thus improving
/// compatibility with `?` and other Rust errors) this type supports creating exceptions instances
/// in a lazy fashion, where the full Python object for the exception is created only when needed.
///
/// Accessing the contained exception in any way, such as with [`value`](PyErr::value),
/// [`get_type`](PyErr::get_type), or [`is_instance`](PyErr::is_instance) will create the full
/// exception object if it was not already created.
pub struct PyErr {
    // Safety: can only hand out references when in the "normalized" state. Will never change
    // after normalization.
    //
    // The state is temporarily removed from the PyErr during normalization, to avoid
    // concurrent modifications.
    state: UnsafeCell<Option<PyErrState>>,
}

// The inner value is only accessed through ways that require proving the gil is held
#[cfg(feature = "nightly")]
unsafe impl crate::marker::Ungil for PyErr {}
unsafe impl Send for PyErr {}
unsafe impl Sync for PyErr {}

/// Represents the result of a Python call.
pub type PyResult<T> = Result<T, PyErr>;

/// Error that indicates a failure to convert a PyAny to a more specific Python type.
#[derive(Debug)]
pub struct PyDowncastError<'a> {
    from: &'a PyAny,
    to: Cow<'static, str>,
}

impl<'a> PyDowncastError<'a> {
    /// Create a new `PyDowncastError` representing a failure to convert the object
    /// `from` into the type named in `to`.
    pub fn new(from: &'a PyAny, to: impl Into<Cow<'static, str>>) -> Self {
        PyDowncastError {
            from,
            to: to.into(),
        }
    }
}

/// Error that indicates a failure to convert a PyAny to a more specific Python type.
#[derive(Debug)]
pub struct DowncastError<'a, 'py> {
    from: &'a Bound<'py, PyAny>,
    to: Cow<'static, str>,
}

impl<'a, 'py> DowncastError<'a, 'py> {
    /// Create a new `PyDowncastError` representing a failure to convert the object
    /// `from` into the type named in `to`.
    pub fn new(from: &'a Bound<'py, PyAny>, to: impl Into<Cow<'static, str>>) -> Self {
        DowncastError {
            from,
            to: to.into(),
        }
    }
}

/// Error that indicates a failure to convert a PyAny to a more specific Python type.
#[derive(Debug)]
pub struct DowncastIntoError<'py> {
    from: Bound<'py, PyAny>,
    to: Cow<'static, str>,
}

impl<'py> DowncastIntoError<'py> {
    /// Create a new `DowncastIntoError` representing a failure to convert the object
    /// `from` into the type named in `to`.
    pub fn new(from: Bound<'py, PyAny>, to: impl Into<Cow<'static, str>>) -> Self {
        DowncastIntoError {
            from,
            to: to.into(),
        }
    }

    /// Consumes this `DowncastIntoError` and returns the original object, allowing continued
    /// use of it after a failed conversion.
    ///
    /// See [`downcast_into`][PyAnyMethods::downcast_into] for an example.
    pub fn into_inner(self) -> Bound<'py, PyAny> {
        self.from
    }
}

impl PyErr {
    /// Creates a new PyErr of type `T`.
    ///
    /// `args` can be:
    /// * a tuple: the exception instance will be created using the equivalent to the Python
    ///   expression `T(*tuple)`
    /// * any other value: the exception instance will be created using the equivalent to the Python
    ///   expression `T(value)`
    ///
    /// This exception instance will be initialized lazily. This avoids the need for the Python GIL
    /// to be held, but requires `args` to be `Send` and `Sync`. If `args` is not `Send` or `Sync`,
    /// consider using [`PyErr::from_value`] instead.
    ///
    /// If `T` does not inherit from `BaseException`, then a `TypeError` will be returned.
    ///
    /// If calling T's constructor with `args` raises an exception, that exception will be returned.
    ///
    /// # Examples
    ///
    /// ```
    /// use pyo3::prelude::*;
    /// use pyo3::exceptions::PyTypeError;
    ///
    /// #[pyfunction]
    /// fn always_throws() -> PyResult<()> {
    ///     Err(PyErr::new::<PyTypeError, _>("Error message"))
    /// }
    /// #
    /// # Python::with_gil(|py| {
    /// #     let fun = pyo3::wrap_pyfunction!(always_throws, py).unwrap();
    /// #     let err = fun.call0().expect_err("called a function that should always return an error but the return value was Ok");
    /// #     assert!(err.is_instance_of::<PyTypeError>(py))
    /// # });
    /// ```
    ///
    /// In most cases, you can use a concrete exception's constructor instead:
    ///
    /// ```
    /// use pyo3::prelude::*;
    /// use pyo3::exceptions::PyTypeError;
    ///
    /// #[pyfunction]
    /// fn always_throws() -> PyResult<()> {
    ///     Err(PyTypeError::new_err("Error message"))
    /// }
    /// #
    /// # Python::with_gil(|py| {
    /// #     let fun = pyo3::wrap_pyfunction!(always_throws, py).unwrap();
    /// #     let err = fun.call0().expect_err("called a function that should always return an error but the return value was Ok");
    /// #     assert!(err.is_instance_of::<PyTypeError>(py))
    /// # });
    /// ```
    #[inline]
    pub fn new<T, A>(args: A) -> PyErr
    where
        T: PyTypeInfo,
        A: PyErrArguments + Send + Sync + 'static,
    {
        PyErr::from_state(PyErrState::Lazy(Box::new(move |py| {
            PyErrStateLazyFnOutput {
                ptype: T::type_object_bound(py).into(),
                pvalue: args.arguments(py),
            }
        })))
    }

    /// Constructs a new PyErr from the given Python type and arguments.
    ///
    /// `ty` is the exception type; usually one of the standard exceptions
    /// like `exceptions::PyRuntimeError`.
    ///
    /// `args` is either a tuple or a single value, with the same meaning as in [`PyErr::new`].
    ///
    /// If `ty` does not inherit from `BaseException`, then a `TypeError` will be returned.
    ///
    /// If calling `ty` with `args` raises an exception, that exception will be returned.
    pub fn from_type<A>(ty: &PyType, args: A) -> PyErr
    where
        A: PyErrArguments + Send + Sync + 'static,
    {
        PyErr::from_state(PyErrState::lazy(ty, args))
    }

    /// Creates a new PyErr.
    ///
    /// If `obj` is a Python exception object, the PyErr will contain that object.
    ///
    /// If `obj` is a Python exception type object, this is equivalent to `PyErr::from_type(obj, ())`.
    ///
    /// Otherwise, a `TypeError` is created.
    ///
    /// # Examples
    /// ```rust
    /// use pyo3::prelude::*;
    /// use pyo3::exceptions::PyTypeError;
    /// use pyo3::types::{PyType, PyString};
    ///
    /// Python::with_gil(|py| {
    ///     // Case #1: Exception object
    ///     let err = PyErr::from_value(PyTypeError::new_err("some type error").value(py));
    ///     assert_eq!(err.to_string(), "TypeError: some type error");
    ///
    ///     // Case #2: Exception type
    ///     let err = PyErr::from_value(PyType::new_bound::<PyTypeError>(py).as_gil_ref());
    ///     assert_eq!(err.to_string(), "TypeError: ");
    ///
    ///     // Case #3: Invalid exception value
    ///     let err = PyErr::from_value(PyString::new_bound(py, "foo").as_gil_ref());
    ///     assert_eq!(
    ///         err.to_string(),
    ///         "TypeError: exceptions must derive from BaseException"
    ///     );
    /// });
    /// ```
    pub fn from_value(obj: &PyAny) -> PyErr {
        let state = if let Ok(obj) = obj.downcast::<PyBaseException>() {
            PyErrState::normalized(obj)
        } else {
            // Assume obj is Type[Exception]; let later normalization handle if this
            // is not the case
            PyErrState::lazy(obj, obj.py().None())
        };

        PyErr::from_state(state)
    }

    /// Deprecated form of [`PyErr::get_type_bound`].
    #[cfg_attr(
        not(feature = "gil-refs"),
        deprecated(
            since = "0.21.0",
            note = "`PyErr::get_type` will be replaced by `PyErr::get_type_bound` in a future PyO3 version"
        )
    )]
    pub fn get_type<'py>(&'py self, py: Python<'py>) -> &'py PyType {
        self.get_type_bound(py).into_gil_ref()
    }

    /// Returns the type of this exception.
    ///
    /// # Examples
    /// ```rust
    /// use pyo3::{prelude::*, exceptions::PyTypeError, types::PyType};
    ///
    /// Python::with_gil(|py| {
    ///     let err: PyErr = PyTypeError::new_err(("some type error",));
<<<<<<< HEAD
    ///     assert!(err.get_type(py).is(&PyType::new_bound::<PyTypeError>(py)));
=======
    ///     assert!(err.get_type_bound(py).is(PyType::new::<PyTypeError>(py)));
>>>>>>> ec6d5872
    /// });
    /// ```
    pub fn get_type_bound<'py>(&self, py: Python<'py>) -> Bound<'py, PyType> {
        self.normalized(py).ptype(py)
    }

    /// Returns the value of this exception.
    ///
    /// # Examples
    ///
    /// ```rust
    /// use pyo3::{exceptions::PyTypeError, PyErr, Python};
    ///
    /// Python::with_gil(|py| {
    ///     let err: PyErr = PyTypeError::new_err(("some type error",));
    ///     assert!(err.is_instance_of::<PyTypeError>(py));
    ///     assert_eq!(err.value(py).to_string(), "some type error");
    /// });
    /// ```
    pub fn value<'py>(&'py self, py: Python<'py>) -> &'py PyBaseException {
        self.normalized(py).pvalue.as_ref(py)
    }

    /// Consumes self to take ownership of the exception value contained in this error.
    pub fn into_value(self, py: Python<'_>) -> Py<PyBaseException> {
        // NB technically this causes one reference count increase and decrease in quick succession
        // on pvalue, but it's probably not worth optimizing this right now for the additional code
        // complexity.
        let normalized = self.normalized(py);
        let exc = normalized.pvalue.clone_ref(py);
        if let Some(tb) = normalized.ptraceback(py) {
            unsafe {
                ffi::PyException_SetTraceback(exc.as_ptr(), tb.as_ptr());
            }
        }
        exc
    }

    /// Deprecated form of [`PyErr::traceback_bound`].
    #[cfg_attr(
        not(feature = "gil-refs"),
        deprecated(
            since = "0.21.0",
            note = "`PyErr::traceback` will be replaced by `PyErr::traceback_bound` in a future PyO3 version"
        )
    )]
    pub fn traceback<'py>(&'py self, py: Python<'py>) -> Option<&'py PyTraceback> {
        self.normalized(py).ptraceback(py).map(|b| b.into_gil_ref())
    }

    /// Returns the traceback of this exception object.
    ///
    /// # Examples
    /// ```rust
    /// use pyo3::{exceptions::PyTypeError, Python};
    ///
    /// Python::with_gil(|py| {
    ///     let err = PyTypeError::new_err(("some type error",));
    ///     assert!(err.traceback_bound(py).is_none());
    /// });
    /// ```
    pub fn traceback_bound<'py>(&self, py: Python<'py>) -> Option<Bound<'py, PyTraceback>> {
        self.normalized(py).ptraceback(py)
    }

    /// Gets whether an error is present in the Python interpreter's global state.
    #[inline]
    pub fn occurred(_: Python<'_>) -> bool {
        unsafe { !ffi::PyErr_Occurred().is_null() }
    }

    /// Takes the current error from the Python interpreter's global state and clears the global
    /// state. If no error is set, returns `None`.
    ///
    /// If the error is a `PanicException` (which would have originated from a panic in a pyo3
    /// callback) then this function will resume the panic.
    ///
    /// Use this function when it is not known if an error should be present. If the error is
    /// expected to have been set, for example from [`PyErr::occurred`] or by an error return value
    /// from a C FFI function, use [`PyErr::fetch`].
    pub fn take(py: Python<'_>) -> Option<PyErr> {
        Self::_take(py)
    }

    #[cfg(not(Py_3_12))]
    fn _take(py: Python<'_>) -> Option<PyErr> {
        let (ptype, pvalue, ptraceback) = unsafe {
            let mut ptype: *mut ffi::PyObject = std::ptr::null_mut();
            let mut pvalue: *mut ffi::PyObject = std::ptr::null_mut();
            let mut ptraceback: *mut ffi::PyObject = std::ptr::null_mut();
            ffi::PyErr_Fetch(&mut ptype, &mut pvalue, &mut ptraceback);

            // Convert to Py immediately so that any references are freed by early return.
            let ptype = PyObject::from_owned_ptr_or_opt(py, ptype);
            let pvalue = PyObject::from_owned_ptr_or_opt(py, pvalue);
            let ptraceback = PyObject::from_owned_ptr_or_opt(py, ptraceback);

            // A valid exception state should always have a non-null ptype, but the other two may be
            // null.
            let ptype = match ptype {
                Some(ptype) => ptype,
                None => {
                    debug_assert!(
                        pvalue.is_none(),
                        "Exception type was null but value was not null"
                    );
                    debug_assert!(
                        ptraceback.is_none(),
                        "Exception type was null but traceback was not null"
                    );
                    return None;
                }
            };

            (ptype, pvalue, ptraceback)
        };

        if ptype.as_ptr() == PanicException::type_object_raw(py).cast() {
            let msg = pvalue
                .as_ref()
                .and_then(|obj| obj.as_ref(py).str().ok())
                .map(|py_str| py_str.to_string_lossy().into())
                .unwrap_or_else(|| String::from("Unwrapped panic from Python code"));

            let state = PyErrState::FfiTuple {
                ptype,
                pvalue,
                ptraceback,
            };
            Self::print_panic_and_unwind(py, state, msg)
        }

        Some(PyErr::from_state(PyErrState::FfiTuple {
            ptype,
            pvalue,
            ptraceback,
        }))
    }

    #[cfg(Py_3_12)]
    fn _take(py: Python<'_>) -> Option<PyErr> {
        let state = PyErrStateNormalized::take(py)?;
        let pvalue = state.pvalue.as_ref(py);
        if pvalue.get_type().as_ptr() == PanicException::type_object_raw(py).cast() {
            let msg: String = pvalue
                .str()
                .map(|py_str| py_str.to_string_lossy().into())
                .unwrap_or_else(|_| String::from("Unwrapped panic from Python code"));
            Self::print_panic_and_unwind(py, PyErrState::Normalized(state), msg)
        }

        Some(PyErr::from_state(PyErrState::Normalized(state)))
    }

    fn print_panic_and_unwind(py: Python<'_>, state: PyErrState, msg: String) -> ! {
        eprintln!("--- PyO3 is resuming a panic after fetching a PanicException from Python. ---");
        eprintln!("Python stack trace below:");

        state.restore(py);

        unsafe {
            ffi::PyErr_PrintEx(0);
        }

        std::panic::resume_unwind(Box::new(msg))
    }

    /// Equivalent to [PyErr::take], but when no error is set:
    ///  - Panics in debug mode.
    ///  - Returns a `SystemError` in release mode.
    ///
    /// This behavior is consistent with Python's internal handling of what happens when a C return
    /// value indicates an error occurred but the global error state is empty. (A lack of exception
    /// should be treated as a bug in the code which returned an error code but did not set an
    /// exception.)
    ///
    /// Use this function when the error is expected to have been set, for example from
    /// [PyErr::occurred] or by an error return value from a C FFI function.
    #[cfg_attr(all(debug_assertions, track_caller), track_caller)]
    #[inline]
    pub fn fetch(py: Python<'_>) -> PyErr {
        const FAILED_TO_FETCH: &str = "attempted to fetch exception but none was set";
        match PyErr::take(py) {
            Some(err) => err,
            #[cfg(debug_assertions)]
            None => panic!("{}", FAILED_TO_FETCH),
            #[cfg(not(debug_assertions))]
            None => exceptions::PySystemError::new_err(FAILED_TO_FETCH),
        }
    }

    /// Deprecated form of [`PyErr::new_type_bound`]
    #[cfg_attr(
        not(feature = "gil-refs"),
        deprecated(
            since = "0.21.0",
            note = "`PyErr::new_type` will be replaced by `PyErr::new_type_bound` in a future PyO3 version"
        )
    )]
    pub fn new_type(
        py: Python<'_>,
        name: &str,
        doc: Option<&str>,
        base: Option<&PyType>,
        dict: Option<PyObject>,
    ) -> PyResult<Py<PyType>> {
        Self::new_type_bound(
            py,
            name,
            doc,
            base.map(PyNativeType::as_borrowed).as_deref(),
            dict,
        )
    }

    /// Creates a new exception type with the given name and docstring.
    ///
    /// - `base` can be an existing exception type to subclass, or a tuple of classes.
    /// - `dict` specifies an optional dictionary of class variables and methods.
    /// - `doc` will be the docstring seen by python users.
    ///
    ///
    /// # Errors
    ///
    /// This function returns an error if `name` is not of the form `<module>.<ExceptionName>`.
    ///
    /// # Panics
    ///
    /// This function will panic if  `name` or `doc` cannot be converted to [`CString`]s.
    pub fn new_type_bound<'py>(
        py: Python<'py>,
        name: &str,
        doc: Option<&str>,
        base: Option<&Bound<'py, PyType>>,
        dict: Option<PyObject>,
    ) -> PyResult<Py<PyType>> {
        let base: *mut ffi::PyObject = match base {
            None => std::ptr::null_mut(),
            Some(obj) => obj.as_ptr(),
        };

        let dict: *mut ffi::PyObject = match dict {
            None => std::ptr::null_mut(),
            Some(obj) => obj.as_ptr(),
        };

        let null_terminated_name =
            CString::new(name).expect("Failed to initialize nul terminated exception name");

        let null_terminated_doc =
            doc.map(|d| CString::new(d).expect("Failed to initialize nul terminated docstring"));

        let null_terminated_doc_ptr = match null_terminated_doc.as_ref() {
            Some(c) => c.as_ptr(),
            None => std::ptr::null(),
        };

        let ptr = unsafe {
            ffi::PyErr_NewExceptionWithDoc(
                null_terminated_name.as_ptr(),
                null_terminated_doc_ptr,
                base,
                dict,
            )
        };

        unsafe { Py::from_owned_ptr_or_err(py, ptr) }
    }

    /// Prints a standard traceback to `sys.stderr`.
    pub fn display(&self, py: Python<'_>) {
        #[cfg(Py_3_12)]
        unsafe {
            ffi::PyErr_DisplayException(self.value(py).as_ptr())
        }

        #[cfg(not(Py_3_12))]
        unsafe {
            // keep the bound `traceback` alive for entire duration of
            // PyErr_Display. if we inline this, the `Bound` will be dropped
            // after the argument got evaluated, leading to call with a dangling
            // pointer.
            let traceback = self.traceback_bound(py);
            let type_bound = self.get_type_bound(py);
            ffi::PyErr_Display(
                type_bound.as_ptr(),
                self.value(py).as_ptr(),
                traceback
                    .as_ref()
                    .map_or(std::ptr::null_mut(), |traceback| traceback.as_ptr()),
            )
        }
    }

    /// Calls `sys.excepthook` and then prints a standard traceback to `sys.stderr`.
    pub fn print(&self, py: Python<'_>) {
        self.clone_ref(py).restore(py);
        unsafe { ffi::PyErr_PrintEx(0) }
    }

    /// Calls `sys.excepthook` and then prints a standard traceback to `sys.stderr`.
    ///
    /// Additionally sets `sys.last_{type,value,traceback,exc}` attributes to this exception.
    pub fn print_and_set_sys_last_vars(&self, py: Python<'_>) {
        self.clone_ref(py).restore(py);
        unsafe { ffi::PyErr_PrintEx(1) }
    }

    /// Returns true if the current exception matches the exception in `exc`.
    ///
    /// If `exc` is a class object, this also returns `true` when `self` is an instance of a subclass.
    /// If `exc` is a tuple, all exceptions in the tuple (and recursively in subtuples) are searched for a match.
    pub fn matches<T>(&self, py: Python<'_>, exc: T) -> bool
    where
        T: ToPyObject,
    {
        self.is_instance_bound(py, exc.to_object(py).bind(py))
    }

    /// Deprecated form of `PyErr::is_instance_bound`.
    #[cfg_attr(
        not(feature = "gil-refs"),
        deprecated(
            since = "0.21.0",
            note = "`PyErr::is_instance` will be replaced by `PyErr::is_instance_bound` in a future PyO3 version"
        )
    )]
    #[inline]
    pub fn is_instance(&self, py: Python<'_>, ty: &PyAny) -> bool {
        self.is_instance_bound(py, &ty.as_borrowed())
    }

    /// Returns true if the current exception is instance of `T`.
    #[inline]
    pub fn is_instance_bound(&self, py: Python<'_>, ty: &Bound<'_, PyAny>) -> bool {
        let type_bound = self.get_type_bound(py);
        (unsafe { ffi::PyErr_GivenExceptionMatches(type_bound.as_ptr(), ty.as_ptr()) }) != 0
    }

    /// Returns true if the current exception is instance of `T`.
    #[inline]
    pub fn is_instance_of<T>(&self, py: Python<'_>) -> bool
    where
        T: PyTypeInfo,
    {
        self.is_instance_bound(py, &T::type_object_bound(py))
    }

    /// Writes the error back to the Python interpreter's global state.
    /// This is the opposite of `PyErr::fetch()`.
    #[inline]
    pub fn restore(self, py: Python<'_>) {
        self.state
            .into_inner()
            .expect("PyErr state should never be invalid outside of normalization")
            .restore(py)
    }

    /// Deprecated form of `PyErr::write_unraisable_bound`.
    #[cfg_attr(
        not(feature = "gil-refs"),
        deprecated(
            since = "0.21.0",
            note = "`PyErr::write_unraisable` will be replaced by `PyErr::write_unraisable_bound` in a future PyO3 version"
        )
    )]
    #[inline]
    pub fn write_unraisable(self, py: Python<'_>, obj: Option<&PyAny>) {
        self.write_unraisable_bound(py, obj.map(PyAny::as_borrowed).as_deref())
    }

    /// Reports the error as unraisable.
    ///
    /// This calls `sys.unraisablehook()` using the current exception and obj argument.
    ///
    /// This method is useful to report errors in situations where there is no good mechanism
    /// to report back to the Python land.  In Python this is used to indicate errors in
    /// background threads or destructors which are protected.  In Rust code this is commonly
    /// useful when you are calling into a Python callback which might fail, but there is no
    /// obvious way to handle this error other than logging it.
    ///
    /// Calling this method has the benefit that the error goes back into a standardized callback
    /// in Python which for instance allows unittests to ensure that no unraisable error
    /// actually happend by hooking `sys.unraisablehook`.
    ///
    /// Example:
    /// ```rust
    /// # use pyo3::prelude::*;
    /// # use pyo3::exceptions::PyRuntimeError;
    /// # fn failing_function() -> PyResult<()> { Err(PyRuntimeError::new_err("foo")) }
    /// # fn main() -> PyResult<()> {
    /// Python::with_gil(|py| {
    ///     match failing_function() {
    ///         Err(pyerr) => pyerr.write_unraisable_bound(py, None),
    ///         Ok(..) => { /* do something here */ }
    ///     }
    ///     Ok(())
    /// })
    /// # }
    #[inline]
    pub fn write_unraisable_bound(self, py: Python<'_>, obj: Option<&Bound<'_, PyAny>>) {
        self.restore(py);
        unsafe { ffi::PyErr_WriteUnraisable(obj.map_or(std::ptr::null_mut(), Bound::as_ptr)) }
    }

    /// Deprecated form of [`PyErr::warn_bound`].
    #[cfg_attr(
        not(feature = "gil-refs"),
        deprecated(
            since = "0.21.0",
            note = "`PyErr::warn` will be replaced by `PyErr::warn_bound` in a future PyO3 version"
        )
    )]
    pub fn warn(py: Python<'_>, category: &PyAny, message: &str, stacklevel: i32) -> PyResult<()> {
        Self::warn_bound(py, &category.as_borrowed(), message, stacklevel)
    }

    /// Issues a warning message.
    ///
    /// May return an `Err(PyErr)` if warnings-as-errors is enabled.
    ///
    /// Equivalent to `warnings.warn()` in Python.
    ///
    /// The `category` should be one of the `Warning` classes available in
    /// [`pyo3::exceptions`](crate::exceptions), or a subclass.  The Python
    /// object can be retrieved using [`Python::get_type()`].
    ///
    /// Example:
    /// ```rust
    /// # use pyo3::prelude::*;
    /// # fn main() -> PyResult<()> {
    /// Python::with_gil(|py| {
    ///     let user_warning = py.get_type::<pyo3::exceptions::PyUserWarning>().as_borrowed();
    ///     PyErr::warn_bound(py, &user_warning, "I am warning you", 0)?;
    ///     Ok(())
    /// })
    /// # }
    /// ```
    pub fn warn_bound<'py>(
        py: Python<'py>,
        category: &Bound<'py, PyAny>,
        message: &str,
        stacklevel: i32,
    ) -> PyResult<()> {
        let message = CString::new(message)?;
        error_on_minusone(py, unsafe {
            ffi::PyErr_WarnEx(
                category.as_ptr(),
                message.as_ptr(),
                stacklevel as ffi::Py_ssize_t,
            )
        })
    }

    /// Deprecated form of [`PyErr::warn_explicit_bound`].
    #[cfg_attr(
        not(feature = "gil-refs"),
        deprecated(
            since = "0.21.0",
            note = "`PyErr::warn_explicit` will be replaced by `PyErr::warn_explicit_bound` in a future PyO3 version"
        )
    )]
    pub fn warn_explicit(
        py: Python<'_>,
        category: &PyAny,
        message: &str,
        filename: &str,
        lineno: i32,
        module: Option<&str>,
        registry: Option<&PyAny>,
    ) -> PyResult<()> {
        Self::warn_explicit_bound(
            py,
            &category.as_borrowed(),
            message,
            filename,
            lineno,
            module,
            registry.map(PyNativeType::as_borrowed).as_deref(),
        )
    }

    /// Issues a warning message, with more control over the warning attributes.
    ///
    /// May return a `PyErr` if warnings-as-errors is enabled.
    ///
    /// Equivalent to `warnings.warn_explicit()` in Python.
    ///
    /// The `category` should be one of the `Warning` classes available in
    /// [`pyo3::exceptions`](crate::exceptions), or a subclass.
    pub fn warn_explicit_bound<'py>(
        py: Python<'py>,
        category: &Bound<'py, PyAny>,
        message: &str,
        filename: &str,
        lineno: i32,
        module: Option<&str>,
        registry: Option<&Bound<'py, PyAny>>,
    ) -> PyResult<()> {
        let message = CString::new(message)?;
        let filename = CString::new(filename)?;
        let module = module.map(CString::new).transpose()?;
        let module_ptr = match module {
            None => std::ptr::null_mut(),
            Some(s) => s.as_ptr(),
        };
        let registry: *mut ffi::PyObject = match registry {
            None => std::ptr::null_mut(),
            Some(obj) => obj.as_ptr(),
        };
        error_on_minusone(py, unsafe {
            ffi::PyErr_WarnExplicit(
                category.as_ptr(),
                message.as_ptr(),
                filename.as_ptr(),
                lineno,
                module_ptr,
                registry,
            )
        })
    }

    /// Clone the PyErr. This requires the GIL, which is why PyErr does not implement Clone.
    ///
    /// # Examples
    /// ```rust
    /// use pyo3::{exceptions::PyTypeError, PyErr, Python, prelude::PyAnyMethods};
    /// Python::with_gil(|py| {
    ///     let err: PyErr = PyTypeError::new_err(("some type error",));
    ///     let err_clone = err.clone_ref(py);
    ///     assert!(err.get_type_bound(py).is(&err_clone.get_type_bound(py)));
    ///     assert!(err.value(py).is(err_clone.value(py)));
    ///     match err.traceback_bound(py) {
    ///         None => assert!(err_clone.traceback_bound(py).is_none()),
    ///         Some(tb) => assert!(err_clone.traceback_bound(py).unwrap().is(&tb)),
    ///     }
    /// });
    /// ```
    #[inline]
    pub fn clone_ref(&self, py: Python<'_>) -> PyErr {
        PyErr::from_state(PyErrState::Normalized(self.normalized(py).clone()))
    }

    /// Return the cause (either an exception instance, or None, set by `raise ... from ...`)
    /// associated with the exception, as accessible from Python through `__cause__`.
    pub fn cause(&self, py: Python<'_>) -> Option<PyErr> {
        let value = self.value(py);
        let obj =
            unsafe { py.from_owned_ptr_or_opt::<PyAny>(ffi::PyException_GetCause(value.as_ptr())) };
        obj.map(Self::from_value)
    }

    /// Set the cause associated with the exception, pass `None` to clear it.
    pub fn set_cause(&self, py: Python<'_>, cause: Option<Self>) {
        let value = self.value(py);
        let cause = cause.map(|err| err.into_value(py));
        unsafe {
            // PyException_SetCause _steals_ a reference to cause, so must use .into_ptr()
            ffi::PyException_SetCause(
                value.as_ptr(),
                cause.map_or(std::ptr::null_mut(), Py::into_ptr),
            );
        }
    }

    #[inline]
    fn from_state(state: PyErrState) -> PyErr {
        PyErr {
            state: UnsafeCell::new(Some(state)),
        }
    }

    #[inline]
    fn normalized(&self, py: Python<'_>) -> &PyErrStateNormalized {
        if let Some(PyErrState::Normalized(n)) = unsafe {
            // Safety: self.state will never be written again once normalized.
            &*self.state.get()
        } {
            return n;
        }

        self.make_normalized(py)
    }

    #[cold]
    fn make_normalized(&self, py: Python<'_>) -> &PyErrStateNormalized {
        // This process is safe because:
        // - Access is guaranteed not to be concurrent thanks to `Python` GIL token
        // - Write happens only once, and then never will change again.
        // - State is set to None during the normalization process, so that a second
        //   concurrent normalization attempt will panic before changing anything.

        let state = unsafe {
            (*self.state.get())
                .take()
                .expect("Cannot normalize a PyErr while already normalizing it.")
        };

        unsafe {
            let self_state = &mut *self.state.get();
            *self_state = Some(PyErrState::Normalized(state.normalize(py)));
            match self_state {
                Some(PyErrState::Normalized(n)) => n,
                _ => unreachable!(),
            }
        }
    }
}

impl std::fmt::Debug for PyErr {
    fn fmt(&self, f: &mut std::fmt::Formatter<'_>) -> Result<(), std::fmt::Error> {
        Python::with_gil(|py| {
            f.debug_struct("PyErr")
                .field("type", &self.get_type_bound(py))
                .field("value", self.value(py))
                .field("traceback", &self.traceback_bound(py))
                .finish()
        })
    }
}

impl std::fmt::Display for PyErr {
    fn fmt(&self, f: &mut std::fmt::Formatter<'_>) -> std::fmt::Result {
        Python::with_gil(|py| {
            let value = self.value(py);
            let type_name = value.get_type().qualname().map_err(|_| std::fmt::Error)?;
            write!(f, "{}", type_name)?;
            if let Ok(s) = value.str() {
                write!(f, ": {}", &s.to_string_lossy())
            } else {
                write!(f, ": <exception str() failed>")
            }
        })
    }
}

impl std::error::Error for PyErr {}

impl IntoPy<PyObject> for PyErr {
    fn into_py(self, py: Python<'_>) -> PyObject {
        self.into_value(py).into()
    }
}

impl ToPyObject for PyErr {
    fn to_object(&self, py: Python<'_>) -> PyObject {
        self.clone_ref(py).into_py(py)
    }
}

impl<'a> IntoPy<PyObject> for &'a PyErr {
    fn into_py(self, py: Python<'_>) -> PyObject {
        self.clone_ref(py).into_py(py)
    }
}

struct PyDowncastErrorArguments {
    from: Py<PyType>,
    to: Cow<'static, str>,
}

impl PyErrArguments for PyDowncastErrorArguments {
    fn arguments(self, py: Python<'_>) -> PyObject {
        format!(
            "'{}' object cannot be converted to '{}'",
            self.from
                .as_ref(py)
                .qualname()
                .as_deref()
                .unwrap_or("<failed to extract type name>"),
            self.to
        )
        .to_object(py)
    }
}

/// Convert `PyDowncastError` to Python `TypeError`.
impl<'a> std::convert::From<PyDowncastError<'a>> for PyErr {
    fn from(err: PyDowncastError<'_>) -> PyErr {
        let args = PyDowncastErrorArguments {
            from: err.from.get_type().into(),
            to: err.to,
        };

        exceptions::PyTypeError::new_err(args)
    }
}

impl<'a> std::error::Error for PyDowncastError<'a> {}

impl<'a> std::fmt::Display for PyDowncastError<'a> {
    fn fmt(&self, f: &mut std::fmt::Formatter<'_>) -> Result<(), std::fmt::Error> {
        display_downcast_error(f, &self.from.as_borrowed(), &self.to)
    }
}

/// Convert `DowncastError` to Python `TypeError`.
impl std::convert::From<DowncastError<'_, '_>> for PyErr {
    fn from(err: DowncastError<'_, '_>) -> PyErr {
        let args = PyDowncastErrorArguments {
            from: err.from.get_type().into(),
            to: err.to,
        };

        exceptions::PyTypeError::new_err(args)
    }
}

impl std::error::Error for DowncastError<'_, '_> {}

impl std::fmt::Display for DowncastError<'_, '_> {
    fn fmt(&self, f: &mut std::fmt::Formatter<'_>) -> Result<(), std::fmt::Error> {
        display_downcast_error(f, self.from, &self.to)
    }
}

/// Convert `DowncastIntoError` to Python `TypeError`.
impl std::convert::From<DowncastIntoError<'_>> for PyErr {
    fn from(err: DowncastIntoError<'_>) -> PyErr {
        let args = PyDowncastErrorArguments {
            from: err.from.get_type().into(),
            to: err.to,
        };

        exceptions::PyTypeError::new_err(args)
    }
}

impl std::error::Error for DowncastIntoError<'_> {}

impl std::fmt::Display for DowncastIntoError<'_> {
    fn fmt(&self, f: &mut std::fmt::Formatter<'_>) -> Result<(), std::fmt::Error> {
        display_downcast_error(f, &self.from, &self.to)
    }
}

fn display_downcast_error(
    f: &mut std::fmt::Formatter<'_>,
    from: &Bound<'_, PyAny>,
    to: &str,
) -> std::fmt::Result {
    write!(
        f,
        "'{}' object cannot be converted to '{}'",
        from.get_type().qualname().map_err(|_| std::fmt::Error)?,
        to
    )
}

pub fn panic_after_error(_py: Python<'_>) -> ! {
    unsafe {
        ffi::PyErr_Print();
    }
    panic!("Python API call failed");
}

/// Returns Ok if the error code is not -1.
#[inline]
pub(crate) fn error_on_minusone<T: SignedInteger>(py: Python<'_>, result: T) -> PyResult<()> {
    if result != T::MINUS_ONE {
        Ok(())
    } else {
        Err(PyErr::fetch(py))
    }
}

pub(crate) trait SignedInteger: Eq {
    const MINUS_ONE: Self;
}

macro_rules! impl_signed_integer {
    ($t:ty) => {
        impl SignedInteger for $t {
            const MINUS_ONE: Self = -1;
        }
    };
}

impl_signed_integer!(i8);
impl_signed_integer!(i16);
impl_signed_integer!(i32);
impl_signed_integer!(i64);
impl_signed_integer!(i128);
impl_signed_integer!(isize);

#[cfg(test)]
mod tests {
    use super::PyErrState;
    use crate::exceptions::{self, PyTypeError, PyValueError};
    use crate::types::any::PyAnyMethods;
    use crate::{PyErr, PyNativeType, PyTypeInfo, Python};

    #[test]
    fn no_error() {
        assert!(Python::with_gil(PyErr::take).is_none());
    }

    #[test]
    fn set_valueerror() {
        Python::with_gil(|py| {
            let err: PyErr = exceptions::PyValueError::new_err("some exception message");
            assert!(err.is_instance_of::<exceptions::PyValueError>(py));
            err.restore(py);
            assert!(PyErr::occurred(py));
            let err = PyErr::fetch(py);
            assert!(err.is_instance_of::<exceptions::PyValueError>(py));
            assert_eq!(err.to_string(), "ValueError: some exception message");
        })
    }

    #[test]
    fn invalid_error_type() {
        Python::with_gil(|py| {
            let err: PyErr = PyErr::new::<crate::types::PyString, _>(());
            assert!(err.is_instance_of::<exceptions::PyTypeError>(py));
            err.restore(py);
            let err = PyErr::fetch(py);

            assert!(err.is_instance_of::<exceptions::PyTypeError>(py));
            assert_eq!(
                err.to_string(),
                "TypeError: exceptions must derive from BaseException"
            );
        })
    }

    #[test]
    fn set_typeerror() {
        Python::with_gil(|py| {
            let err: PyErr = exceptions::PyTypeError::new_err(());
            err.restore(py);
            assert!(PyErr::occurred(py));
            drop(PyErr::fetch(py));
        });
    }

    #[test]
    #[should_panic(expected = "new panic")]
    fn fetching_panic_exception_resumes_unwind() {
        use crate::panic::PanicException;

        Python::with_gil(|py| {
            let err: PyErr = PanicException::new_err("new panic");
            err.restore(py);
            assert!(PyErr::occurred(py));

            // should resume unwind
            let _ = PyErr::fetch(py);
        });
    }

    #[test]
    #[should_panic(expected = "new panic")]
    #[cfg(not(Py_3_12))]
    fn fetching_normalized_panic_exception_resumes_unwind() {
        use crate::panic::PanicException;

        Python::with_gil(|py| {
            let err: PyErr = PanicException::new_err("new panic");
            // Restoring an error doesn't normalize it before Python 3.12,
            // so we have to explicitly test this case.
            let _ = err.normalized(py);
            err.restore(py);
            assert!(PyErr::occurred(py));

            // should resume unwind
            let _ = PyErr::fetch(py);
        });
    }

    #[test]
    fn err_debug() {
        // Debug representation should be like the following (without the newlines):
        // PyErr {
        //     type: <class 'Exception'>,
        //     value: Exception('banana'),
        //     traceback: Some(<traceback object at 0x..)"
        // }

        Python::with_gil(|py| {
            let err = py
                .run_bound("raise Exception('banana')", None, None)
                .expect_err("raising should have given us an error");

            let debug_str = format!("{:?}", err);
            assert!(debug_str.starts_with("PyErr { "));
            assert!(debug_str.ends_with(" }"));

            // strip "PyErr { " and " }"
            let mut fields = debug_str["PyErr { ".len()..debug_str.len() - 2].split(", ");

            assert_eq!(fields.next().unwrap(), "type: <class 'Exception'>");
            assert_eq!(fields.next().unwrap(), "value: Exception('banana')");

            let traceback = fields.next().unwrap();
            assert!(traceback.starts_with("traceback: Some(<traceback object at 0x"));
            assert!(traceback.ends_with(">)"));

            assert!(fields.next().is_none());
        });
    }

    #[test]
    fn err_display() {
        Python::with_gil(|py| {
            let err = py
                .run_bound("raise Exception('banana')", None, None)
                .expect_err("raising should have given us an error");
            assert_eq!(err.to_string(), "Exception: banana");
        });
    }

    #[test]
    fn test_pyerr_send_sync() {
        fn is_send<T: Send>() {}
        fn is_sync<T: Sync>() {}

        is_send::<PyErr>();
        is_sync::<PyErr>();

        is_send::<PyErrState>();
        is_sync::<PyErrState>();
    }

    #[test]
    fn test_pyerr_matches() {
        Python::with_gil(|py| {
            let err = PyErr::new::<PyValueError, _>("foo");
            assert!(err.matches(py, PyValueError::type_object_bound(py)));

            assert!(err.matches(
                py,
                (
                    PyValueError::type_object_bound(py),
                    PyTypeError::type_object_bound(py)
                )
            ));

            assert!(!err.matches(py, PyTypeError::type_object_bound(py)));

            // String is not a valid exception class, so we should get a TypeError
            let err: PyErr = PyErr::from_type(
                crate::types::PyString::type_object_bound(py).as_gil_ref(),
                "foo",
            );
            assert!(err.matches(py, PyTypeError::type_object_bound(py)));
        })
    }

    #[test]
    fn test_pyerr_cause() {
        Python::with_gil(|py| {
            let err = py
                .run_bound("raise Exception('banana')", None, None)
                .expect_err("raising should have given us an error");
            assert!(err.cause(py).is_none());

            let err = py
                .run_bound(
                    "raise Exception('banana') from Exception('apple')",
                    None,
                    None,
                )
                .expect_err("raising should have given us an error");
            let cause = err
                .cause(py)
                .expect("raising from should have given us a cause");
            assert_eq!(cause.to_string(), "Exception: apple");

            err.set_cause(py, None);
            assert!(err.cause(py).is_none());

            let new_cause = exceptions::PyValueError::new_err("orange");
            err.set_cause(py, Some(new_cause));
            let cause = err
                .cause(py)
                .expect("set_cause should have given us a cause");
            assert_eq!(cause.to_string(), "ValueError: orange");
        });
    }

    #[test]
    fn warnings() {
        // Note: although the warning filter is interpreter global, keeping the
        // GIL locked should prevent effects to be visible to other testing
        // threads.
        Python::with_gil(|py| {
            let cls = py.get_type::<exceptions::PyUserWarning>().as_borrowed();

            // Reset warning filter to default state
            let warnings = py.import_bound("warnings").unwrap();
            warnings.call_method0("resetwarnings").unwrap();

            // First, test the warning is emitted
            assert_warnings!(
                py,
                { PyErr::warn_bound(py, &cls, "I am warning you", 0).unwrap() },
                [(exceptions::PyUserWarning, "I am warning you")]
            );

            // Test with raising
            warnings
                .call_method1("simplefilter", ("error", cls))
                .unwrap();
            PyErr::warn_bound(py, &cls, "I am warning you", 0).unwrap_err();

            // Test with error for an explicit module
            warnings.call_method0("resetwarnings").unwrap();
            warnings
                .call_method1("filterwarnings", ("error", "", cls, "pyo3test"))
                .unwrap();

            // This has the wrong module and will not raise, just be emitted
            assert_warnings!(
                py,
                { PyErr::warn_bound(py, &cls, "I am warning you", 0).unwrap() },
                [(exceptions::PyUserWarning, "I am warning you")]
            );

            let err = PyErr::warn_explicit_bound(
                py,
                &cls,
                "I am warning you",
                "pyo3test.py",
                427,
                None,
                None,
            )
            .unwrap_err();
            assert!(err
                .value(py)
                .getattr("args")
                .unwrap()
                .get_item(0)
                .unwrap()
                .eq("I am warning you")
                .unwrap());

            // Finally, reset filter again
            warnings.call_method0("resetwarnings").unwrap();
        });
    }
}<|MERGE_RESOLUTION|>--- conflicted
+++ resolved
@@ -253,11 +253,7 @@
     ///
     /// Python::with_gil(|py| {
     ///     let err: PyErr = PyTypeError::new_err(("some type error",));
-<<<<<<< HEAD
-    ///     assert!(err.get_type(py).is(&PyType::new_bound::<PyTypeError>(py)));
-=======
-    ///     assert!(err.get_type_bound(py).is(PyType::new::<PyTypeError>(py)));
->>>>>>> ec6d5872
+    ///     assert!(err.get_type_bound(py).is(&PyType::new_bound::<PyTypeError>(py)));
     /// });
     /// ```
     pub fn get_type_bound<'py>(&self, py: Python<'py>) -> Bound<'py, PyType> {
