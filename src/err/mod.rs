--- conflicted
+++ resolved
@@ -702,94 +702,6 @@
     }
 }
 
-<<<<<<< HEAD
-=======
-/// Convert `DowncastError` to Python `TypeError`.
-impl std::convert::From<DowncastError<'_, '_>> for PyErr {
-    fn from(err: DowncastError<'_, '_>) -> PyErr {
-        let args = PyDowncastErrorArguments {
-            from: err.from.get_type().into(),
-            to: match err.to {
-                TypeNameOrValue::Name(name) => OwnedTypeNameOrValue::Name(name),
-                TypeNameOrValue::Value(t) => OwnedTypeNameOrValue::Value(t.into()),
-            },
-        };
-
-        exceptions::PyTypeError::new_err(args)
-    }
-}
-
-impl std::error::Error for DowncastError<'_, '_> {}
-
-impl std::fmt::Display for DowncastError<'_, '_> {
-    fn fmt(&self, f: &mut std::fmt::Formatter<'_>) -> Result<(), std::fmt::Error> {
-        display_downcast_error(f, &self.from, &self.to)
-    }
-}
-
-/// Convert `DowncastIntoError` to Python `TypeError`.
-impl std::convert::From<DowncastIntoError<'_>> for PyErr {
-    fn from(err: DowncastIntoError<'_>) -> PyErr {
-        let args = PyDowncastErrorArguments {
-            from: err.from.get_type().into(),
-            to: match err.to {
-                TypeNameOrValue::Name(name) => OwnedTypeNameOrValue::Name(name),
-                TypeNameOrValue::Value(t) => OwnedTypeNameOrValue::Value(t.into()),
-            },
-        };
-
-        exceptions::PyTypeError::new_err(args)
-    }
-}
-
-impl std::error::Error for DowncastIntoError<'_> {}
-
-impl std::fmt::Display for DowncastIntoError<'_> {
-    fn fmt(&self, f: &mut std::fmt::Formatter<'_>) -> Result<(), std::fmt::Error> {
-        display_downcast_error(f, &self.from, &self.to)
-    }
-}
-
-fn display_downcast_error(
-    f: &mut std::fmt::Formatter<'_>,
-    from: &Bound<'_, PyAny>,
-    to: &TypeNameOrValue<'_>,
-) -> std::fmt::Result {
-    write!(
-        f,
-        "'{}' object cannot be converted to '{}'",
-        from.get_type().qualname().map_err(|_| std::fmt::Error)?,
-        to
-    )
-}
-
-impl std::fmt::Display for TypeNameOrValue<'_> {
-    fn fmt(&self, f: &mut std::fmt::Formatter<'_>) -> std::fmt::Result {
-        match self {
-            Self::Name(name) => name.fmt(f),
-            Self::Value(t) => {
-                if let Ok(t) = t.cast::<PyType>() {
-                    t.qualname()
-                        .map_err(|_| std::fmt::Error)?
-                        .to_string_lossy()
-                        .fmt(f)
-                } else if let Ok(t) = t.cast::<PyTuple>() {
-                    for (i, t) in t.iter().enumerate() {
-                        if i > 0 {
-                            f.write_str(" | ")?;
-                        }
-                        TypeNameOrValue::Value(t).fmt(f)?;
-                    }
-                    Ok(())
-                } else {
-                    t.fmt(f)
-                }
-            }
-        }
-    }
-}
-
->>>>>>> 4906a617
 #[track_caller]
 pub fn panic_after_error(_py: Python<'_>) -> ! {
     unsafe {
