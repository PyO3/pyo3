--- conflicted
+++ resolved
@@ -17,13 +17,11 @@
 
 impl PyErrState {
     pub(crate) fn lazy(f: Box<PyErrStateLazyFn>) -> Self {
-        Self(Python::with_gil(|py| {
-            PyErrStateInner::Lazy(f).normalize(py)
-        }))
+        Self(Python::attach(|py| PyErrStateInner::Lazy(f).normalize(py)))
     }
 
     pub(crate) fn lazy_arguments(ptype: Py<PyAny>, args: impl PyErrArguments + 'static) -> Self {
-        Self(Python::with_gil(|py| {
+        Self(Python::attach(|py| {
             PyErrStateInner::Lazy(Box::new(move |py| PyErrStateLazyFnOutput {
                 ptype,
                 pvalue: args.arguments(py),
@@ -33,17 +31,7 @@
     }
 
     pub(crate) fn normalized(normalized: PyErrStateNormalized) -> Self {
-<<<<<<< HEAD
         Self(normalized)
-=======
-        let state = Self::from_inner(PyErrStateInner::Normalized(normalized));
-        // This state is already normalized, by completing the Once immediately we avoid
-        // reaching the `py.detach` in `make_normalized` which is less efficient
-        // and introduces a GIL switch which could deadlock.
-        // See https://github.com/PyO3/pyo3/issues/4764
-        state.normalized.call_once(|| {});
-        state
->>>>>>> 28db16c1
     }
 
     pub(crate) fn restore(self, py: Python<'_>) {
@@ -51,72 +39,8 @@
     }
 
     #[inline]
-<<<<<<< HEAD
     pub(crate) fn as_normalized(&self, _py: Python<'_>) -> &PyErrStateNormalized {
         &self.0
-=======
-    pub(crate) fn as_normalized(&self, py: Python<'_>) -> &PyErrStateNormalized {
-        if self.normalized.is_completed() {
-            match unsafe {
-                // Safety: self.inner will never be written again once normalized.
-                &*self.inner.get()
-            } {
-                Some(PyErrStateInner::Normalized(n)) => return n,
-                _ => unreachable!(),
-            }
-        }
-
-        self.make_normalized(py)
-    }
-
-    #[cold]
-    fn make_normalized(&self, py: Python<'_>) -> &PyErrStateNormalized {
-        // This process is safe because:
-        // - Access is guaranteed not to be concurrent thanks to `Python` GIL token
-        // - Write happens only once, and then never will change again.
-
-        // Guard against re-entrant normalization, because `Once` does not provide
-        // re-entrancy guarantees.
-        if let Some(thread) = self.normalizing_thread.lock().unwrap().as_ref() {
-            assert!(
-                !(*thread == std::thread::current().id()),
-                "Re-entrant normalization of PyErrState detected"
-            );
-        }
-
-        // avoid deadlock of `.call_once` with the GIL
-        py.detach(|| {
-            self.normalized.call_once(|| {
-                self.normalizing_thread
-                    .lock()
-                    .unwrap()
-                    .replace(std::thread::current().id());
-
-                // Safety: no other thread can access the inner value while we are normalizing it.
-                let state = unsafe {
-                    (*self.inner.get())
-                        .take()
-                        .expect("Cannot normalize a PyErr while already normalizing it.")
-                };
-
-                let normalized_state =
-                    Python::attach(|py| PyErrStateInner::Normalized(state.normalize(py)));
-
-                // Safety: no other thread can access the inner value while we are normalizing it.
-                unsafe {
-                    *self.inner.get() = Some(normalized_state);
-                }
-            })
-        });
-
-        match unsafe {
-            // Safety: self.inner will never be written again once normalized.
-            &*self.inner.get()
-        } {
-            Some(PyErrStateInner::Normalized(n)) => n,
-            _ => unreachable!(),
-        }
->>>>>>> 28db16c1
     }
 }
 
@@ -350,84 +274,4 @@
             ffi::PyErr_SetObject(ptype.as_ptr(), pvalue.as_ptr())
         }
     }
-<<<<<<< HEAD
-=======
-}
-
-#[cfg(test)]
-mod tests {
-
-    use crate::{
-        exceptions::PyValueError, sync::PyOnceLock, Py, PyAny, PyErr, PyErrArguments, Python,
-    };
-
-    #[test]
-    #[should_panic(expected = "Re-entrant normalization of PyErrState detected")]
-    fn test_reentrant_normalization() {
-        static ERR: PyOnceLock<PyErr> = PyOnceLock::new();
-
-        struct RecursiveArgs;
-
-        impl PyErrArguments for RecursiveArgs {
-            fn arguments(self, py: Python<'_>) -> Py<PyAny> {
-                // .value(py) triggers normalization
-                ERR.get(py)
-                    .expect("is set just below")
-                    .value(py)
-                    .clone()
-                    .into()
-            }
-        }
-
-        Python::attach(|py| {
-            ERR.set(py, PyValueError::new_err(RecursiveArgs)).unwrap();
-            ERR.get(py).expect("is set just above").value(py);
-        })
-    }
-
-    #[test]
-    #[cfg(not(target_arch = "wasm32"))] // We are building wasm Python with pthreads disabled
-    fn test_no_deadlock_thread_switch() {
-        static ERR: PyOnceLock<PyErr> = PyOnceLock::new();
-
-        struct GILSwitchArgs;
-
-        impl PyErrArguments for GILSwitchArgs {
-            fn arguments(self, py: Python<'_>) -> Py<PyAny> {
-                // releasing the GIL potentially allows for other threads to deadlock
-                // with the normalization going on here
-                py.detach(|| {
-                    std::thread::sleep(std::time::Duration::from_millis(10));
-                });
-                py.None()
-            }
-        }
-
-        Python::attach(|py| ERR.set(py, PyValueError::new_err(GILSwitchArgs)).unwrap());
-
-        // Let many threads attempt to read the normalized value at the same time
-        let handles = (0..10)
-            .map(|_| {
-                std::thread::spawn(|| {
-                    Python::attach(|py| {
-                        ERR.get(py).expect("is set just above").value(py);
-                    });
-                })
-            })
-            .collect::<Vec<_>>();
-
-        for handle in handles {
-            handle.join().unwrap();
-        }
-
-        // We should never have deadlocked, and should be able to run
-        // this assertion
-        Python::attach(|py| {
-            assert!(ERR
-                .get(py)
-                .expect("is set above")
-                .is_instance_of::<PyValueError>(py))
-        });
-    }
->>>>>>> 28db16c1
 }