use std::{
    collections::{HashMap, HashSet},
    convert::AsRef,
    env,
    ffi::{OsStr, OsString},
    fmt::Display,
    fs::{self, DirEntry},
    io::{BufRead, BufReader, Read, Write},
    path::{Path, PathBuf},
    process::{Command, Stdio},
    str::FromStr,
};

use crate::{
    bail, ensure,
    errors::{Context, Error, Result},
    warn,
};

/// Minimum Python version PyO3 supports.
const MINIMUM_SUPPORTED_VERSION: PythonVersion = PythonVersion { major: 3, minor: 7 };
/// Maximum Python version that can be used as minimum required Python version with abi3.
const ABI3_MAX_MINOR: u8 = 9;

/// Gets an environment variable owned by cargo.
///
/// Environment variables set by cargo are expected to be valid UTF8.
pub fn cargo_env_var(var: &str) -> Option<String> {
    env::var_os(var).map(|os_string| os_string.to_str().unwrap().into())
}

/// Gets an external environment variable, and registers the build script to rerun if
/// the variable changes.
pub fn env_var(var: &str) -> Option<OsString> {
    println!("cargo:rerun-if-env-changed={}", var);
    env::var_os(var)
}

/// Configuration needed by PyO3 to build for the correct Python implementation.
///
/// Usually this is queried directly from the Python interpreter, or overridden using the
/// `PYO3_CONFIG_FILE` environment variable.
///
/// When the `PYO3_NO_PYTHON` variable is set, or during cross compile situations, then alternative
/// strategies are used to populate this type.
#[cfg_attr(test, derive(Debug, PartialEq))]
pub struct InterpreterConfig {
    /// The Python implementation flavor.
    ///
    /// Serialized to `implementation`.
    pub implementation: PythonImplementation,

    /// Python `X.Y` version. e.g. `3.9`.
    ///
    /// Serialized to `version`.
    pub version: PythonVersion,

    /// Whether link library is shared.
    ///
    /// Serialized to `shared`.
    pub shared: bool,

    /// Whether linking against the stable/limited Python 3 API.
    ///
    /// Serialized to `abi3`.
    pub abi3: bool,

    /// The name of the link library defining Python.
    ///
    /// This effectively controls the `cargo:rustc-link-lib=<name>` value to
    /// control how libpython is linked. Values should not contain the `lib`
    /// prefix.
    ///
    /// Serialized to `lib_name`.
    pub lib_name: Option<String>,

    /// The directory containing the Python library to link against.
    ///
    /// The effectively controls the `cargo:rustc-link-search=native=<path>` value
    /// to add an additional library search path for the linker.
    ///
    /// Serialized to `lib_dir`.
    pub lib_dir: Option<String>,

    /// Path of host `python` executable.
    ///
    /// This is a valid executable capable of running on the host/building machine.
    /// For configurations derived by invoking a Python interpreter, it was the
    /// executable invoked.
    ///
    /// Serialized to `executable`.
    pub executable: Option<String>,

    /// Width in bits of pointers on the target machine.
    ///
    /// Serialized to `pointer_width`.
    pub pointer_width: Option<u32>,

    /// Additional relevant Python build flags / configuration settings.
    ///
    /// Serialized to `build_flags`.
    pub build_flags: BuildFlags,

    /// Whether to suppress emitting of `cargo:rustc-link-*` lines from the build script.
    ///
    /// Typically, `pyo3`'s build script will emit `cargo:rustc-link-lib=` and
    /// `cargo:rustc-link-search=` lines derived from other fields in this struct. In
    /// advanced building configurations, the default logic to derive these lines may not
    /// be sufficient. This field can be set to `Some(true)` to suppress the emission
    /// of these lines.
    ///
    /// If suppression is enabled, `extra_build_script_lines` should contain equivalent
    /// functionality or else a build failure is likely.
    pub suppress_build_script_link_lines: bool,

    /// Additional lines to `println!()` from Cargo build scripts.
    ///
    /// This field can be populated to enable the `pyo3` crate to emit additional lines from its
    /// its Cargo build script.
    ///
    /// This crate doesn't populate this field itself. Rather, it is intended to be used with
    /// externally provided config files to give them significant control over how the crate
    /// is build/configured.
    ///
    /// Serialized to multiple `extra_build_script_line` values.
    pub extra_build_script_lines: Vec<String>,
}

impl InterpreterConfig {
    #[doc(hidden)]
    pub fn emit_pyo3_cfgs(&self) {
        // This should have been checked during pyo3-build-config build time.
        assert!(self.version >= MINIMUM_SUPPORTED_VERSION);

        // pyo3-build-config was released when Python 3.6 was supported, so minimum flag to emit is
        // Py_3_6 (to avoid silently breaking users who depend on this cfg).
        for i in 6..=self.version.minor {
            println!("cargo:rustc-cfg=Py_3_{}", i);
        }

        if self.implementation.is_pypy() {
            println!("cargo:rustc-cfg=PyPy");
            if self.abi3 {
                warn!(
                    "PyPy does not yet support abi3 so the build artifacts will be version-specific. \
                    See https://foss.heptapod.net/pypy/pypy/-/issues/3397 for more information."
                );
            }
        } else if self.abi3 {
            println!("cargo:rustc-cfg=Py_LIMITED_API");
        }

        for flag in &self.build_flags.0 {
            println!("cargo:rustc-cfg=py_sys_config=\"{}\"", flag)
        }
    }

    #[doc(hidden)]
    pub fn from_interpreter(interpreter: impl AsRef<Path>) -> Result<Self> {
        const SCRIPT: &str = r#"
# Allow the script to run on Python 2, so that nicer error can be printed later.
from __future__ import print_function

import os.path
import platform
import struct
import sys
from sysconfig import get_config_var, get_platform

PYPY = platform.python_implementation() == "PyPy"

# sys.base_prefix is missing on Python versions older than 3.3; this allows the script to continue
# so that the version mismatch can be reported in a nicer way later.
base_prefix = getattr(sys, "base_prefix", None)

if base_prefix:
    # Anaconda based python distributions have a static python executable, but include
    # the shared library. Use the shared library for embedding to avoid rust trying to
    # LTO the static library (and failing with newer gcc's, because it is old).
    ANACONDA = os.path.exists(os.path.join(base_prefix, "conda-meta"))
else:
    ANACONDA = False

def print_if_set(varname, value):
    if value is not None:
        print(varname, value)

# Windows always uses shared linking
WINDOWS = hasattr(platform, "win32_ver")

# macOS framework packages use shared linking
FRAMEWORK = bool(get_config_var("PYTHONFRAMEWORK"))

# unix-style shared library enabled
SHARED = bool(get_config_var("Py_ENABLE_SHARED"))

print("implementation", platform.python_implementation())
print("version_major", sys.version_info[0])
print("version_minor", sys.version_info[1])
print("shared", PYPY or ANACONDA or WINDOWS or FRAMEWORK or SHARED)
print_if_set("ld_version", get_config_var("LDVERSION"))
print_if_set("libdir", get_config_var("LIBDIR"))
print_if_set("base_prefix", base_prefix)
print("executable", sys.executable)
print("calcsize_pointer", struct.calcsize("P"))
print("mingw", get_platform().startswith("mingw"))
"#;
        let output = run_python_script(interpreter.as_ref(), SCRIPT)?;
        let map: HashMap<String, String> = parse_script_output(&output);
        let shared = map["shared"].as_str() == "True";

        let version = PythonVersion {
            major: map["version_major"]
                .parse()
                .context("failed to parse major version")?,
            minor: map["version_minor"]
                .parse()
                .context("failed to parse minor version")?,
        };

        let abi3 = is_abi3();

        let implementation = map["implementation"].parse()?;

        let lib_name = if cfg!(windows) {
            default_lib_name_windows(
                version,
                implementation,
                abi3,
                map["mingw"].as_str() == "True",
            )
        } else {
            default_lib_name_unix(
                version,
                implementation,
                map.get("ld_version").map(String::as_str),
            )
        };

        let lib_dir = if cfg!(windows) {
            map.get("base_prefix")
                .map(|base_prefix| format!("{}\\libs", base_prefix))
        } else {
            map.get("libdir").cloned()
        };

        // The reason we don't use platform.architecture() here is that it's not
        // reliable on macOS. See https://stackoverflow.com/a/1405971/823869.
        // Similarly, sys.maxsize is not reliable on Windows. See
        // https://stackoverflow.com/questions/1405913/how-do-i-determine-if-my-python-shell-is-executing-in-32bit-or-64bit-mode-on-os/1405971#comment6209952_1405971
        // and https://stackoverflow.com/a/3411134/823869.
        let calcsize_pointer: u32 = map["calcsize_pointer"]
            .parse()
            .context("failed to parse calcsize_pointer")?;

        Ok(InterpreterConfig {
            version,
            implementation,
            shared,
            abi3,
            lib_name: Some(lib_name),
            lib_dir,
            executable: map.get("executable").cloned(),
            pointer_width: Some(calcsize_pointer * 8),
            build_flags: BuildFlags::from_interpreter(interpreter)?.fixup(version),
            suppress_build_script_link_lines: false,
            extra_build_script_lines: vec![],
        })
    }

    /// Generate from parsed sysconfigdata file
    ///
    /// Use [`parse_sysconfigdata`](parse_sysconfigdata) to generate a hash map of
    /// configuration values which may be used to build an `InterpreterConfig`.
    pub fn from_sysconfigdata(sysconfigdata: Sysconfigdata) -> Result<Self> {
        macro_rules! get_key {
            ($sysconfigdata:expr, $key:literal) => {
                $sysconfigdata
                    .get_value($key)
                    .ok_or(concat!($key, " not found in sysconfigdata file"))
            };
        }

        macro_rules! parse_key {
            ($sysconfigdata:expr, $key:literal) => {
                get_key!($sysconfigdata, $key)?
                    .parse()
                    .context(concat!("could not parse value of ", $key))
            };
        }

        let soabi = get_key!(sysconfigdata, "SOABI")?;
        let implementation = PythonImplementation::from_soabi(soabi)?;
        let version = parse_key!(sysconfigdata, "VERSION")?;
        let shared = match sysconfigdata.get_value("Py_ENABLE_SHARED") {
            Some("1") | Some("true") | Some("True") => true,
            Some("0") | Some("false") | Some("False") => false,
            _ => bail!("expected a bool (1/true/True or 0/false/False) for Py_ENABLE_SHARED"),
        };
        let lib_dir = get_key!(sysconfigdata, "LIBDIR").ok().map(str::to_string);
        let lib_name = Some(default_lib_name_unix(
            version,
            implementation,
            sysconfigdata.get_value("LDVERSION"),
        ));
        let pointer_width = parse_key!(sysconfigdata, "SIZEOF_VOID_P")
            .map(|bytes_width: u32| bytes_width * 8)
            .ok();
        let build_flags =
            BuildFlags::from_sysconfigdata(&sysconfigdata).fixup(version, implementation);

        Ok(InterpreterConfig {
            implementation,
            version,
            shared,
            abi3: is_abi3(),
            lib_dir,
            lib_name,
            executable: None,
            pointer_width,
            build_flags,
            suppress_build_script_link_lines: false,
            extra_build_script_lines: vec![],
        })
    }

    #[doc(hidden)]
    pub fn from_path(path: impl AsRef<Path>) -> Result<Self> {
        let path = path.as_ref();
        let config_file = std::fs::File::open(path)
            .with_context(|| format!("failed to open PyO3 config file at {}", path.display()))?;
        let reader = std::io::BufReader::new(config_file);
        InterpreterConfig::from_reader(reader)
    }

    #[doc(hidden)]
    pub fn from_reader(reader: impl Read) -> Result<Self> {
        let reader = BufReader::new(reader);
        let lines = reader.lines();

        macro_rules! parse_value {
            ($variable:ident, $value:ident) => {
                $variable = Some($value.trim().parse().context(format!(
                    concat!(
                        "failed to parse ",
                        stringify!($variable),
                        " from config value '{}'"
                    ),
                    $value
                ))?)
            };
        }

        let mut implementation = None;
        let mut version = None;
        let mut shared = None;
        let mut abi3 = None;
        let mut lib_name = None;
        let mut lib_dir = None;
        let mut executable = None;
        let mut pointer_width = None;
        let mut build_flags = None;
        let mut suppress_build_script_link_lines = None;
        let mut extra_build_script_lines = vec![];

        for (i, line) in lines.enumerate() {
            let line = line.context("failed to read line from config")?;
            let mut split = line.splitn(2, '=');
            let (key, value) = (
                split
                    .next()
                    .expect("first splitn value should always be present"),
                split
                    .next()
                    .ok_or_else(|| format!("expected key=value pair on line {}", i + 1))?,
            );
            match key {
                "implementation" => parse_value!(implementation, value),
                "version" => parse_value!(version, value),
                "shared" => parse_value!(shared, value),
                "abi3" => parse_value!(abi3, value),
                "lib_name" => parse_value!(lib_name, value),
                "lib_dir" => parse_value!(lib_dir, value),
                "executable" => parse_value!(executable, value),
                "pointer_width" => parse_value!(pointer_width, value),
                "build_flags" => parse_value!(build_flags, value),
                "suppress_build_script_link_lines" => {
                    parse_value!(suppress_build_script_link_lines, value)
                }
                "extra_build_script_line" => {
                    extra_build_script_lines.push(value.to_string());
                }
                unknown => bail!("unknown config key `{}`", unknown),
            }
        }

        let version = version.ok_or("missing value for version")?;
        let implementation = implementation.unwrap_or(PythonImplementation::CPython);
        let abi3 = abi3.unwrap_or(false);

        Ok(InterpreterConfig {
            implementation,
            version,
            shared: shared.unwrap_or(true),
            abi3,
            lib_name,
            lib_dir,
            executable,
            pointer_width,
            build_flags: build_flags.unwrap_or_default(),
            suppress_build_script_link_lines: suppress_build_script_link_lines.unwrap_or(false),
            extra_build_script_lines,
        })
    }

    #[doc(hidden)]
    pub fn to_writer(&self, mut writer: impl Write) -> Result<()> {
        macro_rules! write_line {
            ($value:ident) => {
                writeln!(writer, "{}={}", stringify!($value), self.$value).context(concat!(
                    "failed to write ",
                    stringify!($value),
                    " to config"
                ))
            };
        }

        macro_rules! write_option_line {
            ($value:ident) => {
                if let Some(value) = &self.$value {
                    writeln!(writer, "{}={}", stringify!($value), value).context(concat!(
                        "failed to write ",
                        stringify!($value),
                        " to config"
                    ))
                } else {
                    Ok(())
                }
            };
        }

        write_line!(implementation)?;
        write_line!(version)?;
        write_line!(shared)?;
        write_line!(abi3)?;
        write_option_line!(lib_name)?;
        write_option_line!(lib_dir)?;
        write_option_line!(executable)?;
        write_option_line!(pointer_width)?;
        write_line!(build_flags)?;
        write_line!(suppress_build_script_link_lines)?;
        for line in &self.extra_build_script_lines {
            writeln!(writer, "extra_build_script_line={}", line)
                .context("failed to write extra_build_script_line")?;
        }
        Ok(())
    }
}

#[derive(Debug, Copy, Clone, PartialEq, Eq, PartialOrd, Ord)]
pub struct PythonVersion {
    pub major: u8,
    pub minor: u8,
}

impl PythonVersion {
    const PY37: Self = PythonVersion { major: 3, minor: 7 };
}

impl Display for PythonVersion {
    fn fmt(&self, f: &mut std::fmt::Formatter<'_>) -> std::fmt::Result {
        write!(f, "{}.{}", self.major, self.minor)
    }
}

impl FromStr for PythonVersion {
    type Err = crate::errors::Error;

    fn from_str(value: &str) -> Result<Self, Self::Err> {
        let mut split = value.splitn(2, '.');
        let (major, minor) = (
            split
                .next()
                .expect("first splitn value should always be present"),
            split.next().ok_or("expected major.minor version")?,
        );
        Ok(Self {
            major: major.parse().context("failed to parse major version")?,
            minor: minor.parse().context("failed to parse minor version")?,
        })
    }
}

#[derive(Debug, Copy, Clone, PartialEq)]
pub enum PythonImplementation {
    CPython,
    PyPy,
}

impl PythonImplementation {
    #[doc(hidden)]
    pub fn is_pypy(self) -> bool {
        self == PythonImplementation::PyPy
    }

    #[doc(hidden)]
    pub fn from_soabi(soabi: &str) -> Result<Self> {
        if soabi.starts_with("pypy") {
            Ok(PythonImplementation::PyPy)
        } else if soabi.starts_with("cpython") {
            Ok(PythonImplementation::CPython)
        } else {
            bail!("unsupported Python interpreter");
        }
    }
}

impl Display for PythonImplementation {
    fn fmt(&self, f: &mut std::fmt::Formatter<'_>) -> std::fmt::Result {
        match self {
            PythonImplementation::CPython => write!(f, "CPython"),
            PythonImplementation::PyPy => write!(f, "PyPy"),
        }
    }
}

impl FromStr for PythonImplementation {
    type Err = Error;
    fn from_str(s: &str) -> Result<Self> {
        match s {
            "CPython" => Ok(PythonImplementation::CPython),
            "PyPy" => Ok(PythonImplementation::PyPy),
            _ => bail!("unknown interpreter: {}", s),
        }
    }
}

fn is_abi3() -> bool {
    cargo_env_var("CARGO_FEATURE_ABI3").is_some()
}

/// Configuration needed by PyO3 to cross-compile for a target platform.
///
/// Usually this is collected from the environment (i.e. `PYO3_CROSS_*` and `CARGO_CFG_TARGET_*`)
/// when a cross-compilation configuration is detected.
#[derive(Debug)]
pub struct CrossCompileConfig {
    /// The directory containing the Python library to link against.
    pub lib_dir: PathBuf,

    /// The version of the Python library to link against.
    version: Option<PythonVersion>,

    /// The `arch` component of the compilaton target triple.
    ///
    /// e.g. x86_64, i386, arm, thumb, mips, etc.
    arch: String,

    /// The `vendor` component of the compilaton target triple.
    ///
    /// e.g. apple, pc, unknown, etc.
    vendor: String,

    /// The `os` component of the compilaton target triple.
    ///
    /// e.g. darwin, freebsd, linux, windows, etc.
    os: String,
}

#[allow(unused)]
pub fn any_cross_compiling_env_vars_set() -> bool {
    env::var_os("PYO3_CROSS").is_some()
        || env::var_os("PYO3_CROSS_LIB_DIR").is_some()
        || env::var_os("PYO3_CROSS_PYTHON_VERSION").is_some()
}

fn cross_compiling_from_cargo_env() -> Result<Option<CrossCompileConfig>> {
    let host = cargo_env_var("HOST").unwrap();
    let target = cargo_env_var("TARGET").unwrap();

    if host == target {
        // Definitely not cross compiling if the host matches the target
        return Ok(None);
    }

    if target == "i686-pc-windows-msvc" && host == "x86_64-pc-windows-msvc" {
        // Not cross-compiling to compile for 32-bit Python from windows 64-bit
        return Ok(None);
    }

    let target_arch = cargo_env_var("CARGO_CFG_TARGET_ARCH").unwrap();
    let target_vendor = cargo_env_var("CARGO_CFG_TARGET_VENDOR").unwrap();
    let target_os = cargo_env_var("CARGO_CFG_TARGET_OS").unwrap();

    cross_compiling(&host, &target_vendor, &target_arch, &target_os)
}

/// Detect whether we are cross compiling and return an assembled CrossCompileConfig if so.
pub fn cross_compiling(
    host: &str,
    target_arch: &str,
    target_vendor: &str,
    target_os: &str,
) -> Result<Option<CrossCompileConfig>> {
    let cross = env_var("PYO3_CROSS");
    let cross_lib_dir = env_var("PYO3_CROSS_LIB_DIR");
    let cross_python_version = env_var("PYO3_CROSS_PYTHON_VERSION");

    let target_triple = format!("{}-{}-{}", target_arch, target_vendor, target_os);

    if cross.is_none() && cross_lib_dir.is_none() && cross_python_version.is_none() {
        // No cross-compiling environment variables set; try to determine if this is a known case
        // which is not cross-compilation.

        if target_triple == "x86_64-apple-darwin" && host == "aarch64-apple-darwin" {
            // Not cross-compiling to compile for x86-64 Python from macOS arm64
            return Ok(None);
        }

        if target_triple == "aarch64-apple-darwin" && host == "x86_64-apple-darwin" {
            // Not cross-compiling to compile for arm64 Python from macOS x86_64
            return Ok(None);
        }

        if host.starts_with(&target_triple) {
            // Not cross-compiling if arch-vendor-os is all the same
            // e.g. x86_64-unknown-linux-musl on x86_64-unknown-linux-gnu host
            return Ok(None);
        }
    }

    // At this point we assume that we are cross compiling.

    Ok(Some(CrossCompileConfig {
        lib_dir: cross_lib_dir
            .ok_or("The PYO3_CROSS_LIB_DIR environment variable must be set when cross-compiling")?
            .into(),
        arch: target_arch.to_string(),
        vendor: target_vendor.to_string(),
        os: target_os.to_string(),
        version: cross_python_version
            .map(|os_string| {
                let utf8_str = os_string
                    .to_str()
                    .ok_or("PYO3_CROSS_PYTHON_VERSION is not valid utf-8.")?;
                utf8_str
                    .parse()
                    .context("failed to parse PYO3_CROSS_PYTHON_VERSION")
            })
            .transpose()?,
    }))
}

#[allow(non_camel_case_types)]
#[derive(Debug, Clone, Hash, PartialEq, Eq)]
pub enum BuildFlag {
    Py_DEBUG,
    Py_REF_DEBUG,
    Py_TRACE_REFS,
    COUNT_ALLOCS,
    Other(String),
}

impl Display for BuildFlag {
    fn fmt(&self, f: &mut std::fmt::Formatter<'_>) -> std::fmt::Result {
        match self {
            BuildFlag::Other(flag) => write!(f, "{}", flag),
            _ => write!(f, "{:?}", self),
        }
    }
}

impl FromStr for BuildFlag {
    type Err = std::convert::Infallible;
    fn from_str(s: &str) -> Result<Self, Self::Err> {
        match s {
            "Py_DEBUG" => Ok(BuildFlag::Py_DEBUG),
            "Py_REF_DEBUG" => Ok(BuildFlag::Py_REF_DEBUG),
            "Py_TRACE_REFS" => Ok(BuildFlag::Py_TRACE_REFS),
            "COUNT_ALLOCS" => Ok(BuildFlag::COUNT_ALLOCS),
            other => Ok(BuildFlag::Other(other.to_owned())),
        }
    }
}

/// A list of python interpreter compile-time preprocessor defines that
/// we will pick up and pass to rustc via `--cfg=py_sys_config={varname}`;
/// this allows using them conditional cfg attributes in the .rs files, so
///
/// ```rust
/// #[cfg(py_sys_config="{varname}")]
/// # struct Foo;
/// ```
///
/// is the equivalent of `#ifdef {varname}` in C.
///
/// see Misc/SpecialBuilds.txt in the python source for what these mean.
#[cfg_attr(test, derive(Debug, PartialEq))]
#[derive(Clone, Default)]
pub struct BuildFlags(pub HashSet<BuildFlag>);

impl BuildFlags {
    const ALL: [BuildFlag; 4] = [
        BuildFlag::Py_DEBUG,
        BuildFlag::Py_REF_DEBUG,
        BuildFlag::Py_TRACE_REFS,
        BuildFlag::COUNT_ALLOCS,
    ];

    pub fn new() -> Self {
        BuildFlags(HashSet::new())
    }

    fn from_sysconfigdata(config_map: &Sysconfigdata) -> Self {
        Self(
            BuildFlags::ALL
                .iter()
                .cloned()
                .filter(|flag| {
                    config_map
                        .get_value(&flag.to_string())
                        .map_or(false, |value| value == "1")
                })
                .collect(),
        )
    }

    /// Examine python's compile flags to pass to cfg by launching
    /// the interpreter and printing variables of interest from
    /// sysconfig.get_config_vars.
    fn from_interpreter(interpreter: impl AsRef<Path>) -> Result<Self> {
        // sysconfig is missing all the flags on windows, so we can't actually
        // query the interpreter directly for its build flags.
        if cfg!(windows) {
            return Ok(Self::new());
        }

        let mut script = String::from("import sysconfig\n");
        script.push_str("config = sysconfig.get_config_vars()\n");

        for k in BuildFlags::ALL.iter() {
            script.push_str(&format!("print(config.get('{}', '0'))\n", k));
        }

        let stdout = run_python_script(interpreter.as_ref(), &script)?;
        let split_stdout: Vec<&str> = stdout.trim_end().lines().collect();
        ensure!(
            split_stdout.len() == BuildFlags::ALL.len(),
            "Python stdout len didn't return expected number of lines: {}",
            split_stdout.len()
        );
        let flags = BuildFlags::ALL
            .iter()
            .zip(split_stdout)
            .filter(|(_, flag_value)| *flag_value == "1")
            .map(|(flag, _)| flag.clone())
            .collect();

        Ok(Self(flags))
    }

    fn fixup(mut self, version: PythonVersion) -> Self {
        if self.0.contains(&BuildFlag::Py_DEBUG) {
            self.0.insert(BuildFlag::Py_REF_DEBUG);
            if version <= PythonVersion::PY37 {
                // Py_DEBUG only implies Py_TRACE_REFS until Python 3.7
                self.0.insert(BuildFlag::Py_TRACE_REFS);
            }
        }

        self
    }
}

impl Display for BuildFlags {
    fn fmt(&self, f: &mut std::fmt::Formatter<'_>) -> std::fmt::Result {
        let mut first = true;
        for flag in &self.0 {
            if !first {
                write!(f, ",")?;
            } else {
                first = false;
            }
            write!(f, "{}", flag)?;
        }
        Ok(())
    }
}

impl FromStr for BuildFlags {
    type Err = std::convert::Infallible;

    fn from_str(value: &str) -> Result<Self, Self::Err> {
        let mut flags = HashSet::new();
        for flag in value.split_terminator(',') {
            flags.insert(flag.parse().unwrap());
        }
        Ok(BuildFlags(flags))
    }
}

fn parse_script_output(output: &str) -> HashMap<String, String> {
    output
        .lines()
        .filter_map(|line| {
            let mut i = line.splitn(2, ' ');
            Some((i.next()?.into(), i.next()?.into()))
        })
        .collect()
}

/// Parsed data from Python sysconfigdata file
///
/// A hash map of all values from a sysconfigdata file.
pub struct Sysconfigdata(HashMap<String, String>);

impl Sysconfigdata {
    pub fn get_value(&self, k: &str) -> Option<&str> {
        self.0.get(k).map(String::as_str)
    }

    #[allow(dead_code)]
    fn new() -> Self {
        Sysconfigdata(HashMap::new())
    }

    #[allow(dead_code)]
    fn insert(&mut self, k: String, v: String) {
        self.0.insert(k, v);
    }
}

/// Parse sysconfigdata file
///
/// The sysconfigdata is simply a dictionary containing all the build time variables used for the
/// python executable and library. This function necessitates a python interpreter on the host
/// machine to work. Here it is read into a `Sysconfigdata` (hash map), which can be turned into an
/// [`InterpreterConfig`](InterpreterConfig) using
/// [`from_sysconfigdata`](InterpreterConfig::from_sysconfigdata).
pub fn parse_sysconfigdata(sysconfigdata_path: impl AsRef<Path>) -> Result<Sysconfigdata> {
    let sysconfigdata_path = sysconfigdata_path.as_ref();
    let mut script = fs::read_to_string(&sysconfigdata_path).with_context(|| {
        format!(
            "failed to read config from {}",
            sysconfigdata_path.display()
        )
    })?;
    script += r#"
for key, val in build_time_vars.items():
    print(key, val)
"#;

    let output = run_python_script(&find_interpreter()?, &script)?;

<<<<<<< HEAD
    Ok(Sysconfigdata(parse_script_output(&output)))
=======
    Ok(InterpreterConfig {
        implementation,
        version,
        shared,
        abi3: is_abi3(),
        lib_dir: get_key!(sysconfigdata, "LIBDIR").ok().cloned(),
        lib_name: Some(default_lib_name_unix(
            version,
            implementation,
            sysconfigdata.get("LDVERSION").map(String::as_str),
        )),
        executable: None,
        pointer_width,
        build_flags: BuildFlags::from_config_map(&sysconfigdata).fixup(version),
        suppress_build_script_link_lines: false,
        extra_build_script_lines: vec![],
    })
>>>>>>> 491923af
}

fn starts_with(entry: &DirEntry, pat: &str) -> bool {
    let name = entry.file_name();
    name.to_string_lossy().starts_with(pat)
}
fn ends_with(entry: &DirEntry, pat: &str) -> bool {
    let name = entry.file_name();
    name.to_string_lossy().ends_with(pat)
}

fn find_sysconfigdata(cross: &CrossCompileConfig) -> Result<PathBuf> {
    let mut sysconfig_paths = find_all_sysconfigdata(cross);
    if sysconfig_paths.is_empty() {
        bail!(
            "Could not find either libpython.so or _sysconfigdata*.py in {}",
            cross.lib_dir.display()
        );
    } else if sysconfig_paths.len() > 1 {
        let mut error_msg = String::from(
            "Detected multiple possible Python versions. Please set either the \
            PYO3_CROSS_PYTHON_VERSION variable to the wanted version or the \
            _PYTHON_SYSCONFIGDATA_NAME variable to the wanted sysconfigdata file name.\n\n\
            sysconfigdata files found:",
        );
        for path in sysconfig_paths {
            error_msg += &format!("\n\t{}", path.display());
        }
        bail!("{}\n", error_msg);
    }

    Ok(sysconfig_paths.remove(0))
}

/// Finds `_sysconfigdata*.py` files for detected Python interpreters.
///
/// From the python source for `_sysconfigdata*.py` is always going to be located at
/// `build/lib.{PLATFORM}-{PY_MINOR_VERSION}` when built from source. The [exact line][1] is defined as:
///
/// ```py
/// pybuilddir = 'build/lib.%s-%s' % (get_platform(), sys.version_info[:2])
/// ```
///
/// Where get_platform returns a kebab-case formatted string containing the os, the architecture and
/// possibly the os' kernel version (not the case on linux). However, when installed using a package
/// manager, the `_sysconfigdata*.py` file is installed in the `${PREFIX}/lib/python3.Y/` directory.
/// The `_sysconfigdata*.py` is generally in a sub-directory of the location of `libpython3.Y.so`.
/// So we must find the file in the following possible locations:
///
/// ```sh
/// # distribution from package manager, lib_dir should include lib/
/// ${INSTALL_PREFIX}/lib/python3.Y/_sysconfigdata*.py
/// ${INSTALL_PREFIX}/lib/libpython3.Y.so
/// ${INSTALL_PREFIX}/lib/python3.Y/config-3.Y-${HOST_TRIPLE}/libpython3.Y.so
///
/// # Built from source from host
/// ${CROSS_COMPILED_LOCATION}/build/lib.linux-x86_64-Y/_sysconfigdata*.py
/// ${CROSS_COMPILED_LOCATION}/libpython3.Y.so
///
/// # if cross compiled, kernel release is only present on certain OS targets.
/// ${CROSS_COMPILED_LOCATION}/build/lib.{OS}(-{OS-KERNEL-RELEASE})?-{ARCH}-Y/_sysconfigdata*.py
/// ${CROSS_COMPILED_LOCATION}/libpython3.Y.so
/// ```
///
/// [1]: https://github.com/python/cpython/blob/3.5/Lib/sysconfig.py#L389
pub fn find_all_sysconfigdata(cross: &CrossCompileConfig) -> Vec<PathBuf> {
    let sysconfig_paths = search_lib_dir(&cross.lib_dir, cross);
    let sysconfig_name = env_var("_PYTHON_SYSCONFIGDATA_NAME");
    let mut sysconfig_paths = sysconfig_paths
        .iter()
        .filter_map(|p| {
            let canonical = fs::canonicalize(p).ok();
            match &sysconfig_name {
                Some(_) => canonical.filter(|p| p.file_stem() == sysconfig_name.as_deref()),
                None => canonical,
            }
        })
        .collect::<Vec<PathBuf>>();

    sysconfig_paths.sort();
    sysconfig_paths.dedup();

    sysconfig_paths
}

/// recursive search for _sysconfigdata, returns all possibilities of sysconfigdata paths
fn search_lib_dir(path: impl AsRef<Path>, cross: &CrossCompileConfig) -> Vec<PathBuf> {
    let mut sysconfig_paths = vec![];
    let version_pat = if let Some(v) = &cross.version {
        format!("python{}", v)
    } else {
        "python3.".into()
    };
    for f in fs::read_dir(path).expect("Path does not exist").into_iter() {
        sysconfig_paths.extend(match &f {
            // Python 3.7+ sysconfigdata with platform specifics
            Ok(f) if starts_with(f, "_sysconfigdata_") && ends_with(f, "py") => vec![f.path()],
            Ok(f) if f.metadata().map_or(false, |metadata| metadata.is_dir()) => {
                let file_name = f.file_name();
                let file_name = file_name.to_string_lossy();
                if file_name.starts_with("build") {
                    search_lib_dir(f.path(), cross)
                } else if file_name.starts_with("lib.") {
                    // check if right target os
                    if !file_name.contains(if cross.os == "android" {
                        "linux"
                    } else {
                        &cross.os
                    }) {
                        continue;
                    }
                    // Check if right arch
                    if !file_name.contains(&cross.arch) {
                        continue;
                    }
                    search_lib_dir(f.path(), cross)
                } else if file_name.starts_with(&version_pat) {
                    search_lib_dir(f.path(), cross)
                } else {
                    continue;
                }
            }
            _ => continue,
        });
    }
    // If we got more than one file, only take those that contain the arch name.
    // For ubuntu 20.04 with host architecture x86_64 and a foreign architecture of armhf
    // this reduces the number of candidates to 1:
    //
    // $ find /usr/lib/python3.8/ -name '_sysconfigdata*.py' -not -lname '*'
    //  /usr/lib/python3.8/_sysconfigdata__x86_64-linux-gnu.py
    //  /usr/lib/python3.8/_sysconfigdata__arm-linux-gnueabihf.py
    if sysconfig_paths.len() > 1 {
        let temp = sysconfig_paths
            .iter()
            .filter(|p| p.to_string_lossy().contains(&cross.arch))
            .cloned()
            .collect::<Vec<PathBuf>>();
        if !temp.is_empty() {
            sysconfig_paths = temp;
        }
    }

    sysconfig_paths
}

/// Find cross compilation information from sysconfigdata file
///
/// first find sysconfigdata file which follows the pattern [`_sysconfigdata_{abi}_{platform}_{multiarch}`][1]
///
/// [1]: https://github.com/python/cpython/blob/3.8/Lib/sysconfig.py#L348
fn load_cross_compile_from_sysconfigdata(
    cross_compile_config: CrossCompileConfig,
) -> Result<InterpreterConfig> {
    let sysconfigdata_path = find_sysconfigdata(&cross_compile_config)?;
    InterpreterConfig::from_sysconfigdata(parse_sysconfigdata(sysconfigdata_path)?)
}

fn windows_hardcoded_cross_compile(
    cross_compile_config: CrossCompileConfig,
) -> Result<InterpreterConfig> {
    let version = cross_compile_config.version.or_else(get_abi3_version)
        .ok_or("PYO3_CROSS_PYTHON_VERSION or an abi3-py3* feature must be specified when cross-compiling for Windows.")?;

    let abi3 = is_abi3();
    let implementation = PythonImplementation::CPython;

    Ok(InterpreterConfig {
        implementation,
        version,
        shared: true,
        abi3,
        lib_name: Some(default_lib_name_windows(
            version,
            PythonImplementation::CPython,
            abi3,
            false,
        )),
        lib_dir: cross_compile_config.lib_dir.to_str().map(String::from),
        executable: None,
        pointer_width: None,
        build_flags: BuildFlags::default(),
        suppress_build_script_link_lines: false,
        extra_build_script_lines: vec![],
    })
}

fn load_cross_compile_config(
    cross_compile_config: CrossCompileConfig,
) -> Result<InterpreterConfig> {
    match cargo_env_var("CARGO_CFG_TARGET_FAMILY") {
        // Configure for unix platforms using the sysconfigdata file
        Some(os) if os == "unix" => load_cross_compile_from_sysconfigdata(cross_compile_config),
        // Use hardcoded interpreter config when targeting Windows
        Some(os) if os == "windows" => windows_hardcoded_cross_compile(cross_compile_config),
        // sysconfigdata works fine on wasm/wasi
        Some(os) if os == "wasm" => load_cross_compile_from_sysconfigdata(cross_compile_config),
        // Waiting for users to tell us what they expect on their target platform
        Some(os) => bail!(
            "Unknown target OS family for cross-compilation: {:?}.\n\
            \n\
            Please set the PYO3_CONFIG_FILE environment variable to a config suitable for your \
            target interpreter.",
            os
        ),
        // Unknown os family - try to do something useful
        None => load_cross_compile_from_sysconfigdata(cross_compile_config),
    }
}

// Link against python3.lib for the stable ABI on Windows.
// See https://www.python.org/dev/peps/pep-0384/#linkage
//
// This contains only the limited ABI symbols.
const WINDOWS_ABI3_LIB_NAME: &str = "python3";

fn default_lib_name_windows(
    version: PythonVersion,
    implementation: PythonImplementation,
    abi3: bool,
    mingw: bool,
) -> String {
    if abi3 && !implementation.is_pypy() {
        WINDOWS_ABI3_LIB_NAME.to_owned()
    } else if mingw {
        // https://packages.msys2.org/base/mingw-w64-python
        format!("python{}.{}", version.major, version.minor)
    } else {
        format!("python{}{}", version.major, version.minor)
    }
}

fn default_lib_name_unix(
    version: PythonVersion,
    implementation: PythonImplementation,
    ld_version: Option<&str>,
) -> String {
    match implementation {
        PythonImplementation::CPython => match ld_version {
            Some(ld_version) => format!("python{}", ld_version),
            None => format!("python{}.{}", version.major, version.minor),
        },
        PythonImplementation::PyPy => format!("pypy{}-c", version.major),
    }
}

/// Run a python script using the specified interpreter binary.
fn run_python_script(interpreter: &Path, script: &str) -> Result<String> {
    let out = Command::new(interpreter)
        .env("PYTHONIOENCODING", "utf-8")
        .stdin(Stdio::piped())
        .stdout(Stdio::piped())
        .stderr(Stdio::inherit())
        .spawn()
        .and_then(|mut child| {
            child
                .stdin
                .as_mut()
                .expect("piped stdin")
                .write_all(script.as_bytes())?;
            child.wait_with_output()
        });

    match out {
        Err(err) => bail!(
            "failed to run the Python interpreter at {}: {}",
            interpreter.display(),
            err
        ),
        Ok(ok) if !ok.status.success() => bail!("Python script failed"),
        Ok(ok) => Ok(String::from_utf8(ok.stdout)
            .context("failed to parse Python script output as utf-8")?),
    }
}

fn venv_interpreter(virtual_env: &OsStr, windows: bool) -> PathBuf {
    if windows {
        Path::new(virtual_env).join("Scripts").join("python.exe")
    } else {
        Path::new(virtual_env).join("bin").join("python")
    }
}

fn conda_env_interpreter(conda_prefix: &OsStr, windows: bool) -> PathBuf {
    if windows {
        Path::new(conda_prefix).join("python.exe")
    } else {
        Path::new(conda_prefix).join("bin").join("python")
    }
}

fn get_env_interpreter() -> Option<PathBuf> {
    match (env_var("VIRTUAL_ENV"), env_var("CONDA_PREFIX")) {
        // Use cfg rather can CARGO_TARGET_OS because this affects where files are located on the
        // build host
        (Some(dir), None) => Some(venv_interpreter(&dir, cfg!(windows))),
        (None, Some(dir)) => Some(conda_env_interpreter(&dir, cfg!(windows))),
        (Some(_), Some(_)) => {
            warn!(
                "Both VIRTUAL_ENV and CONDA_PREFIX are set. PyO3 will ignore both of these for \
                 locating the Python interpreter until you unset one of them."
            );
            None
        }
        (None, None) => None,
    }
}

/// Attempts to locate a python interpreter.
///
/// Locations are checked in the order listed:
///   1. If `PYO3_PYTHON` is set, this interpreter is used.
///   2. If in a virtualenv, that environment's interpreter is used.
///   3. `python`, if this is functional a Python 3.x interpreter
///   4. `python3`, as above
pub fn find_interpreter() -> Result<PathBuf> {
    if let Some(exe) = env_var("PYO3_PYTHON") {
        Ok(exe.into())
    } else if let Some(env_interpreter) = get_env_interpreter() {
        Ok(env_interpreter)
    } else {
        println!("cargo:rerun-if-env-changed=PATH");
        ["python", "python3"]
            .iter()
            .find(|bin| {
                if let Ok(out) = Command::new(bin).arg("--version").output() {
                    // begin with `Python 3.X.X :: additional info`
                    out.stdout.starts_with(b"Python 3") || out.stderr.starts_with(b"Python 3")
                } else {
                    false
                }
            })
            .map(PathBuf::from)
            .ok_or_else(|| "no Python 3.x interpreter found".into())
    }
}

pub fn get_abi3_version() -> Option<PythonVersion> {
    let minor_version = (MINIMUM_SUPPORTED_VERSION.minor..=ABI3_MAX_MINOR)
        .find(|i| cargo_env_var(&format!("CARGO_FEATURE_ABI3_PY3{}", i)).is_some());
    minor_version.map(|minor| PythonVersion { major: 3, minor })
}

/// Lowers the configured version to the abi3 version, if set.
fn fixup_config_for_abi3(
    config: &mut InterpreterConfig,
    abi3_version: Option<PythonVersion>,
) -> Result<()> {
    if let Some(version) = abi3_version {
        ensure!(
            version <= config.version,
            "cannot set a minimum Python version {} higher than the interpreter version {} \
             (the minimum Python version is implied by the abi3-py3{} feature)",
            version,
            config.version,
            version.minor,
        );

        config.version = version;
    }
    Ok(())
}

/// Generates an interpreter config suitable for cross-compilation.
///
/// This must be called from PyO3's build script, because it relies on environment variables such as
/// CARGO_CFG_TARGET_OS which aren't available at any other time.
pub fn make_cross_compile_config() -> Result<Option<InterpreterConfig>> {
    let mut interpreter_config = if let Some(paths) = cross_compiling_from_cargo_env()? {
        load_cross_compile_config(paths)?
    } else {
        return Ok(None);
    };
    fixup_config_for_abi3(&mut interpreter_config, get_abi3_version())?;
    Ok(Some(interpreter_config))
}

/// Generates an interpreter config which will be hard-coded into the pyo3-build-config crate.
/// Only used by `pyo3-build-config` build script.
#[allow(dead_code)]
pub fn make_interpreter_config() -> Result<InterpreterConfig> {
    let mut interpreter_config = InterpreterConfig::from_interpreter(find_interpreter()?)?;
    fixup_config_for_abi3(&mut interpreter_config, get_abi3_version())?;
    Ok(interpreter_config)
}

#[cfg(test)]
mod tests {
    use std::{io::Cursor, iter::FromIterator};

    use super::*;

    #[test]
    fn test_config_file_roundtrip() {
        let config = InterpreterConfig {
            abi3: true,
            build_flags: BuildFlags::default(),
            pointer_width: Some(32),
            executable: Some("executable".into()),
            implementation: PythonImplementation::CPython,
            lib_name: Some("lib_name".into()),
            lib_dir: Some("lib_dir".into()),
            shared: true,
            version: MINIMUM_SUPPORTED_VERSION,
            suppress_build_script_link_lines: true,
            extra_build_script_lines: vec!["cargo:test1".to_string(), "cargo:test2".to_string()],
        };
        let mut buf: Vec<u8> = Vec::new();
        config.to_writer(&mut buf).unwrap();

        assert_eq!(
            config,
            InterpreterConfig::from_reader(Cursor::new(buf)).unwrap()
        );

        // And some different options, for variety

        let config = InterpreterConfig {
            abi3: false,
            build_flags: {
                let mut flags = HashSet::new();
                flags.insert(BuildFlag::Py_DEBUG);
                flags.insert(BuildFlag::Other(String::from("Py_SOME_FLAG")));
                BuildFlags(flags)
            },
            pointer_width: None,
            executable: None,
            implementation: PythonImplementation::PyPy,
            lib_dir: None,
            lib_name: None,
            shared: true,
            version: PythonVersion {
                major: 3,
                minor: 10,
            },
            suppress_build_script_link_lines: false,
            extra_build_script_lines: vec![],
        };
        let mut buf: Vec<u8> = Vec::new();
        config.to_writer(&mut buf).unwrap();

        assert_eq!(
            config,
            InterpreterConfig::from_reader(Cursor::new(buf)).unwrap()
        );
    }

    #[test]
    fn test_config_file_defaults() {
        // Only version is required
        assert_eq!(
            InterpreterConfig::from_reader(Cursor::new("version=3.7")).unwrap(),
            InterpreterConfig {
                version: PythonVersion { major: 3, minor: 7 },
                implementation: PythonImplementation::CPython,
                shared: true,
                abi3: false,
                lib_name: None,
                lib_dir: None,
                executable: None,
                pointer_width: None,
                build_flags: BuildFlags::default(),
                suppress_build_script_link_lines: false,
                extra_build_script_lines: vec![],
            }
        )
    }

    #[test]
    fn build_flags_default() {
        assert_eq!(BuildFlags::default(), BuildFlags::new());
    }

    #[test]
    fn build_flags_from_sysconfigdata() {
        let mut sysconfigdata = Sysconfigdata::new();
        // let mut config_map = HashMap::new();

        assert_eq!(
            BuildFlags::from_sysconfigdata(&sysconfigdata).0,
            HashSet::new()
        );

        for flag in &BuildFlags::ALL {
            sysconfigdata.insert(flag.to_string(), "0".into());
        }

        assert_eq!(
            BuildFlags::from_sysconfigdata(&sysconfigdata).0,
            HashSet::new()
        );

        let mut expected_flags = HashSet::new();
        for flag in &BuildFlags::ALL {
            sysconfigdata.insert(flag.to_string(), "1".into());
            expected_flags.insert(flag.clone());
        }

        assert_eq!(
            BuildFlags::from_sysconfigdata(&sysconfigdata).0,
            expected_flags
        );
    }

    #[test]
    fn build_flags_fixup_py37_debug() {
        let mut build_flags = BuildFlags::new();
        build_flags.0.insert(BuildFlag::Py_DEBUG);

        build_flags = build_flags.fixup(PythonVersion { major: 3, minor: 7 });

        // On 3.7, Py_DEBUG implies Py_REF_DEBUG and Py_TRACE_REFS
        assert!(build_flags.0.contains(&BuildFlag::Py_REF_DEBUG));
        assert!(build_flags.0.contains(&BuildFlag::Py_TRACE_REFS));
    }

    #[test]
    fn build_flags_fixup_py38_debug() {
        let mut build_flags = BuildFlags::new();
        build_flags.0.insert(BuildFlag::Py_DEBUG);

        build_flags = build_flags.fixup(PythonVersion { major: 3, minor: 8 });

        // On 3.8, Py_DEBUG implies Py_REF_DEBUG
        assert!(build_flags.0.contains(&BuildFlag::Py_REF_DEBUG));
    }

    #[test]
    fn parse_script_output() {
        let output = "foo bar\nbar foobar\n\n";
        let map = super::parse_script_output(output);
        assert_eq!(map.len(), 2);
        assert_eq!(map["foo"], "bar");
        assert_eq!(map["bar"], "foobar");
    }

    #[test]
    fn config_from_interpreter() {
        // Smoke test to just see whether this works
        //
        // PyO3's CI is dependent on Python being installed, so this should be reliable.
        assert!(make_interpreter_config().is_ok())
    }

    #[test]
    fn windows_hardcoded_cross_compile() {
        let cross_config = CrossCompileConfig {
            lib_dir: "C:\\some\\path".into(),
<<<<<<< HEAD
            version: Some(PythonVersion { major: 3, minor: 6 }),
=======
            version: Some(PythonVersion { major: 3, minor: 7 }),
            os: "os".into(),
>>>>>>> 491923af
            arch: "arch".into(),
            vendor: "vendor".into(),
            os: "os".into(),
        };

        assert_eq!(
            super::windows_hardcoded_cross_compile(cross_config).unwrap(),
            InterpreterConfig {
                implementation: PythonImplementation::CPython,
                version: PythonVersion { major: 3, minor: 7 },
                shared: true,
                abi3: false,
                lib_name: Some("python37".into()),
                lib_dir: Some("C:\\some\\path".into()),
                executable: None,
                pointer_width: None,
                build_flags: BuildFlags::default(),
                suppress_build_script_link_lines: false,
                extra_build_script_lines: vec![],
            }
        );
    }

    #[test]
    fn default_lib_name_windows() {
        use PythonImplementation::*;
        assert_eq!(
            super::default_lib_name_windows(
                PythonVersion { major: 3, minor: 7 },
                CPython,
                false,
                false
            ),
            "python37",
        );
        assert_eq!(
            super::default_lib_name_windows(
                PythonVersion { major: 3, minor: 7 },
                CPython,
                true,
                false
            ),
            "python3",
        );
        assert_eq!(
            super::default_lib_name_windows(
                PythonVersion { major: 3, minor: 7 },
                CPython,
                false,
                true
            ),
            "python3.7",
        );
        assert_eq!(
            super::default_lib_name_windows(
                PythonVersion { major: 3, minor: 7 },
                CPython,
                true,
                true
            ),
            "python3",
        );
        assert_eq!(
            super::default_lib_name_windows(
                PythonVersion { major: 3, minor: 7 },
                PyPy,
                true,
                false
            ),
            "python37",
        );
    }

    #[test]
    fn default_lib_name_unix() {
        use PythonImplementation::*;
        // Defaults to pythonX.Y for CPython
        assert_eq!(
            super::default_lib_name_unix(PythonVersion { major: 3, minor: 7 }, CPython, None),
            "python3.7",
        );
        assert_eq!(
            super::default_lib_name_unix(PythonVersion { major: 3, minor: 9 }, CPython, None),
            "python3.9",
        );
        // Can use ldversion to override for CPython
        assert_eq!(
            super::default_lib_name_unix(
                PythonVersion { major: 3, minor: 9 },
                CPython,
                Some("3.7md")
            ),
            "python3.7md",
        );

        // PyPy ignores ldversion
        assert_eq!(
            super::default_lib_name_unix(PythonVersion { major: 3, minor: 9 }, PyPy, Some("3.7md")),
            "pypy3-c",
        );
    }

    #[test]
    fn interpreter_version_reduced_to_abi3() {
        let mut config = InterpreterConfig {
            abi3: true,
            build_flags: BuildFlags::default(),
            pointer_width: None,
            executable: None,
            implementation: PythonImplementation::CPython,
            lib_dir: None,
            lib_name: None,
            shared: true,
            version: PythonVersion { major: 3, minor: 7 },
            suppress_build_script_link_lines: false,
            extra_build_script_lines: vec![],
        };

        fixup_config_for_abi3(&mut config, Some(PythonVersion { major: 3, minor: 7 })).unwrap();
        assert_eq!(config.version, PythonVersion { major: 3, minor: 7 });
    }

    #[test]
    fn abi3_version_cannot_be_higher_than_interpreter() {
        let mut config = InterpreterConfig {
            abi3: true,
            build_flags: BuildFlags::new(),
            pointer_width: None,
            executable: None,
            implementation: PythonImplementation::CPython,
            lib_dir: None,
            lib_name: None,
            shared: true,
            version: PythonVersion { major: 3, minor: 7 },
            suppress_build_script_link_lines: false,
            extra_build_script_lines: vec![],
        };

        assert!(
            fixup_config_for_abi3(&mut config, Some(PythonVersion { major: 3, minor: 8 }))
                .unwrap_err()
                .to_string()
                .contains("cannot set a minimum Python version 3.8 higher than the interpreter version 3.7")
        );
    }

    #[test]
    #[cfg(all(
        target_os = "linux",
        target_arch = "x86_64",
        feature = "resolve-config"
    ))]
    fn parse_sysconfigdata() {
        // A best effort attempt to get test coverage for the sysconfigdata parsing.
        // Might not complete successfully depending on host installation; that's ok as long as
        // CI demonstrates this path is covered!

        let interpreter_config = crate::get();

        let lib_dir = match &interpreter_config.lib_dir {
            Some(lib_dir) => Path::new(lib_dir),
            // Don't know where to search for sysconfigdata; never mind.
            None => return,
        };

        let cross = CrossCompileConfig {
            lib_dir: lib_dir.into(),
            version: Some(interpreter_config.version),
            arch: "x86_64".into(),
            vendor: "unknown".into(),
            os: "linux".into(),
        };

        let sysconfigdata_path = match find_sysconfigdata(&cross) {
            Ok(path) => path,
            // Couldn't find a matching sysconfigdata; never mind!
            Err(_) => return,
        };
        let sysconfigdata = match super::parse_sysconfigdata(sysconfigdata_path) {
            Ok(sysconfigdata) => sysconfigdata,
            Err(_) => return,
        };
        let parsed_config = match InterpreterConfig::from_sysconfigdata(sysconfigdata) {
            Ok(parsed_config) => parsed_config,
            Err(_) => return,
        };

        assert_eq!(
            parsed_config,
            InterpreterConfig {
                abi3: false,
                build_flags: BuildFlags(interpreter_config.build_flags.0.clone()),
                pointer_width: Some(64),
                executable: None,
                implementation: PythonImplementation::CPython,
                lib_dir: interpreter_config.lib_dir.to_owned(),
                lib_name: interpreter_config.lib_name.to_owned(),
                shared: true,
                version: interpreter_config.version,
                suppress_build_script_link_lines: false,
                extra_build_script_lines: vec![],
            }
        )
    }

    #[test]
    fn test_venv_interpreter() {
        let base = OsStr::new("base");
        assert_eq!(
            venv_interpreter(&base, true),
            PathBuf::from_iter(&["base", "Scripts", "python.exe"])
        );
        assert_eq!(
            venv_interpreter(&base, false),
            PathBuf::from_iter(&["base", "bin", "python"])
        );
    }

    #[test]
    fn test_conda_env_interpreter() {
        let base = OsStr::new("base");
        assert_eq!(
            conda_env_interpreter(&base, true),
            PathBuf::from_iter(&["base", "python.exe"])
        );
        assert_eq!(
            conda_env_interpreter(&base, false),
            PathBuf::from_iter(&["base", "bin", "python"])
        );
    }
}<|MERGE_RESOLUTION|>--- conflicted
+++ resolved
@@ -852,27 +852,7 @@
 
     let output = run_python_script(&find_interpreter()?, &script)?;
 
-<<<<<<< HEAD
     Ok(Sysconfigdata(parse_script_output(&output)))
-=======
-    Ok(InterpreterConfig {
-        implementation,
-        version,
-        shared,
-        abi3: is_abi3(),
-        lib_dir: get_key!(sysconfigdata, "LIBDIR").ok().cloned(),
-        lib_name: Some(default_lib_name_unix(
-            version,
-            implementation,
-            sysconfigdata.get("LDVERSION").map(String::as_str),
-        )),
-        executable: None,
-        pointer_width,
-        build_flags: BuildFlags::from_config_map(&sysconfigdata).fixup(version),
-        suppress_build_script_link_lines: false,
-        extra_build_script_lines: vec![],
-    })
->>>>>>> 491923af
 }
 
 fn starts_with(entry: &DirEntry, pat: &str) -> bool {
@@ -1421,15 +1401,10 @@
     fn windows_hardcoded_cross_compile() {
         let cross_config = CrossCompileConfig {
             lib_dir: "C:\\some\\path".into(),
-<<<<<<< HEAD
-            version: Some(PythonVersion { major: 3, minor: 6 }),
-=======
             version: Some(PythonVersion { major: 3, minor: 7 }),
             os: "os".into(),
->>>>>>> 491923af
             arch: "arch".into(),
             vendor: "vendor".into(),
-            os: "os".into(),
         };
 
         assert_eq!(
