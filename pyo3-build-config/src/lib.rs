--- conflicted
+++ resolved
@@ -141,17 +141,13 @@
         println!("cargo:rustc-cfg=invalid_from_utf8_lint");
     }
 
-<<<<<<< HEAD
     if rustc_minor_version >= 77 {
         println!("cargo:rustc-cfg=c_str_lit");
     }
 
-    if rustc_minor_version >= 78 {
-=======
     // Actually this is available on 1.78, but we should avoid
     // https://github.com/rust-lang/rust/issues/124651 just in case
     if rustc_minor_version >= 79 {
->>>>>>> ca826816
         println!("cargo:rustc-cfg=diagnostic_namespace");
     }
 }
