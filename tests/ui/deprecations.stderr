error: use of deprecated constant `pyo3::deprecations::PYMETHODS_NEW_DEPRECATED_FORM`: use `#[new]` instead of `#[__new__]`
  --> tests/ui/deprecations.rs:12:7
   |
12 |     #[__new__]
   |       ^^^^^^^
   |
note: the lint level is defined here
  --> tests/ui/deprecations.rs:1:9
   |
1  | #![deny(deprecated)]
   |         ^^^^^^^^^^

error: use of deprecated struct `pyo3::PyCell`: `PyCell` was merged into `Bound`, use that instead; see the migration guide for more info
  --> tests/ui/deprecations.rs:23:30
   |
23 |     fn method_gil_ref(_slf: &PyCell<Self>) {}
   |                              ^^^^^^

error: use of deprecated method `pyo3::deprecations::GilRefs::<T>::extract_gil_ref`: use `&Bound<'_, T>` instead for this function argument
  --> tests/ui/deprecations.rs:18:33
   |
18 |     fn cls_method_gil_ref(_cls: &PyType) {}
   |                                 ^

error: use of deprecated method `pyo3::deprecations::GilRefs::<T>::extract_gil_ref`: use `&Bound<'_, T>` instead for this function argument
  --> tests/ui/deprecations.rs:23:29
   |
23 |     fn method_gil_ref(_slf: &PyCell<Self>) {}
   |                             ^

error: use of deprecated method `pyo3::deprecations::GilRefs::<T>::extract_gil_ref`: use `&Bound<'_, T>` instead for this function argument
  --> tests/ui/deprecations.rs:38:43
   |
38 | fn pyfunction_with_module_gil_ref(module: &PyModule) -> PyResult<&str> {
   |                                           ^

error: use of deprecated method `pyo3::deprecations::GilRefs::<T>::extract_gil_ref`: use `&Bound<'_, T>` instead for this function argument
  --> tests/ui/deprecations.rs:48:19
   |
48 | fn module_gil_ref(m: &PyModule) -> PyResult<()> {
   |                   ^

error: use of deprecated method `pyo3::deprecations::GilRefs::<T>::extract_gil_ref`: use `&Bound<'_, T>` instead for this function argument
  --> tests/ui/deprecations.rs:54:57
   |
54 | fn module_gil_ref_with_explicit_py_arg(_py: Python<'_>, m: &PyModule) -> PyResult<()> {
   |                                                         ^

<<<<<<< HEAD
error: use of deprecated method `pyo3::deprecations::GilRefs::<pyo3::Python<'_>>::is_python`: use `wrap_pyfunction_bound!` instead
  --> tests/ui/deprecations.rs:79:13
=======
error: use of deprecated method `pyo3::methods::Extractor::<T>::extract_from_py_with`: use `&Bound<'_, PyAny>` as the argument for this `from_py_with` extractor
  --> tests/ui/deprecations.rs:87:27
   |
87 |     #[pyo3(from_py_with = "extract_gil_ref")] _gil_ref: i32,
   |                           ^^^^^^^^^^^^^^^^^

error: use of deprecated method `pyo3::methods::Extractor::<pyo3::Python<'_>>::is_python`: use `wrap_pyfunction_bound!` instead
  --> tests/ui/deprecations.rs:94:13
>>>>>>> e29fac9c
   |
94 |     let _ = wrap_pyfunction!(double, py);
   |             ^^^^^^^^^^^^^^^^^^^^^^^^^^^^
   |
   = note: this error originates in the macro `wrap_pyfunction` (in Nightly builds, run with -Z macro-backtrace for more info)<|MERGE_RESOLUTION|>--- conflicted
+++ resolved
@@ -16,49 +16,44 @@
 23 |     fn method_gil_ref(_slf: &PyCell<Self>) {}
    |                              ^^^^^^
 
-error: use of deprecated method `pyo3::deprecations::GilRefs::<T>::extract_gil_ref`: use `&Bound<'_, T>` instead for this function argument
+error: use of deprecated method `pyo3::deprecations::GilRefs::<T>::function_arg`: use `&Bound<'_, T>` instead for this function argument
   --> tests/ui/deprecations.rs:18:33
    |
 18 |     fn cls_method_gil_ref(_cls: &PyType) {}
    |                                 ^
 
-error: use of deprecated method `pyo3::deprecations::GilRefs::<T>::extract_gil_ref`: use `&Bound<'_, T>` instead for this function argument
+error: use of deprecated method `pyo3::deprecations::GilRefs::<T>::function_arg`: use `&Bound<'_, T>` instead for this function argument
   --> tests/ui/deprecations.rs:23:29
    |
 23 |     fn method_gil_ref(_slf: &PyCell<Self>) {}
    |                             ^
 
-error: use of deprecated method `pyo3::deprecations::GilRefs::<T>::extract_gil_ref`: use `&Bound<'_, T>` instead for this function argument
+error: use of deprecated method `pyo3::deprecations::GilRefs::<T>::function_arg`: use `&Bound<'_, T>` instead for this function argument
   --> tests/ui/deprecations.rs:38:43
    |
 38 | fn pyfunction_with_module_gil_ref(module: &PyModule) -> PyResult<&str> {
    |                                           ^
 
-error: use of deprecated method `pyo3::deprecations::GilRefs::<T>::extract_gil_ref`: use `&Bound<'_, T>` instead for this function argument
+error: use of deprecated method `pyo3::deprecations::GilRefs::<T>::function_arg`: use `&Bound<'_, T>` instead for this function argument
   --> tests/ui/deprecations.rs:48:19
    |
 48 | fn module_gil_ref(m: &PyModule) -> PyResult<()> {
    |                   ^
 
-error: use of deprecated method `pyo3::deprecations::GilRefs::<T>::extract_gil_ref`: use `&Bound<'_, T>` instead for this function argument
+error: use of deprecated method `pyo3::deprecations::GilRefs::<T>::function_arg`: use `&Bound<'_, T>` instead for this function argument
   --> tests/ui/deprecations.rs:54:57
    |
 54 | fn module_gil_ref_with_explicit_py_arg(_py: Python<'_>, m: &PyModule) -> PyResult<()> {
    |                                                         ^
 
-<<<<<<< HEAD
-error: use of deprecated method `pyo3::deprecations::GilRefs::<pyo3::Python<'_>>::is_python`: use `wrap_pyfunction_bound!` instead
-  --> tests/ui/deprecations.rs:79:13
-=======
-error: use of deprecated method `pyo3::methods::Extractor::<T>::extract_from_py_with`: use `&Bound<'_, PyAny>` as the argument for this `from_py_with` extractor
+error: use of deprecated method `pyo3::deprecations::GilRefs::<T>::from_py_with_arg`: use `&Bound<'_, PyAny>` as the argument for this `from_py_with` extractor
   --> tests/ui/deprecations.rs:87:27
    |
 87 |     #[pyo3(from_py_with = "extract_gil_ref")] _gil_ref: i32,
    |                           ^^^^^^^^^^^^^^^^^
 
-error: use of deprecated method `pyo3::methods::Extractor::<pyo3::Python<'_>>::is_python`: use `wrap_pyfunction_bound!` instead
+error: use of deprecated method `pyo3::deprecations::GilRefs::<pyo3::Python<'_>>::is_python`: use `wrap_pyfunction_bound!` instead
   --> tests/ui/deprecations.rs:94:13
->>>>>>> e29fac9c
    |
 94 |     let _ = wrap_pyfunction!(double, py);
    |             ^^^^^^^^^^^^^^^^^^^^^^^^^^^^
