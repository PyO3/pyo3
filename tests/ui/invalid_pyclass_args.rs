--- conflicted
+++ resolved
@@ -72,7 +72,11 @@
     }
 }
 
-<<<<<<< HEAD
+#[pyclass(ord)]
+struct InvalidOrderedStruct {
+    inner: i32
+}
+
 #[pyclass(str)]
 struct StrOptAndManualStr {}
 
@@ -119,11 +123,4 @@
 #[derive(PartialEq)]
 struct Coord3(u32, u32, u32);
 
-=======
-#[pyclass(ord)]
-struct InvalidOrderedStruct {
-    inner: i32
-}
-
->>>>>>> b8fb3675
 fn main() {}