--- conflicted
+++ resolved
@@ -1,5 +1,5 @@
+use pyo3::prelude::*;
 use std::fmt::{Display, Formatter};
-use pyo3::prelude::*;
 
 #[pyclass(extend=pyo3::types::PyDict)]
 struct TypoIntheKey {}
@@ -74,10 +74,9 @@
 
 #[pyclass(ord)]
 struct InvalidOrderedStruct {
-    inner: i32
+    inner: i32,
 }
 
-<<<<<<< HEAD
 #[pyclass]
 struct MultipleErrors {
     #[pyo3(foo)]
@@ -85,7 +84,8 @@
     x: i32,
     #[pyo3(pop)]
     y: i32,
-=======
+}
+
 #[pyclass(str)]
 struct StrOptAndManualStr {}
 
@@ -97,9 +97,7 @@
 
 #[pymethods]
 impl StrOptAndManualStr {
-    fn __str__(
-        &self,
-    ) -> String {
+    fn __str__(&self) -> String {
         todo!()
     }
 }
@@ -132,45 +130,45 @@
 #[derive(PartialEq)]
 struct Coord3(u32, u32, u32);
 
-#[pyclass(name = "aaa", str="unsafe: {unsafe_variable}")]
+#[pyclass(name = "aaa", str = "unsafe: {unsafe_variable}")]
 struct StructRenamingWithStrFormatter {
     #[pyo3(name = "unsafe", get, set)]
     unsafe_variable: usize,
 }
 
-#[pyclass(name = "aaa", str="unsafe: {unsafe_variable}")]
+#[pyclass(name = "aaa", str = "unsafe: {unsafe_variable}")]
 struct StructRenamingWithStrFormatter2 {
     unsafe_variable: usize,
 }
 
-#[pyclass(str="unsafe: {unsafe_variable}")]
+#[pyclass(str = "unsafe: {unsafe_variable}")]
 struct StructRenamingWithStrFormatter3 {
     #[pyo3(name = "unsafe", get, set)]
     unsafe_variable: usize,
 }
 
-#[pyclass(rename_all = "SCREAMING_SNAKE_CASE", str="{a_a}, {b_b}, {c_d_e}")]
+#[pyclass(rename_all = "SCREAMING_SNAKE_CASE", str = "{a_a}, {b_b}, {c_d_e}")]
 struct RenameAllVariantsStruct {
     a_a: u32,
     b_b: u32,
     c_d_e: String,
 }
 
-#[pyclass(str="{:?}")]
+#[pyclass(str = "{:?}")]
 #[derive(Debug)]
 struct StructWithNoMember {
     a: String,
     b: String,
 }
 
-#[pyclass(str="{}")]
+#[pyclass(str = "{}")]
 #[derive(Debug)]
 struct StructWithNoMember2 {
     a: String,
     b: String,
 }
 
-#[pyclass(eq, str="Stuff...")]
+#[pyclass(eq, str = "Stuff...")]
 #[derive(Debug, PartialEq)]
 pub enum MyEnumInvalidStrFmt {
     Variant,
@@ -181,7 +179,6 @@
     fn fmt(&self, f: &mut Formatter<'_>) -> std::fmt::Result {
         write!(f, "{:?}", self)
     }
->>>>>>> 5ac5cef9
 }
 
 fn main() {}