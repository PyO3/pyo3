--- conflicted
+++ resolved
@@ -52,33 +52,8 @@
     })
 }
 
-<<<<<<< HEAD
-#[pyclass]
-=======
-#[test]
-fn test_enum_eq_enum() {
-    Python::with_gil(|py| {
-        let var1 = Py::new(py, MyEnum::Variant).unwrap();
-        let var2 = Py::new(py, MyEnum::Variant).unwrap();
-        let other_var = Py::new(py, MyEnum::OtherVariant).unwrap();
-        py_assert!(py, var1 var2, "var1 == var2");
-        py_assert!(py, var1 other_var, "var1 != other_var");
-        py_assert!(py, var1 var2, "(var1 != var2) == False");
-    })
-}
-
-#[test]
-fn test_enum_eq_incomparable() {
-    Python::with_gil(|py| {
-        let var1 = Py::new(py, MyEnum::Variant).unwrap();
-        py_assert!(py, var1, "(var1 == 'foo') == False");
-        py_assert!(py, var1, "(var1 != 'foo') == True");
-    })
-}
-
-#[pyclass(eq, eq_int)]
-#[derive(Debug, PartialEq, Eq, Clone)]
->>>>>>> d1a7cf40
+#[pyclass(eq, eq_int)]
+#[derive(Debug, PartialEq, Eq, Clone)]
 enum CustomDiscriminant {
     One = 1,
     Two = 2,
