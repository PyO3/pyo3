--- conflicted
+++ resolved
@@ -5,9 +5,6 @@
 
 use pyo3::prelude::*;
 
-<<<<<<< HEAD
-#[class]
-=======
 #[cfg(Py_3)]
 use pyo3::types::PyDict;
 
@@ -17,7 +14,6 @@
 
 #[pyclass]
 #[cfg(Py_3)]
->>>>>>> c9d9e80a
 struct EmptyClass {}
 
 #[cfg(Py_3)]
@@ -64,26 +60,6 @@
     let py = gil.python();
 
     let d = PyDict::new(py);
-<<<<<<< HEAD
-    d.set_item("module_with_functions", unsafe {
-        PyObject::from_owned_ptr(py, PyInit_module_with_functions())
-    })
-    .unwrap();
-    py.run(
-        "assert module_with_functions.__doc__.strip() == 'This module is implemented in Rust.'",
-        None,
-        Some(d),
-    )
-    .unwrap();
-    py.run(
-        "assert module_with_functions.sum_as_string(1, 2) == '3'",
-        None,
-        Some(d),
-    )
-    .unwrap();
-    py.run(
-        "assert module_with_functions.no_parameters() == 42",
-=======
     d.set_item(
         "module_with_functions",
         wrap_module!(module_with_functions)(py),
@@ -122,21 +98,10 @@
 
     py.run(
         "assert different_name.__name__ == 'other_name'",
->>>>>>> c9d9e80a
         None,
         Some(d),
     )
     .unwrap();
-<<<<<<< HEAD
-    py.run("assert module_with_functions.foo == 'bar'", None, Some(d))
-        .unwrap();
-    py.run(
-        "assert module_with_functions.EmptyClass != None",
-        None,
-        Some(d),
-    )
-    .unwrap();
-=======
 }
 
 #[test]
@@ -234,5 +199,4 @@
         supermodule,
         "supermodule.submodule.subfunction() == 'Subfunction'"
     );
->>>>>>> c9d9e80a
 }