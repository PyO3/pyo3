--- conflicted
+++ resolved
@@ -35,13 +35,7 @@
     let gil = Python::acquire_gil();
     let py = gil.python();
 
-<<<<<<< HEAD
-    let inst = py
-        .init(|t| ClassWithProperties { num: 10, token: t })
-        .unwrap();
-=======
     let inst = py.init(|| ClassWithProperties { num: 10 }).unwrap();
->>>>>>> c9d9e80a
 
     py_run!(py, inst, "assert inst.get_num() == 10");
     py_run!(py, inst, "assert inst.get_num() == inst.DATA");
@@ -54,12 +48,8 @@
 struct GetterSetter {
     #[prop(get, set)]
     num: i32,
-<<<<<<< HEAD
-    token: PyToken,
-=======
     #[prop(get, set)]
     text: String,
->>>>>>> c9d9e80a
 }
 
 #[pymethods]
@@ -74,16 +64,12 @@
     let gil = Python::acquire_gil();
     let py = gil.python();
 
-<<<<<<< HEAD
-    let inst = py.init(|t| GetterSetter { num: 10, token: t }).unwrap();
-=======
     let inst = py
         .init(|| GetterSetter {
             num: 10,
             text: "Hello".to_string(),
         })
         .unwrap();
->>>>>>> c9d9e80a
 
     py_run!(py, inst, "assert inst.num == 10");
     py_run!(py, inst, "inst.num = 20; assert inst.num == 20");
