--- conflicted
+++ resolved
@@ -458,11 +458,7 @@
 }
 
 #[test]
-<<<<<<< HEAD
-#[cfg(any(Py_3_10, not(Py_LIMITED_API)))]
-=======
-#[cfg(any(Py_3_9, not(Py_LIMITED_API)))]
->>>>>>> 0b2f19b3
+#[cfg(any(Py_3_9, not(Py_LIMITED_API)))]
 fn access_dunder_dict() {
     Python::with_gil(|py| {
         let inst = Py::new(
